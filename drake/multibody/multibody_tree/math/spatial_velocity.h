--- conflicted
+++ resolved
@@ -137,8 +137,6 @@
   ///      modifying the original object.
   SpatialVelocity<T> Shift(const Vector3<T>& p_BpBq_E) const {
     return SpatialVelocity<T>(*this).ShiftInPlace(p_BpBq_E);
-<<<<<<< HEAD
-=======
   }
 
   /// This method composes `this` spatial velocity `V_WP` of a frame P measured
@@ -181,7 +179,6 @@
       const Vector3<T>& p_PoBo_E, const SpatialVelocity<T>& V_PB_E) const {
     // V_WB_E = V_WPb_E + V_PB_E = V_WP_E.Shift(p_PoBo_E) + V_PB_E
     return this->Shift(p_PoBo_E) + V_PB_E;
->>>>>>> 4319b385
   }
 
   /// Given `this` spatial velocity `V_IBp_E` of point P of body B,
