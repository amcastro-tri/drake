--- conflicted
+++ resolved
@@ -190,7 +190,6 @@
                             &search_direction_data);
     const VectorX<double>& dv = search_direction_data.dv;
 
-<<<<<<< HEAD
     // Perform line search.
     switch (parameters_.line_search_type) {
       case SapSolverParameters::LineSearchType::kBackTracking:
@@ -202,10 +201,6 @@
             *context, search_direction_data, scratch.get());
         break;
     }
-=======
-    std::tie(alpha, num_line_search_iters) = PerformBackTrackingLineSearch(
-        *context, search_direction_data, scratch.get());
->>>>>>> b98434ac
     stats_.num_line_search_iters += num_line_search_iters;
 
     // Update state.
@@ -246,14 +241,10 @@
 T SapSolver<T>::CalcCostAlongLine(
     const systems::Context<T>& context,
     const SearchDirectionData& search_direction_data, const T& alpha,
-<<<<<<< HEAD
     systems::Context<T>* scratch, T* dell_dalpha, T* d2ell_dalpha2,
     VectorX<T>* vec_scratch) const {
   if (d2ell_dalpha2 != nullptr) DRAKE_DEMAND(vec_scratch != nullptr);
 
-=======
-    systems::Context<T>* scratch, T* dell_dalpha) const {
->>>>>>> b98434ac
   // Data.
   const VectorX<T>& R = model_->constraints_bundle().R();
   const VectorX<T>& v_star = model_->v_star();
@@ -295,11 +286,7 @@
   ellA += 0.5 * alpha * alpha * d2ellA_dalpha2;
   const T ell = ellA + ellR;
 
-<<<<<<< HEAD
   // Compute first derivative.
-=======
-  // Compute gradients.
->>>>>>> b98434ac
   if (dell_dalpha != nullptr) {
     const VectorX<T>& v_alpha = model_->GetVelocities(context_alpha);
 
@@ -309,7 +296,6 @@
     *dell_dalpha = dellA_dalpha + dellR_dalpha;
   }
 
-<<<<<<< HEAD
   // Compute second derivative.
   if (d2ell_dalpha2 != nullptr) {
     const std::vector<MatrixX<T>>& G =
@@ -339,8 +325,6 @@
     DRAKE_DEMAND(*d2ell_dalpha2 > 0);
   }
 
-=======
->>>>>>> b98434ac
   return ell;
 }
 
