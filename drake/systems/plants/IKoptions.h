#pragma once

#include <Eigen/Dense>
#include "drake/common/drake_export.h"

template <typename T>
class RigidBodyTree;

class DRAKE_EXPORT IKoptions {
 private:
  RigidBodyTree<double> *robot_;
  int nq_;
  Eigen::MatrixXd Q_;
  Eigen::MatrixXd Qa_;
  Eigen::MatrixXd Qv_;
  bool debug_mode_;
  bool sequentialSeedFlag_;
  double SNOPT_MajorFeasibilityTolerance_;
  int SNOPT_MajorIterationsLimit_;
  int SNOPT_IterationsLimit_;
  int SNOPT_SuperbasicsLimit_;
  double SNOPT_MajorOptimalityTolerance_;
  Eigen::RowVectorXd additional_tSamples_;
  bool fixInitialState_;
  Eigen::VectorXd q0_lb_;
  Eigen::VectorXd q0_ub_;
  Eigen::VectorXd qd0_lb_;
  Eigen::VectorXd qd0_ub_;
  Eigen::VectorXd qdf_lb_;
  Eigen::VectorXd qdf_ub_;

 protected:
  void setDefaultParams(RigidBodyTree<double> *robot);

 public:
  explicit IKoptions(RigidBodyTree<double> *robot);
  IKoptions(const IKoptions &rhs);
  ~IKoptions(void);
  RigidBodyTree<double> *getRobotPtr() const;
  void setQ(const Eigen::MatrixXd &Q);
  void setQa(const Eigen::MatrixXd &Qa);
  void setQv(const Eigen::MatrixXd &Qv);
  void setDebug(bool flag);
  void setSequentialSeedFlag(bool flag);
  void setMajorOptimalityTolerance(double tol);
  void setMajorFeasibilityTolerance(double tol);
  void setSuperbasicsLimit(int limit);
  void setMajorIterationsLimit(int limit);
  void setIterationsLimit(int limit);
  void setFixInitialState(bool flag);
  void setq0(const Eigen::VectorXd &lb, const Eigen::VectorXd &ub);
  void setqd0(const Eigen::VectorXd &lb, const Eigen::VectorXd &ub);
  void setqdf(const Eigen::VectorXd &lb, const Eigen::VectorXd &ub);
  void setAdditionaltSamples(const Eigen::RowVectorXd &t_samples);
<<<<<<< HEAD
  void updateRobot(RigidBodyTree<double> *new_robot);
=======
  void updateRobot(RigidBodyTree *new_robot);
  // TODO(#2274) Fix NOLINTNEXTLINE(runtime/references).
>>>>>>> 014bf738
  void getQ(Eigen::MatrixXd &Q) const;
  // TODO(#2274) Fix NOLINTNEXTLINE(runtime/references).
  void getQa(Eigen::MatrixXd &Qa) const;
  // TODO(#2274) Fix NOLINTNEXTLINE(runtime/references).
  void getQv(Eigen::MatrixXd &Qv) const;
  bool getDebug() const;
  bool getSequentialSeedFlag() const;
  double getMajorOptimalityTolerance() const;
  double getMajorFeasibilityTolerance() const;
  int getSuperbasicsLimit() const;
  int getMajorIterationsLimit() const;
  int getIterationsLimit() const;
  // TODO(#2274) Fix NOLINTNEXTLINE(runtime/references).
  void getAdditionaltSamples(Eigen::RowVectorXd &additional_tSamples) const;
  bool getFixInitialState() const;
  // TODO(#2274) Fix NOLINTNEXTLINE(runtime/references).
  void getq0(Eigen::VectorXd &lb, Eigen::VectorXd &ub) const;
  // TODO(#2274) Fix NOLINTNEXTLINE(runtime/references).
  void getqd0(Eigen::VectorXd &lb, Eigen::VectorXd &ub) const;
  // TODO(#2274) Fix NOLINTNEXTLINE(runtime/references).
  void getqdf(Eigen::VectorXd &lb, Eigen::VectorXd &ub) const;
};<|MERGE_RESOLUTION|>--- conflicted
+++ resolved
@@ -52,12 +52,8 @@
   void setqd0(const Eigen::VectorXd &lb, const Eigen::VectorXd &ub);
   void setqdf(const Eigen::VectorXd &lb, const Eigen::VectorXd &ub);
   void setAdditionaltSamples(const Eigen::RowVectorXd &t_samples);
-<<<<<<< HEAD
   void updateRobot(RigidBodyTree<double> *new_robot);
-=======
-  void updateRobot(RigidBodyTree *new_robot);
   // TODO(#2274) Fix NOLINTNEXTLINE(runtime/references).
->>>>>>> 014bf738
   void getQ(Eigen::MatrixXd &Q) const;
   // TODO(#2274) Fix NOLINTNEXTLINE(runtime/references).
   void getQa(Eigen::MatrixXd &Qa) const;
