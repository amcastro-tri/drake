#pragma once

#include <memory>
#include <vector>

#include "drake/common/drake_copyable.h"
#include "drake/common/eigen_types.h"

namespace drake {
namespace multibody {
namespace implicit_stribeck {

namespace internal {

template <typename T>
struct LimitDirectionChange {
// Limit the angle change between vₜᵏ⁺¹ and vₜᵏ for all contact points.
// The angle change θ is defined by the dot product between vₜᵏ⁺¹ and vₜᵏ
// as: cos(θ) = vₜᵏ⁺¹⋅vₜᵏ/(‖vₜᵏ⁺¹‖‖vₜᵏ‖).
// We'll do so by computing a coefficient 0 < α < 1 so that if the
// generalized velocities are updated as vᵏ⁺¹ = vᵏ + α Δvᵏ then θ < θₘₐₓ
// for all contact points.
static T run(const Eigen::Ref<const Vector2<T>>& v,
             const Eigen::Ref<const Vector2<T>>& dv,
             double cos_min, double v_stribeck, double tolerance);
};
}  // namespace internal

/// The result from ImplicitStribeckSolver::SolveWithGuess() used to report the
/// success or failure of the solver.
enum ComputationInfo {
  /// Successful computation.
  Success = 0,

  /// The maximum number of iterations was reached.
  MaxIterationsReached = 1,

  /// The linear solver used within the Newton-Raphson loop failed.
  /// This might be caused by a divergent iteration that led to an invalid
  /// Jacobian matrix.
  LinearSolverFailed = 2
};

/// These are the paramters controlling the iteration process of the
/// ImplicitStribeckSolver solver.
struct Parameters {
  DRAKE_DEFAULT_COPY_AND_MOVE_AND_ASSIGN(Parameters);

  Parameters() = default;

  /// The stiction tolerance vₛ for the slip velocity in the Stribeck
  /// function, in m/s. Roughly, for an externally applied tangential forcing
  /// fₜ and normal force fₙ, under "stiction", the slip velocity will be
  /// approximately vₜ ≈ vₛ fₜ/(μfₙ). In other words, the maximum slip
  /// error of the Stribeck approximation occurs at the edge of the friction
  /// cone when fₜ = μfₙ and vₜ = vₛ.
  /// The default of 0.1 mm/s is a very tight value that for most problems of
  /// interest in robotics will result in simulation results with negligible
  /// slip velocities introduced by the Stribeck approximation when in stiction.
  double stiction_tolerance{1.0e-4};  // 0.1 mm/s

  /// The maximum number of iterations allowed for the Newton-Raphson
  /// iterative solver.
  int max_iterations{100};

  /// The tolerance to monitor the convergence of the tangential velocities.
  /// This number specifies a tolerance relative to the value of the
  /// stiction_tolerance and thus it is dimensionless. Using a tolerance
  /// relative to the value of the stiction_tolerance is necessary in order
  /// to capture transitions to stiction that would require an accuracy in the
  /// value of the tangential velocities smaller than that of the
  /// "Stribeck stiction region" (the circle around the origin with radius
  /// stiction_tolerance).
  /// Typical value is about 1%.
  double tolerance{1.0e-2};
};

/// Struct used to store information about the iteration process performed by
/// ImplicitStribeckSolver.
struct IterationStats {
  DRAKE_DEFAULT_COPY_AND_MOVE_AND_ASSIGN(IterationStats);

  IterationStats() = default;

  /// The number of iterations performed by the last ImplicitStribeckSolver
  /// solve.
  int num_iterations{0};

  /// The residual in the tangential velocities, in m/s. Upon convergence of
  /// the solver this value should be smaller than Parameters::tolerance times
  /// Parameters::stiction_tolerance.
  double vt_residual{0.0};

  /// (Advanced) Residual in the tangential velocities, in m/s. The k-th entry
  /// in this vector corresponds to the residual for the k-th Newton-Raphson
  /// iteration performed by the solver.
  /// After ImplicitStribeckSolver solved a problem, this vector will have size
  /// num_iterations.
  /// The last entry in this vector, `residuals[num_iterations-1]`, corresponds
  /// to the residual upon completion of the solver, i.e. vt_residual.
  std::vector<double> residuals;

  /// (Internal) Used by ImplicitStribeckSolver to reset statistics.
  void Reset() {
    num_iterations = 0;
    vt_residual = -1.0;  // an invalid value.
    // Clear does not change a std::vector "capacity", and therefore there's
    // no reallocation (or deallocation) that could affect performance.
    residuals.clear();
  }

  /// (Internal) Used by ImplicitStribeckSolver to update statistics.
  void Update(double iteration_residual) {
    ++num_iterations;
    vt_residual = iteration_residual;
    residuals.push_back(iteration_residual);
  }
};

/// %ImplicitStribeckSolver solves the equations below for mechanical systems
/// with contact using a modified Stribeck model of friction: <pre>
///             q̇ = N(q) v
///   (1)  M(q)⋅v̇ = τ + Jₙᵀ(q)⋅fₙ(q, v) + Jₜᵀ(q)⋅fₜ(v)
/// </pre>
/// where `v ∈ ℝⁿᵛ` is the vector of generalized velocities, `M(q) ∈ ℝⁿᵛˣⁿᵛ` is
/// the mass matrix, `Jₙᵀ(q) ∈ ℝⁿᶜˣⁿᵛ` is the Jacobian of normal separation
/// velocities, `Jₜᵀ(q) ∈ ℝ²ⁿᶜˣⁿᵛ` is the Jacobian of tangent velocities,
/// `fₙ ∈ ℝⁿᶜ` is the vector of normal contact forces, `fₜ ∈ ℝ²ⁿᶜ` is the
/// vector of tangent friction forces and τ ∈ ℝⁿᵛ is a vector of generalized
/// forces containing all other applied forces (e.g., Coriolis, gyroscopic
/// terms, actuator forces, etc.) but contact forces. Since
/// %ImplicitStribeckSolver uses a Stribeck model for friction, `fₜ(v)`
/// implicitly depends on the vector of generalized velocities.
///
/// Equations (1) is discretized in time using a first order semi-implicit Euler
/// scheme with time step `δt` as: <pre>
///              qⁿ⁺¹ = qⁿ + δt N(qⁿ)⋅vⁿ⁺¹
///   (2)  M(qⁿ)⋅vⁿ⁺¹ =
///            M(qⁿ)⋅vⁿ + δt (τⁿ + Jₙᵀ(qⁿ)⋅fₙ(qⁿ, vⁿ) + Jₜᵀ(qⁿ)⋅fₜ(vⁿ⁺¹))
/// </pre>
/// Please see details in the @ref time_splitting "Time Stepping Derivation"
/// section.
/// The equation for the generalized velocities in Eq. (2) is rewritten as:
/// <pre>
///   (3)  M⋅vⁿ⁺¹ = p* + δt Jₜᵀ⋅fₜ(vⁿ⁺¹)
/// </pre>
/// where `p* = M⋅vⁿ + δt τⁿ + δt Jₙᵀ⋅fₙ` is the generalized momentum that the
/// system would have in the absence of friction forces and, for simplicity, we
/// have only kept the functional dependencies in generalized velocities. Notice
/// that %ImplicitStribeckSolver uses a precomputed value of the normal forces.
/// These normal forces could be available for instance if
/// using a compliant contact approach, for which normal forces are a function
/// of the state.
///
/// %ImplicitStribeckSolver is designed to solve, implicitly, the system in
/// Eq. (3) for the next time step vector of generalized velocities `vⁿ⁺¹`.
/// The solver uses a Newton-Raphson iteration to compute an update `Δvᵏ` at the
/// k-th Newton-Raphson iteration. Once `Δvᵏ` is computed, the solver limits the
/// change in the tangential velocities `Δvₜᵏ = Jₜᵀ⋅Δvᵏ` using the approach
/// described in [Uchida et al., 2015]. This approach limits the maximum angle
/// change θ between two successive iterations in the tangential velocity. The
/// maximum angle change between iterations is given by the parameter
/// Parameters::theta_max.
///
/// Uchida, T.K., Sherman, M.A. and Delp, S.L., 2015.
///   Making a meaningful impact: modelling simultaneous frictional collisions
///   in spatial multibody systems. Proc. R. Soc. A, 471(2177), p.20140859.
///
/// @anchor time_splitting
/// <h2>Time Stepping Derivation</h2>
/// In this section we provide a detailed derivation of the first order time
/// stepping approach in Eq. (2). We start from the continuous Eq. (1): <pre>
///   (1)  M(q)⋅v̇ = τ + Jₙᵀ(q)⋅fₙ(q, v) + Jₜᵀ(q)⋅fₜ(v)
/// </pre>
/// we can discretize Eq. (1) in time using a first order semi-implicit Euler
/// scheme in velocities: <pre>
///   (4)  M(qⁿ)⋅vⁿ⁺¹ = M(qⁿ)⋅vⁿ +
///           δt (τⁿ + Jₙᵀ(qⁿ)⋅fₙ(qⁿ, vⁿ⁺¹) + Jₜᵀ(qⁿ)⋅fₜ(vⁿ⁺¹)) + O₁(δt²)
/// </pre>
/// where the equality holds strictly since we included the leading terms in
/// `O(δt²)`. We use `τⁿ = τ(tⁿ, qⁿ, vⁿ)` for brevity in Eq. (4).
/// When moving from the continuous Eq. (1) to the discrete version Eq. (4), we
/// lost the nice property that our compliant normal forces are decoupled from
/// the friction forces (both depend on the same unknown vⁿ⁺¹ in Eq (4)). The
/// reason is that Eq. (4) includes an integration over a small interval of
/// size δt. To solve the discrete system in Eq. (4), we'd like to decouple the
/// normal forces from the tangential forces again, which will require a new
/// (though still valid) approximation.
/// To do so we will expand in Taylor series the term `fₙ(qⁿ, vⁿ⁺¹)`: <pre>
///   (5)  fₙ(qⁿ, vⁿ⁺¹) = fₙ(qⁿ, vⁿ) + ∇ᵥfₙ(qⁿ,vⁿ)⋅(vⁿ⁺¹-vⁿ) + O₂(‖vⁿ⁺¹-vⁿ‖²)
/// </pre>
/// The difference between `vⁿ` and `vⁿ⁺¹` can be written as: <pre>
///   (6)  vⁿ⁺¹-vⁿ = δtv̇ⁿ + δtO₃(δt²) = O₄(δt)
/// </pre>
/// Substituting `vⁿ⁺¹-vⁿ` from Eq. (6) into Eq. (5) we arrive to: <pre>
///   (7)  fₙ(qⁿ, vⁿ⁺¹) = fₙ(qⁿ, vⁿ) + ∇ᵥfₙ(qⁿ,vⁿ)⋅O₄(δt) + O₅(δt²)
///                     = fₙ(qⁿ, vⁿ) + O₆(δt)
/// </pre>
/// where `O₅(δt²) = O₂(‖vⁿ⁺¹-vⁿ‖²) = O₂(‖O₄(δt)‖²)`.
/// We can now use Eq. (7) into Eq. (4) to arrive to: <pre>
///   (8)  M(qⁿ)⋅vⁿ⁺¹ = M(qⁿ)⋅vⁿ +
///         δt (τⁿ + Jₙᵀ(qⁿ)⋅(fₙ(qⁿ, vⁿ) + O₆(δt)) + Jₜᵀ(qⁿ)⋅fₜ(vⁿ⁺¹)) +
///         O₁(δt²)
/// </pre>
/// which we can rewrite as: <pre>
///   (9)  M(qⁿ)⋅vⁿ⁺¹ = M(qⁿ)⋅vⁿ +
///       δt (τⁿ + Jₙᵀ(qⁿ)⋅fₙ(qⁿ, vⁿ) + Jₜᵀ(qⁿ)⋅fₜ(vⁿ⁺¹)) + O₇(δt²)
/// </pre>
/// with `O₇(δt²) = δt Jₙᵀ(qⁿ)⋅O₆(δt) + O₁(δt²)`.
/// That is, Eq. (9) introduces the same order of approximation as in the
/// semi-implicit method in Eq. (4).
/// Up to this point we have made no approximations but we instead propagated
/// the `O(⋅)` leading terms. Therefore the equalities in the equations above
/// are exact. To obtain an approximate time stepping scheme, we drop `O₇(δt²)`
/// (we neglect it) in Eq. (9) to arrive to a first order scheme:<pre>
///   (10)  M(qⁿ)⋅vⁿ⁺¹ = M(qⁿ)⋅vⁿ +
///                      δt (τⁿ + Jₙᵀ(qⁿ)⋅fₙ(qⁿ, vⁿ) + Jₜᵀ(qⁿ)⋅fₜ(vⁿ⁺¹))
/// </pre>
/// Therefore, with the scheme in Eq. (10) we are able to decouple the
/// computation of (compliant) normal forces from that of friction forces.
/// A very important feature of this scheme however, is the explicit nature (in
/// the velocities v) of the term associated with the normal forces (usually
/// including dissipation in the normal direction), which will become unstable
/// for a sufficiently large time step. However, for most applications in
/// practice, the stability of the scheme is mostly determined by the explicit
/// update of normal forces with positions, that is, Eq. (10) is explicit in
/// positions through the normal forces `fₙ(qⁿ, vⁿ)`. For many common
/// applications, the explicit dependence of `τⁿ(tⁿ, qⁿ, vⁿ)` on the
/// previous time step velocities `vⁿ` determines the overall stability of
/// the scheme, since this term can include velocity dependent contributions
/// such as control forces and dampers. Notice that Eq. (5) introduces an
/// expansion of `fₙ` with an order of approximation consistent with the
/// first order scheme as needed. Therefore, it propagates into a `O(δt²)`
/// term exactly as needed in Eq. (9).
///
/// @tparam T The type of mathematical object being added.
/// Instantiated templates for the following kinds of T's are provided:
/// - double
/// - AutoDiffXd
///
/// They are already available to link against in the containing library.
/// No other values for T are currently supported.
template <typename T>
class ImplicitStribeckSolver {
 public:
  DRAKE_NO_COPY_NO_MOVE_NO_ASSIGN(ImplicitStribeckSolver)

  /// Instantiates a solver for a problem with `nv` generalized velocities.
  /// @throws std::exception if nv is non-positive.
  explicit ImplicitStribeckSolver(int nv);

  /// Sets data for the problem to be solved as outlined by Eq. (3) in this
  /// class's documentation: <pre>
  ///   M⋅v = p* + δt Jₜᵀ⋅fₜ(v)
  /// </pre>
  /// Refer to this class's documentation for further details on the structure
  /// of the problem and the solution strategy.
  /// In the documented parameters below, `nv` is the number of generalized
  /// velocities and `nc` is the number of contact points.
  ///
  /// @param[in] M
  ///   The mass matrix of the system, of size `nv x nv`.
  /// @param[in] Jt
  ///   The tangential velocities Jacobian, of sice `2nc x nv`.
  /// @param[in] p_star
  ///   The generalized momentum the system would have at `n + 1` if friction
  ///   forces where zero.
  /// @param[in] fn
  ///   A vector of size `nc` containing the normal force at each contact point.
  /// @param[in] mu
  ///   A vector of size `nc` containing the friction coefficient at each
  ///   contact point. The solver makes no distinction between static and
  ///   dynamic coefficients of friction or, similarly, the solver assumes the
  ///   static and dynamic coefficients of friction are the same.
  ///
  /// @warning This method stores constant references to the matrices and
  /// vectors passed as arguments. Therefore
  ///   1. they must outlive this class and,
  ///   2. changes to the problem data invalidate any solution performed by this
  ///      solver. In such a case, SetProblemData() and SolveWithGuess() must be
  ///      invoked again.
  void SetProblemData(
      EigenPtr<const MatrixX<T>> M, EigenPtr<const MatrixX<T>> Jt,
      EigenPtr<const VectorX<T>> p_star,
      EigenPtr<const VectorX<T>> fn, EigenPtr<const VectorX<T>> mu);

  /// Solves for the generalized velocities satisfying Eq. (3) in this class's
  /// documentation. To retrieve the solution, please refer to
  /// @ref retrieving_the_solution.
  /// @returns ComputationInfo::Success if the iteration converges. All other
  /// values of ComputationInfo report different failure modes.
  /// Uses `this` solver accessors to retrieve the last computed solution.
  /// @warning Always perform the check on the returned ComputationInfo for the
  /// success of the solver before retrieving the computed solution.
  ///
  /// @param[in] dt The time step used advance the solution in time.
  /// @param[in] v_guess The initial guess used in by the Newton-Raphson
  /// iteration.
  ///
  /// @throws std::logic_error if `v_guess` is not of size `nv`, the number of
  /// generalized velocities specified at construction.
  ComputationInfo SolveWithGuess(double dt, const VectorX<T>& v_guess);

  /// @anchor retrieving_the_solution
  /// @name Retrieving the solution
  /// This methods allow to retrieve the solution stored in the solver after
  /// the last call to SolveWithGuess().
  /// @{

  /// Returns a constant reference to the last solved vector of generalized
  /// friction forces.
  const VectorX<T>& get_generalized_forces() const {
    return fixed_size_workspace_.tau_f;
  }

  /// Returns a constant reference to the last solved vector of tangential
  /// forces. This method returns an `Eigen::VectorBlock` referencing a vector
  /// of size `nc` in accordance to the data last set with SetProblemData().
  Eigen::VectorBlock<const VectorX<T>> get_tangential_velocities() const {
    return variable_size_workspace_.vt();
  }

  /// Returns a constant reference to the last solved vector of generalized
  /// velocities.
  const VectorX<T>& get_generalized_velocities() const {
    return fixed_size_workspace_.v;
  }
  /// @}

  /// Returns statistics recorded during the last call to SolveWithGuess().
  /// See IterationStats for details.
  const IterationStats& get_iteration_statistics() const {
    return statistics_;
  }

  /// Returns the current set of parameters controlling the iteration process.
  /// See Parameters for details.
  const Parameters& get_solver_parameters() const {
    return parameters_;
  }

  /// Sets the parameters to be used by the solver.
  /// See Parameters for details.
  void set_solver_parameters(const Parameters parameters) {
    parameters_ = parameters;
  }

 private:
  // Contains all the references that define the problem to be solved.
  // These references must remain valid at least from the time they are set with
  // SetProblemData() and until SolveWithGuess() returns.
  struct ProblemDataAliases {
    // Sets the references to the data defining the problem.
    void Set(EigenPtr<const MatrixX<T>> M, EigenPtr<const MatrixX<T>> D,
             EigenPtr<const VectorX<T>> p_star,
             EigenPtr<const VectorX<T>> fn, EigenPtr<const VectorX<T>> mu) {
      M_ptr = M;
      D_ptr = D;
      p_star_ptr = p_star;
      fn_ptr = fn;
      mu_ptr = mu;
    }

    // The mass matrix of the system.
    EigenPtr<const MatrixX<T>> M_ptr{nullptr};
    // The tangential velocities Jacobian.
    EigenPtr<const MatrixX<T>> D_ptr{nullptr};
    // The generalized momementum vector **before** friction is applied.
    EigenPtr<const VectorX<T>> p_star_ptr{nullptr};
    // At each contact point ic, fn(ic) and mu(ic) store the normal contact
    // force and friction coefficient, respectively. Both have size nc, the
    // number of contact points.
    EigenPtr<const VectorX<T>> fn_ptr{nullptr};
    EigenPtr<const VectorX<T>> mu_ptr{nullptr};
  };

  // The solver's workspace allocated at construction time. Sizes only depend on
  // nv, the number of generalized velocities.
  // The size of the variables in this workspace MUST remain fixed throghout the
  // lifetime of the solver. Do not resize any of them!.
  struct FixedSizeWorkspace {
    // Constructs a workspace with size only dependent on nv.
    explicit FixedSizeWorkspace(int nv) {
      v.resize(nv);
      R.resize(nv);
      Delta_v.resize(nv);
      J.resize(nv, nv);
      J_ldlt = std::make_unique<Eigen::LDLT<MatrixX<T>>>(nv);
      tau_f.resize(nv);
    }
    // Vector of generalized velocities.
    VectorX<T> v;
    // Newton-Raphson residual.
    VectorX<T> R;
    // Newton-Raphson Jacobian, i.e. Jᵢⱼ = ∂Rᵢ/∂vⱼ.
    MatrixX<T> J;
    // Solution to Newton-Raphson update, i.e. Δv = -J⁻¹⋅R.
    VectorX<T> Delta_v;
    // Vector of generalized forces due to friction.
    VectorX<T> tau_f;
    // LDLT Factorization of the Newton-Raphson Jacobian J.
    std::unique_ptr<Eigen::LDLT<MatrixX<T>>> J_ldlt;
  };

  // The variables in this workspace can change size with each invocation of
  // SetProblemData() since the number of contact points nc can change.
  // The workspace only performs re-allocations if needed, meaning that previous
  // storage is re-used if large enough for the next problem data set.
  // This class provides accessors that return Eigen blocks of size consistent
  // with the data currently stored, even if the (maximum) capacity is larger
  // than the data size.
  class VariableSizeWorkspace {
   public:
    explicit VariableSizeWorkspace(int initial_nc) {
      ResizeIfNeeded(initial_nc);
    }

    // Performs a resize of this workspace's variables only if the new size `nc`
    // is larger than capacity() in order to reuse previously allocated space.
    void ResizeIfNeeded(int nc) {
      nc_ = nc;
      if (capacity() >= nc) return;  // no-op if not needed.
      const int nf = 2 * nc;
      // Only reallocate if sizes from previous allocations are not sufficient.
      vt_.resize(nf);
      ft_.resize(nf);
      Delta_vt_.resize(nf);
      t_hat_.resize(nf);
      v_slip_.resize(nc);
      mus_.resize(nc);
      dft_dv_.resize(nc);
    }

    // Returns the current (maximum) capacity of the workspace.
    int capacity() const {
      return vt_.size();
    }

    /// Returns a constant reference to the vector containing the tangential
    /// velocities vₜ for all contact points, of size 2nc.
    Eigen::VectorBlock<const VectorX<T>> vt() const {
      return vt_.segment(0, 2 * nc_);
    }

    /// Mutable version of vt().
    Eigen::VectorBlock<VectorX<T>> mutable_vt() {
      return vt_.segment(0, 2 * nc_);
    }

    /// Returns a mutable reference to the vector containing the tangential
    /// velocity updates Δvₜ for all contact points, of size 2nc.
    Eigen::VectorBlock<VectorX<T>> mutable_delta_vt() {
      return Delta_vt_.segment(0, 2 * nc_);
    }

    /// Returns a mutable reference to the vector containing the tangential
    /// friction forces fₜ for all contact points, of size 2nc.
    Eigen::VectorBlock<VectorX<T>> mutable_ft() {
      return ft_.segment(0, 2 * nc_);
    }

    /// Returns a mutable reference to the vector containing the tangential
    /// directions t̂ᵏ for all contact points, of size 2nc.
    Eigen::VectorBlock<VectorX<T>> mutable_t_hat() {
      return t_hat_.segment(0, 2 * nc_);
    }

    /// Returns a mutable reference to the vector containing the slip velocity
    /// , vₛ = ‖vₜ‖, at each contact point, of size nc.
    Eigen::VectorBlock<VectorX<T>> mutable_v_slip() {
      return v_slip_.segment(0, nc_);
    }

    /// Returns a mutable reference to the vector containing the stribeck
    /// friction, function of the slip velocity, at each contact point, of
    /// size nc.
    Eigen::VectorBlock<VectorX<T>> mutable_mu() {
      return mus_.segment(0, nc_);
    }

    /// Returns a mutable reference to the vector storing ∂fₜ/∂vₜ (in ℝ²ˣ²)
    /// for each contact pont, of size nc.
    std::vector<Matrix2<T>>& mutable_dft_dv() {
      return dft_dv_;
    }

   private:
    // The number of contact points. This determines sizes in this workspace.
    int nc_;
    VectorX<T> Delta_vt_;  // Δvₜᵏ = Jₜ⋅Δvᵏ, in ℝ²ⁿᶜ, for the k-th iteration.
    VectorX<T> vt_;        // vₜᵏ, in ℝ²ⁿᶜ.
    VectorX<T> ft_;        // fₜᵏ, in ℝ²ⁿᶜ.
    VectorX<T> t_hat_;      // Tangential directions, t̂ᵏ. In ℝ²ⁿᶜ.
    VectorX<T> v_slip_;    // vₛᵏ = ‖vₜᵏ‖, in ℝⁿᶜ.
    VectorX<T> mus_;       // (modified) Stribeck friction, in ℝⁿᶜ.
    // Vector of size nc storing ∂fₜ/∂vₜ (in ℝ²ˣ²) for each contact point.
    std::vector<Matrix2<T>> dft_dv_;
  };

  // Dimensionless modified Stribeck function defined as:
  // ms(x) = ⌈ mu * x * (2.0 - x),  x  < 1
  //         ⌊ mu                ,  x >= 1
  // where x corresponds to the dimensionless tangential speed
  // x = ‖vᵏ‖ / vₛ, where vₛ is the Stribeck stiction tolerance.
  // The solver uses this modified Stribeck function for two reasons:
  //   1. Static and dynamic friction coefficients are the same. This avoids
  //      regions of negative slope. If the slope is always positive the
  //      implicit update is unconditionally stable.
  //   2. Non-zero derivative at x = 0 (zero slip velocity). This provides a
  //      good strong gradient in the neighborhood to zero slip velocities that
  //      aids in finding a good solution update.
  static T ModifiedStribeck(const T& x, const T& mu);

  // Derivative of the dimensionless modified Stribeck function:
  // ms(x) = ⌈ mu * (2 * (1 - x)),  x  < 1
  //         ⌊ 0                 ,  x >= 1
  // where x corresponds to the dimensionless tangential speed
  // x = v / v_stribeck.
<<<<<<< HEAD
  static T ModifiedStribeckPrime(const T& speed_BcAc, const T& mu);

  // Given a 2D vector of tangent velocities v and its update dv, this method
  // computes a coefficient α so that the tangential velocity in the next update
  //   vᵏ⁺¹ = vᵏ + α Δv
  // forms an angle θ with vᵏ that is limited to have a maximum value given by
  // Parameters::theta_max.
  // Please refer to [Uchida et al., 2015] for further details.
  T LimitDirectionChange(const Eigen::Ref<const Vector2<T>>& v,
                         const Eigen::Ref<const Vector2<T>>& dv) const;

  int nv_;  // Number of generalized velocities.
  int nc_;  // Number of contact points.
  double cos_min_;  // Precomputed value of cos(theta_max).
=======
  static T ModifiedStribeckDerivative(const T& speed_BcAc, const T& mu);

  int nv_;  // Number of generalized velocities.
  int nc_;  // Number of contact points.

>>>>>>> b21a14bc
  // The parameters of the solver controlling the iteration strategy.
  Parameters parameters_;
  ProblemDataAliases problem_data_aliases_;
  mutable FixedSizeWorkspace fixed_size_workspace_;
  mutable VariableSizeWorkspace variable_size_workspace_;

  // We save solver statistics such as number of iterations and residuals so
  // that we can report them if requested.
  mutable IterationStats statistics_;
};

}  // namespace implicit_stribeck
}  // namespace multibody
}  // namespace drake<|MERGE_RESOLUTION|>--- conflicted
+++ resolved
@@ -516,28 +516,11 @@
   //         ⌊ 0                 ,  x >= 1
   // where x corresponds to the dimensionless tangential speed
   // x = v / v_stribeck.
-<<<<<<< HEAD
-  static T ModifiedStribeckPrime(const T& speed_BcAc, const T& mu);
-
-  // Given a 2D vector of tangent velocities v and its update dv, this method
-  // computes a coefficient α so that the tangential velocity in the next update
-  //   vᵏ⁺¹ = vᵏ + α Δv
-  // forms an angle θ with vᵏ that is limited to have a maximum value given by
-  // Parameters::theta_max.
-  // Please refer to [Uchida et al., 2015] for further details.
-  T LimitDirectionChange(const Eigen::Ref<const Vector2<T>>& v,
-                         const Eigen::Ref<const Vector2<T>>& dv) const;
+  static T ModifiedStribeckDerivative(const T& speed_BcAc, const T& mu);
 
   int nv_;  // Number of generalized velocities.
   int nc_;  // Number of contact points.
-  double cos_min_;  // Precomputed value of cos(theta_max).
-=======
-  static T ModifiedStribeckDerivative(const T& speed_BcAc, const T& mu);
-
-  int nv_;  // Number of generalized velocities.
-  int nc_;  // Number of contact points.
-
->>>>>>> b21a14bc
+
   // The parameters of the solver controlling the iteration strategy.
   Parameters parameters_;
   ProblemDataAliases problem_data_aliases_;
