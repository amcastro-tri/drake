#include "drake/multibody/contact_solvers/sap/sap_model.h"

#include <memory>
#include <utility>

#include "drake/common/default_scalars.h"
#include "drake/math/linear_solve.h"
#include "drake/multibody/contact_solvers/block_sparse_matrix.h"
#include "drake/multibody/contact_solvers/block_sparse_supernodal_solver.h"
#include "drake/multibody/contact_solvers/conex_supernodal_solver.h"
#include "drake/multibody/contact_solvers/sap/contact_problem_graph.h"
#include "drake/multibody/contact_solvers/sap/dense_supernodal_solver.h"

namespace drake {
namespace multibody {
namespace contact_solvers {
namespace internal {

using systems::Context;

HessianFactorizationCache::HessianFactorizationCache(
    SapHessianFactorizationType type, const std::vector<MatrixX<double>>* A,
    const BlockSparseMatrix<double>* J) {
  DRAKE_DEMAND(A != nullptr);
  DRAKE_DEMAND(J != nullptr);
  switch (type) {
    case SapHessianFactorizationType::kConex:
      factorization_ = std::make_unique<ConexSuperNodalSolver>(
          J->block_rows(), J->get_blocks(), *A);
      break;
    case SapHessianFactorizationType::kBlockSparseCholesky:
      factorization_ = std::make_unique<BlockSparseSuperNodalSolver>(
          J->block_rows(), J->get_blocks(), *A);
      break;
    case SapHessianFactorizationType::kDense:
      factorization_ = std::make_unique<DenseSuperNodalSolver>(A, J);
      break;
  }
}

std::unique_ptr<HessianFactorizationCache> HessianFactorizationCache::Clone()
    const {
  throw std::runtime_error(
      "Attempting to clone an expensive Hessian factorization.");
}

void HessianFactorizationCache::UpdateWeightMatrixAndFactor(
    const std::vector<MatrixX<double>>& G) {
  DRAKE_DEMAND(!is_empty());
  mutable_factorization()->SetWeightMatrix(G);
  mutable_factorization()->Factor();
}

void HessianFactorizationCache::SolveInPlace(
    EigenPtr<MatrixX<double>> rhs) const {
  DRAKE_DEMAND(!is_empty());
  // TODO(amcastro-tri): SuperNodalSolver should provide this in-place signature
  // for multiple RHSs.
  const int num_rhs = rhs->cols();
  for (int i = 0; i < num_rhs; ++i) {
    auto rhs_i = rhs->col(i);
    // N.B. Unfortunately SolveInPlace() only accepts VectorXd*, while here the
    // return of col() is a block object. Therefore, we are forced to make a
    // copy.
    // TODO(amcastro-tri): Update SuperNodalSolver::SolveInPlace() to accept
    // EigenPtr instead.
    rhs_i = factorization()->Solve(rhs_i);
  }
}

template <typename T>
SapModel<T>::SapModel(const SapContactProblem<T>* problem_ptr,
                      SapHessianFactorizationType hessian_type)
    : problem_(problem_ptr), hessian_type_(hessian_type) {
  // Graph to the original contact problem, including all cliques
  // (participating and non-participating).
  const ContactProblemGraph& graph = problem().graph();

  // Permutations to map indexes from participating cliques/dofs to the original
  // set of cliques/dofs.
  const PartialPermutation& cliques_permutation = graph.participating_cliques();
  PartialPermutation velocities_permutation =
      MakeParticipatingVelocitiesPermutation(problem());
  PartialPermutation impulses_permutation = MakeImpulsesPermutation(graph);

  // Extract momentum matrix for participating DOFs only.
  const int num_participating_cliques =
      cliques_permutation.permuted_domain_size();
  std::vector<MatrixX<T>> dynamics_matrix(num_participating_cliques);
  cliques_permutation.Apply(problem().dynamics_matrix(), &dynamics_matrix);

  // Get v* for participating DOFs only.
  const int nv_participating = velocities_permutation.permuted_domain_size();
  VectorX<T> v_star(nv_participating);
  velocities_permutation.Apply(problem().v_star(), &v_star);

  // Compute diagonal scaling inv_sqrt_A.
  VectorX<T> inv_sqrt_A(nv_participating);
  int clique_offset = 0;
  for (const auto& Ac : dynamics_matrix) {
    const int clique_nv = Ac.rows();
    inv_sqrt_A.segment(clique_offset, clique_nv) =
        Ac.diagonal().cwiseInverse().cwiseSqrt();
    clique_offset += clique_nv;
  }

  // Computation of a diagonal approximation to the Delassus operator.
  VectorX<T> delassus_diagonal(num_constraint_equations());
  CalcDelassusDiagonalApproximation(dynamics_matrix, &delassus_diagonal);

  // Create constraints bundle.
  std::unique_ptr<SapConstraintBundle<T>> constraints_bundle =
      std::make_unique<SapConstraintBundle<T>>(&problem(), delassus_diagonal);

  // N.B. const_model_data_ is meant to be created once at construction and
  // remain const afterwards.
  const_model_data_.velocities_permutation = std::move(velocities_permutation);
  const_model_data_.impulses_permutation = std::move(impulses_permutation);
  const_model_data_.dynamics_matrix = std::move(dynamics_matrix);
  const_model_data_.constraints_bundle = std::move(constraints_bundle);
  // N.B. We must extract p* after the dynamics matrix has been moved into
  // const_model_data_.
  VectorX<T> p_star(nv_participating);
  MultiplyByDynamicsMatrix(v_star, &p_star);
  const_model_data_.v_star = std::move(v_star);
  const_model_data_.p_star = std::move(p_star);
  const_model_data_.inv_sqrt_A = std::move(inv_sqrt_A);
  const_model_data_.delassus_diagonal = std::move(delassus_diagonal);

  system_ = std::make_unique<SapModelSystem>(num_velocities());
  DeclareCacheEntries();
}

template <typename T>
void SapModel<T>::DeclareCacheEntries() {
  // Sanity check a system to manage cache resources has been created.
  DRAKE_DEMAND(system_ != nullptr);

  const auto& constraint_velocities_cache_entry = system_->DeclareCacheEntry(
      "Constraint velocities, vc = J⋅v.",
      systems::ValueProducer(this, &SapModel<T>::CalcConstraintVelocities),
      {systems::System<T>::xd_ticket()});
  system_->mutable_cache_indexes().constraint_velocities =
      constraint_velocities_cache_entry.cache_index();

  const T& dt = this->time_step();
  const auto& w = this->const_model_data_.delassus_diagonal;
  SapConstraintBundleDataCache bundle_cache_model;
  bundle_cache_model.bundle_data = this->constraints_bundle().MakeData(dt, w);
  const auto& bundle_data_cache_entry = system_->DeclareCacheEntry(
      "Constraint bundle data.",
      systems::ValueProducer(this, bundle_cache_model,
                             &SapModel<T>::CalcConstraintBundleDataCache),
      {system_->cache_entry_ticket(
          system_->cache_indexes().constraint_velocities)});
  system_->mutable_cache_indexes().bundle_data =
      bundle_data_cache_entry.cache_index();

  const auto& impulses_cache_entry = system_->DeclareCacheEntry(
      "Impulses, γ = P(−R⁻¹(vc − v̂)).",
      systems::ValueProducer(this, &SapModel<T>::CalcImpulsesCache),
      {system_->cache_entry_ticket(
          system_->cache_indexes().constraint_velocities)});
  system_->mutable_cache_indexes().impulses =
      impulses_cache_entry.cache_index();

  const auto& momentum_gain_cache_entry = system_->DeclareCacheEntry(
      "Momentum gain. Δv = v - v*, Δp = A⋅Δv.",
      systems::ValueProducer(this, &SapModel<T>::CalcMomentumGainCache),
      {systems::System<T>::xd_ticket()});
  system_->mutable_cache_indexes().momentum_gain =
      momentum_gain_cache_entry.cache_index();

  const auto& cost_cache_entry = system_->DeclareCacheEntry(
      "Cost cache.", systems::ValueProducer(this, &SapModel<T>::CalcCostCache),
      {system_->cache_entry_ticket(system_->cache_indexes().momentum_gain),
       system_->cache_entry_ticket(system_->cache_indexes().impulses)});
  system_->mutable_cache_indexes().cost = cost_cache_entry.cache_index();

  const auto& gradients_cache_entry = system_->DeclareCacheEntry(
      "Gradients cache.",
      systems::ValueProducer(this, &SapModel<T>::CalcGradientsCache),
      {system_->cache_entry_ticket(system_->cache_indexes().momentum_gain),
       system_->cache_entry_ticket(system_->cache_indexes().impulses)});
  system_->mutable_cache_indexes().gradients =
      gradients_cache_entry.cache_index();

  const auto& hessian_cache_entry = system_->DeclareCacheEntry(
      "Hessian cache.",
      systems::ValueProducer(this, &SapModel<T>::CalcHessianCache),
      {system_->cache_entry_ticket(
          system_->cache_indexes().constraint_velocities)});
  system_->mutable_cache_indexes().hessian = hessian_cache_entry.cache_index();

<<<<<<< HEAD
=======
  // N.B. The default constructible SapHessianFactorizationCache is empty. Since
  // the computation of the factorization is costly, we delay its construction
  // to the very first time it is computed.
>>>>>>> ad104f68
  const auto& hessian_factorization_cache_entry = system_->DeclareCacheEntry(
      "Hessian factorization cache.",
      systems::ValueProducer(this, &SapModel<T>::CalcHessianFactorizationCache),
      {system_->cache_entry_ticket(
          system_->cache_indexes().constraint_velocities)});
  system_->mutable_cache_indexes().hessian_factorization =
      hessian_factorization_cache_entry.cache_index();
}

template <typename T>
std::unique_ptr<systems::Context<T>> SapModel<T>::MakeContext() const {
  return system_->CreateDefaultContext();
}

template <typename T>
const VectorX<T>& SapModel<T>::GetVelocities(const Context<T>& context) const {
  system_->ValidateContext(context);
  return context.get_discrete_state(system_->velocities_index()).value();
}

template <typename T>
Eigen::VectorBlock<VectorX<T>> SapModel<T>::GetMutableVelocities(
    Context<T>* context) const {
  DRAKE_DEMAND(context != nullptr);
  system_->ValidateContext(*context);
  return context->get_mutable_discrete_state(system_->velocities_index())
      .get_mutable_value();
}

template <typename T>
void SapModel<T>::SetVelocities(const VectorX<T>& v,
                                Context<T>* context) const {
  DRAKE_DEMAND(v.size() == num_velocities());
  system_->ValidateContext(*context);
  context->SetDiscreteState(system_->velocities_index(), v);
}

template <typename T>
void SapModel<T>::CalcConstraintVelocities(const Context<T>& context,
                                           VectorX<T>* vc) const {
  system_->ValidateContext(context);
  vc->resize(num_constraint_equations());
  const VectorX<T>& v = GetVelocities(context);
  constraints_bundle().J().Multiply(v, vc);
}

template <typename T>
void SapModel<T>::CalcConstraintBundleDataCache(
    const systems::Context<T>& context,
    SapConstraintBundleDataCache* cache) const {
  system_->ValidateContext(context);
  const VectorX<T>& vc = EvalConstraintVelocities(context);
  constraints_bundle().CalcData(vc, &cache->bundle_data);
}

template <typename T>
void SapModel<T>::CalcImpulsesCache(const Context<T>& context,
                                    ImpulsesCache<T>* cache) const {
  // Impulses are computed as a side effect of updating the Hessian cache.
  // Therefore if the Hessian cache is up to date we do not need to recompute
  // the impulses but simply make a copy into the impulses cache.
  const systems::CacheEntry& hessian_cache_entry =
      system_->get_cache_entry(system_->cache_indexes().hessian);
  const systems::CacheEntryValue& hessian_value =
      hessian_cache_entry.get_cache_entry_value(context);
  if (!hessian_value.is_out_of_date()) {
    const auto& hessian_cache =
        hessian_value.template get_value<HessianCache<T>>();
    *cache = hessian_cache.impulses;
    return;
  }

  system_->ValidateContext(context);
  cache->Resize(num_constraint_equations());
  const SapConstraintBundleData& bundle_data =
      EvalSapConstraintBundleData(context);
  constraints_bundle().CalcImpulses(bundle_data, &cache->gamma);
}

template <typename T>
void SapModel<T>::CalcMomentumGainCache(const Context<T>& context,
                                        MomentumGainCache<T>* cache) const {
  system_->ValidateContext(context);
  cache->Resize(num_velocities());
  const VectorX<T>& v = GetVelocities(context);
  cache->velocity_gain = v - v_star();
  MultiplyByDynamicsMatrix(v, &cache->p);
  cache->momentum_gain = cache->p - p_star();
}

template <typename T>
void SapModel<T>::CalcCostCache(const Context<T>& context,
                                CostCache<T>* cache) const {
  system_->ValidateContext(context);
  const MomentumGainCache<T>& gain_cache = EvalMomentumGainCache(context);
  const VectorX<T>& velocity_gain = gain_cache.velocity_gain;
  const VectorX<T>& momentum_gain = gain_cache.momentum_gain;
  cache->momentum_cost = 0.5 * velocity_gain.dot(momentum_gain);
  const SapConstraintBundleData& bundle_data =
      EvalSapConstraintBundleData(context);
  cache->regularizer_cost = constraints_bundle().CalcCost(bundle_data);
  cache->cost = cache->momentum_cost + cache->regularizer_cost;
}

template <typename T>
void SapModel<T>::CalcGradientsCache(const systems::Context<T>& context,
                                     GradientsCache<T>* cache) const {
  cache->Resize(num_velocities());
  const VectorX<T>& momentum_gain = EvalMomentumGain(context);  // = A⋅(v−v*)
  const VectorX<T>& gamma = EvalImpulses(context);
  constraints_bundle().J().MultiplyByTranspose(gamma, &cache->j);  // = Jᵀ⋅γ
  // Update ∇ᵥℓ = A⋅(v−v*) - Jᵀ⋅γ
  cache->cost_gradient = momentum_gain - cache->j;
}

template <typename T>
void SapModel<T>::CalcHessianCache(const systems::Context<T>& context,
                                   HessianCache<T>* cache) const {
  system_->ValidateContext(context);
  cache->Resize(num_constraints(), num_constraint_equations());
  const SapConstraintBundleData& bundle_data =
      EvalSapConstraintBundleData(context);
  constraints_bundle().CalcImpulsesAndConstraintsHessian(
      bundle_data, &cache->impulses.gamma, &cache->G);
}

template <typename T>
void SapModel<T>::CalcHessianFactorizationCache(
<<<<<<< HEAD
    const systems::Context<T>&,
    SapHessianFactorization*) const {
  throw std::runtime_error(
      "Hessian computation is only allowed for T = double");
=======
    const systems::Context<T>&, HessianFactorizationCache*) const {
  throw std::runtime_error(
      "Hessian computation is only supported for T = double");
>>>>>>> ad104f68
}

template <>
void SapModel<double>::CalcHessianFactorizationCache(
    const systems::Context<double>& context,
<<<<<<< HEAD
    SapHessianFactorization* hessian) const {
  // Make only for the very first time. This can be an expensive computation for
  // sparse Hessians even when the factorization is not yet computed.
  if (hessian->solver_type() == SapHessianFactorizationType::kNotSpecified) {
    *hessian = SapHessianFactorization(hessian_type_, &dynamics_matrix(),
                                       &constraints_bundle().J());
  }
  const std::vector<MatrixX<double>>& G = EvalConstraintsHessian(context);
  hessian->Update(G);
=======
    HessianFactorizationCache* hessian) const {
  // Make only for the very first time. This can be an expensive computation for
  // sparse Hessians even when the factorization is not yet computed.
  if (hessian->is_empty()) {
    *hessian = HessianFactorizationCache(hessian_type_, &dynamics_matrix(),
                                         &constraints_bundle().J());
  }
  const std::vector<MatrixX<double>>& G = EvalConstraintsHessian(context);
  hessian->UpdateWeightMatrixAndFactor(G);
>>>>>>> ad104f68
}

template <typename T>
int SapModel<T>::num_cliques() const {
  return problem().graph().participating_cliques().permuted_domain_size();
}

template <typename T>
int SapModel<T>::num_velocities() const {
  return velocities_permutation().permuted_domain_size();
}

template <typename T>
int SapModel<T>::num_constraints() const {
  return problem().num_constraints();
}

template <typename T>
int SapModel<T>::num_constraint_equations() const {
  return problem().num_constraint_equations();
}

template <typename T>
const std::vector<MatrixX<T>>& SapModel<T>::dynamics_matrix() const {
  return const_model_data_.dynamics_matrix;
}

template <typename T>
const VectorX<T>& SapModel<T>::v_star() const {
  return const_model_data_.v_star;
}

template <typename T>
const VectorX<T>& SapModel<T>::p_star() const {
  return const_model_data_.p_star;
}

template <typename T>
const VectorX<T>& SapModel<T>::inv_sqrt_dynamics_matrix() const {
  return const_model_data_.inv_sqrt_A;
}

template <typename T>
const SapConstraintBundle<T>& SapModel<T>::constraints_bundle() const {
  DRAKE_DEMAND(const_model_data_.constraints_bundle != nullptr);
  return *const_model_data_.constraints_bundle;
}

template <typename T>
PartialPermutation SapModel<T>::MakeParticipatingVelocitiesPermutation(
    const SapContactProblem<T>& problem) {
  const PartialPermutation& cliques_permutation =
      problem.graph().participating_cliques();

  const int num_participating_cliques =
      cliques_permutation.permuted_domain_size();
  // Compute v_participating_start such that
  // v_participating_start[participating_clique] stores the index to the first
  // participating velocity for participating_clique in `this` SapModel.
  std::vector<int> v_participating_start(num_participating_cliques);
  v_participating_start[0] = 0;
  for (int participating_clique = 1;
       participating_clique < num_participating_cliques;
       ++participating_clique) {
    const int previous_participating_clique =
        cliques_permutation.domain_index(participating_clique - 1);
    const int previous_clique_nv =
        problem.num_velocities(previous_participating_clique);
    v_participating_start[participating_clique] =
        v_participating_start[participating_clique - 1] + previous_clique_nv;
  }

  // Compute participating_velocities such that v_participating =
  // participating_velocities[v] maps velocity index v in the original `problem`
  // to participating velocity index v_participating in `this` SapModel.
  std::vector<int> participating_velocities(problem.num_velocities(), -1);
  int v_start = 0;  // First velocity for a given clique in the original model.
  for (int clique = 0; clique < problem.num_cliques(); ++clique) {
    const int nv = problem.num_velocities(clique);
    if (cliques_permutation.participates(clique)) {
      const int clique_participating =
          cliques_permutation.permuted_index(clique);
      // Add participating dofs to the list.
      for (int i = 0; i < nv; ++i) {
        const int v = v_start + i;
        const int v_participating =
            v_participating_start[clique_participating] + i;
        participating_velocities[v] = v_participating;
      }
    }
    v_start += nv;
  }

  // Sanity check.
  DRAKE_DEMAND(v_start == problem.num_velocities());

  return PartialPermutation(std::move(participating_velocities));
}

template <typename T>
PartialPermutation SapModel<T>::MakeImpulsesPermutation(
    const ContactProblemGraph& graph) const {
  if (problem().num_constraints() == 0)
    return PartialPermutation();  // empty permutation.

  std::vector<int> constraint_start(problem().num_constraints());
  constraint_start[0] = 0;
  for (int i = 1; i < problem().num_constraints(); ++i) {
    const int previous_constraint_size =
        problem().get_constraint(i - 1).num_constraint_equations();
    constraint_start[i] = constraint_start[i - 1] + previous_constraint_size;
  }

  std::vector<int> impulses_permutation(problem().num_constraint_equations());
  int group_offset = 0;  // impulse index.
  for (const ContactProblemGraph::ConstraintCluster& g : graph.clusters()) {
    for (int i : g.constraint_index()) {
      const SapConstraint<T>& c = problem().get_constraint(i);
      const int ni = c.num_constraint_equations();
      const int offset = constraint_start[i];
      for (int m = 0; m < ni; ++m) {
        impulses_permutation[offset + m] = group_offset + m;
      }
      group_offset += ni;
    }
  }

  return PartialPermutation(std::move(impulses_permutation));
}

template <typename T>
void SapModel<T>::MultiplyByDynamicsMatrix(const VectorX<T>& v,
                                           VectorX<T>* p) const {
  DRAKE_DEMAND(v.size() == num_velocities());
  DRAKE_DEMAND(p->size() == num_velocities());
  int clique_start = 0;
  for (const auto& Ab : dynamics_matrix()) {
    const int clique_size = Ab.rows();
    p->segment(clique_start, clique_size) =
        Ab * v.segment(clique_start, clique_size);
    clique_start += clique_size;
  }
}

template <typename T>
void SapModel<T>::CalcDelassusDiagonalApproximation(
    const std::vector<MatrixX<T>>& A, VectorX<T>* delassus_diagonal) const {
  DRAKE_DEMAND(delassus_diagonal != nullptr);
  DRAKE_DEMAND(static_cast<int>(A.size()) == num_cliques());

  // We compute a factorization of A once so we can re-use it multiple times
  // below.
  const int num_cliques = A.size();  // N.B. Participating cliques.
  std::vector<VectorX<T>> A_diag_inv(num_cliques);
  for (int c = 0; c < num_cliques; ++c) {
    A_diag_inv[c] = A[c].diagonal().cwiseInverse();
  }

  // Scan constraints in the order specified by the graph.
  const int num_constraints = problem().num_constraints();
  std::vector<MatrixX<T>> W(num_constraints);

  const ContactProblemGraph& graph = problem().graph();
  const PartialPermutation& cliques_permutation = graph.participating_cliques();

  for (const ContactProblemGraph::ConstraintCluster& e :
       problem().graph().clusters()) {
    for (int i : e.constraint_index()) {
      const SapConstraint<T>& constraint = problem().get_constraint(i);
      const int ni = constraint.num_constraint_equations();
      if (W[i].size() == 0) {
        // Resize and initialize to zero on the first time it gets accessed.
        W[i].resize(ni, ni);
        W[i].setZero();
      }

      // Clique 0 is always present. Add its contribution.
      {
        const int c =
            cliques_permutation.permuted_index(constraint.first_clique());
        const MatrixBlock<T>& Jic = constraint.first_clique_jacobian();
        Jic.MultiplyWithScaledTransposeAndAddTo(A_diag_inv[c], &W[i]);
      }

      // Adds clique 1 contribution, if present.
      if (constraint.num_cliques() == 2) {
        const int c =
            cliques_permutation.permuted_index(constraint.second_clique());
        const MatrixBlock<T>& Jic = constraint.second_clique_jacobian();
        Jic.MultiplyWithScaledTransposeAndAddTo(A_diag_inv[c], &W[i]);
      }
    }
  }

  // Compute Delassus_diagonal as the rms norm of the diagonal block for the
  // i-th constraint.
  delassus_diagonal->resize(num_constraint_equations());
  int constraint_start = 0;
  for (int i = 0; i < num_constraints; ++i) {
    const int ni = W[i].rows();
    // TODO(amcastro-tri): consider using the scalar diagonal value W[i](e, e)
    // or something like max(W[i](e, e), W_rms).
    delassus_diagonal->segment(constraint_start, ni)
        .setConstant(W[i].norm() / ni);
    constraint_start += ni;
  }
}

}  // namespace internal
}  // namespace contact_solvers
}  // namespace multibody
}  // namespace drake

DRAKE_DEFINE_CLASS_TEMPLATE_INSTANTIATIONS_ON_DEFAULT_NONSYMBOLIC_SCALARS(
    class ::drake::multibody::contact_solvers::internal::SapModel)<|MERGE_RESOLUTION|>--- conflicted
+++ resolved
@@ -192,12 +192,9 @@
           system_->cache_indexes().constraint_velocities)});
   system_->mutable_cache_indexes().hessian = hessian_cache_entry.cache_index();
 
-<<<<<<< HEAD
-=======
   // N.B. The default constructible SapHessianFactorizationCache is empty. Since
   // the computation of the factorization is costly, we delay its construction
   // to the very first time it is computed.
->>>>>>> ad104f68
   const auto& hessian_factorization_cache_entry = system_->DeclareCacheEntry(
       "Hessian factorization cache.",
       systems::ValueProducer(this, &SapModel<T>::CalcHessianFactorizationCache),
@@ -326,32 +323,14 @@
 
 template <typename T>
 void SapModel<T>::CalcHessianFactorizationCache(
-<<<<<<< HEAD
-    const systems::Context<T>&,
-    SapHessianFactorization*) const {
-  throw std::runtime_error(
-      "Hessian computation is only allowed for T = double");
-=======
     const systems::Context<T>&, HessianFactorizationCache*) const {
   throw std::runtime_error(
       "Hessian computation is only supported for T = double");
->>>>>>> ad104f68
 }
 
 template <>
 void SapModel<double>::CalcHessianFactorizationCache(
     const systems::Context<double>& context,
-<<<<<<< HEAD
-    SapHessianFactorization* hessian) const {
-  // Make only for the very first time. This can be an expensive computation for
-  // sparse Hessians even when the factorization is not yet computed.
-  if (hessian->solver_type() == SapHessianFactorizationType::kNotSpecified) {
-    *hessian = SapHessianFactorization(hessian_type_, &dynamics_matrix(),
-                                       &constraints_bundle().J());
-  }
-  const std::vector<MatrixX<double>>& G = EvalConstraintsHessian(context);
-  hessian->Update(G);
-=======
     HessianFactorizationCache* hessian) const {
   // Make only for the very first time. This can be an expensive computation for
   // sparse Hessians even when the factorization is not yet computed.
@@ -361,7 +340,6 @@
   }
   const std::vector<MatrixX<double>>& G = EvalConstraintsHessian(context);
   hessian->UpdateWeightMatrixAndFactor(G);
->>>>>>> ad104f68
 }
 
 template <typename T>
