--- conflicted
+++ resolved
@@ -68,13 +68,8 @@
     name = "vector3_util",
     srcs = ["cross_product.cc"],
     hdrs = [
-<<<<<<< HEAD
-        "cross_product.h",
-        "shift_time_derivative.h",
-=======
         "convert_time_derivative.h",
         "cross_product.h",
->>>>>>> 4319b385
     ],
     deps = [
         "//drake/common",
@@ -192,11 +187,7 @@
 )
 
 drake_cc_googletest(
-<<<<<<< HEAD
-    name = "shift_time_derivative_test",
-=======
     name = "convert_time_derivative_test",
->>>>>>> 4319b385
     deps = [
         ":vector3_util",
         "//drake/common:eigen_matrix_compare",
