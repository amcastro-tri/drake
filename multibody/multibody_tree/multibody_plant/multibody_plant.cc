#include "drake/multibody/multibody_tree/multibody_plant/multibody_plant.h"

#include <algorithm>
#include <memory>
#include <vector>

#include "drake/common/default_scalars.h"
#include "drake/common/drake_throw.h"
#include "drake/geometry/frame_kinematics_vector.h"
#include "drake/geometry/geometry_frame.h"
#include "drake/geometry/geometry_instance.h"
#include "drake/math/orthonormal_basis.h"

#include <iostream>
//#define PRINT_VAR(a) std::cout << #a": " << a << std::endl;
#define PRINT_VAR(a) (void) a;

namespace drake {
namespace multibody {
namespace multibody_plant {

// Helper macro to throw an exception within methods that should not be called
// post-finalize.
#define DRAKE_MBP_THROW_IF_FINALIZED() ThrowIfFinalized(__func__)

// Helper macro to throw an exception within methods that should not be called
// pre-finalize.
#define DRAKE_MBP_THROW_IF_NOT_FINALIZED() ThrowIfNotFinalized(__func__)

using geometry::FrameId;
using geometry::FramePoseVector;
using geometry::GeometryFrame;
using geometry::GeometryId;
using geometry::GeometryInstance;
using geometry::PenetrationAsPointPair;
using geometry::SceneGraph;
using geometry::SourceId;
using systems::InputPortDescriptor;
using systems::OutputPort;
using systems::State;

using drake::multibody::MultibodyForces;
using drake::multibody::MultibodyTree;
using drake::multibody::MultibodyTreeContext;
using drake::multibody::PositionKinematicsCache;
using drake::multibody::SpatialAcceleration;
using drake::multibody::SpatialForce;
using drake::multibody::VelocityKinematicsCache;
using systems::BasicVector;
using systems::Context;
using systems::InputPortDescriptor;
using systems::InputPortIndex;
using systems::OutputPortIndex;

template<typename T>
MultibodyPlant<T>::MultibodyPlant(double time_step) :
    systems::LeafSystem<T>(systems::SystemTypeTag<
        drake::multibody::multibody_plant::MultibodyPlant>()),
    time_step_(time_step) {
  DRAKE_THROW_UNLESS(time_step >= 0);
  model_ = std::make_unique<MultibodyTree<T>>();
  visual_geometries_.emplace_back();  // Entries for the "world" body.
  collision_geometries_.emplace_back();
}

template <typename T>
geometry::SourceId MultibodyPlant<T>::RegisterAsSourceForSceneGraph(
    SceneGraph<T>* scene_graph) {
  DRAKE_THROW_UNLESS(scene_graph != nullptr);
  DRAKE_THROW_UNLESS(!geometry_source_is_registered());
  source_id_ = scene_graph->RegisterSource();
  // Save the GS pointer so that on later geometry registrations we can verify
  // the user is making calls on the same GS instance. Only used for that
  // purpose, it gets nullified at Finalize().
  scene_graph_ = scene_graph;
  return source_id_.value();
}

template <typename T>
void MultibodyPlant<T>::RegisterVisualGeometry(const Body<T>& body,
                                               const Isometry3<double>& X_BG,
                                               const geometry::Shape& shape,
                                               SceneGraph<T>* scene_graph) {
  DRAKE_MBP_THROW_IF_FINALIZED();
  DRAKE_THROW_UNLESS(scene_graph != nullptr);
  DRAKE_THROW_UNLESS(geometry_source_is_registered());
  if (scene_graph != scene_graph_) {
    throw std::logic_error(
        "Geometry registration calls must be performed on the SAME instance of "
        "SceneGraph used on the first call to "
        "RegisterAsSourceForSceneGraph()");
  }
  GeometryId id;
  // TODO(amcastro-tri): Consider doing this after finalize so that we can
  // register anchored geometry on ANY body welded to the world.
  if (body.index() == world_index()) {
    id = RegisterAnchoredGeometry(X_BG, shape, scene_graph);
  } else {
    id = RegisterGeometry(body, X_BG, shape, scene_graph);
  }
  const int visual_index = geometry_id_to_visual_index_.size();
  geometry_id_to_visual_index_[id] = visual_index;
  DRAKE_ASSERT(num_bodies() == static_cast<int>(visual_geometries_.size()));
  visual_geometries_[body.index()].push_back(id);
}

template <typename T>
const std::vector<geometry::GeometryId>&
MultibodyPlant<T>::GetVisualGeometriesForBody(const Body<T>& body) const {
  return visual_geometries_[body.index()];
}

template <typename T>
geometry::GeometryId MultibodyPlant<T>::RegisterCollisionGeometry(
    const Body<T>& body, const Isometry3<double>& X_BG,
    const geometry::Shape& shape,
    const CoulombFriction<double>& coulomb_friction,
    SceneGraph<T>* scene_graph) {
  DRAKE_MBP_THROW_IF_FINALIZED();
  DRAKE_THROW_UNLESS(scene_graph != nullptr);
  DRAKE_THROW_UNLESS(geometry_source_is_registered());
  if (scene_graph != scene_graph_) {
    throw std::logic_error(
        "Geometry registration calls must be performed on the SAME instance of "
        "SceneGraph used on the first call to "
        "RegisterAsSourceForSceneGraph()");
  }
  GeometryId id;
  // TODO(amcastro-tri): Consider doing this after finalize so that we can
  // register anchored geometry on ANY body welded to the world.
  if (body.index() == world_index()) {
    id = RegisterAnchoredGeometry(X_BG, shape, scene_graph);
  } else {
    id = RegisterGeometry(body, X_BG, shape, scene_graph);
  }
  const int collision_index = geometry_id_to_collision_index_.size();
  geometry_id_to_collision_index_[id] = collision_index;
  DRAKE_ASSERT(
      static_cast<int>(default_coulomb_friction_.size()) == collision_index);
  default_coulomb_friction_.push_back(coulomb_friction);
  DRAKE_ASSERT(num_bodies() == static_cast<int>(collision_geometries_.size()));
  collision_geometries_[body.index()].push_back(id);
  return id;
}

template <typename T>
const std::vector<geometry::GeometryId>&
MultibodyPlant<T>::GetCollisionGeometriesForBody(const Body<T>& body) const {
  DRAKE_ASSERT(body.index() < num_bodies());
  return collision_geometries_[body.index()];
}

template <typename T>
geometry::GeometrySet MultibodyPlant<T>::CollectRegisteredGeometries(
    const std::vector<const RigidBody<T>*>& bodies) const {
  DRAKE_MBP_THROW_IF_NOT_FINALIZED();
  DRAKE_THROW_UNLESS(geometry_source_is_registered());

  geometry::GeometrySet geometry_set;
  for (const RigidBody<T>* body : bodies) {
    optional<FrameId> frame_id = GetBodyFrameIdIfExists(body->index());
    if (frame_id) {
      geometry_set.Add(frame_id.value());
    } else if (body->index() == world_index()) {
      // TODO(SeanCurtis-TRI): MBP shouldn't be storing these GeometryIds.
      // Remove this when SG supports world frame id that can be mapped to
      // MBP's world body.
      geometry_set.Add(collision_geometries_[body->index()]);
    }
  }
  return geometry_set;
}

template <typename T>
geometry::GeometryId MultibodyPlant<T>::RegisterGeometry(
    const Body<T>& body, const Isometry3<double>& X_BG,
    const geometry::Shape& shape, SceneGraph<T>* scene_graph) {
  // This should never be called with the world index.
  DRAKE_DEMAND(body.index() != world_index());
  DRAKE_ASSERT(!is_finalized());
  DRAKE_ASSERT(geometry_source_is_registered());
  DRAKE_ASSERT(scene_graph == scene_graph_);
  // If not already done, register a frame for this body.
  if (!body_has_registered_frame(body)) {
    body_index_to_frame_id_[body.index()] = scene_graph->RegisterFrame(
        source_id_.value(),
        GeometryFrame(
            body.name(),
            /* Initial pose: Not really used by GS. Will get removed. */
            Isometry3<double>::Identity()));
  }

  // Register geometry in the body frame.
  GeometryId geometry_id = scene_graph->RegisterGeometry(
      source_id_.value(), body_index_to_frame_id_[body.index()],
      std::make_unique<GeometryInstance>(X_BG, shape.Clone()));
  geometry_id_to_body_index_[geometry_id] = body.index();
  return geometry_id;
}

template <typename T>
geometry::GeometryId MultibodyPlant<T>::RegisterAnchoredGeometry(
    const Isometry3<double>& X_WG, const geometry::Shape& shape,
    SceneGraph<T>* scene_graph) {
  DRAKE_ASSERT(!is_finalized());
  DRAKE_ASSERT(geometry_source_is_registered());
  DRAKE_ASSERT(scene_graph == scene_graph_);
  GeometryId geometry_id = scene_graph->RegisterAnchoredGeometry(
      source_id_.value(),
      std::make_unique<GeometryInstance>(X_WG, shape.Clone()));
  geometry_id_to_body_index_[geometry_id] = world_index();
  return geometry_id;
}

template<typename T>
void MultibodyPlant<T>::Finalize(geometry::SceneGraph<T>* scene_graph) {
  model_->Finalize();
  FilterAdjacentBodies(scene_graph);
  ExcludeCollisionsWithVisualGeometry(scene_graph);
  FinalizePlantOnly();
}

template<typename T>
void MultibodyPlant<T>::FinalizePlantOnly() {
  DeclareStateAndPorts();
  // Only declare ports to communicate with a SceneGraph if the plant is
  // provided with a valid source id.
  if (source_id_) DeclareSceneGraphPorts();
  DeclareCacheEntries();
  scene_graph_ = nullptr;  // must not be used after Finalize().
  if (num_collision_geometries() > 0 &&
      penalty_method_contact_parameters_.time_scale < 0)
    set_penetration_allowance();
  if (num_collision_geometries() > 0 &&
      stribeck_model_.stiction_tolerance() < 0)
    set_stiction_tolerance();
  // Make a contact solver when the plant is modeled as a discrete system.
  if (is_discrete()) {
    implicit_stribeck_solver_ =
        std::make_unique<implicit_stribeck::ImplicitStribeckSolver<T>>(
            num_velocities());
    // Set the stiction tolerance according to the values set by users with
    // set_stiction_tolerance().
    implicit_stribeck::Parameters solver_parameters;
    solver_parameters.stiction_tolerance =
        stribeck_model_.stiction_tolerance();
    implicit_stribeck_solver_->set_solver_parameters(solver_parameters);
  }
}

template <typename T>
void MultibodyPlant<T>::FilterAdjacentBodies(SceneGraph<T>* scene_graph) {
  if (geometry_source_is_registered()) {
    if (scene_graph == nullptr) {
      throw std::logic_error(
          "This MultibodyPlant has been registered as a SceneGraph geometry "
              "source. Finalize() should be invoked with a pointer to the "
              "SceneGraph instance");
    }

    if (scene_graph != scene_graph_) {
      throw std::logic_error(
          "Finalizing on a SceneGraph instance must be performed on the SAME "
              "instance of SceneGraph used on the first call to "
              "RegisterAsSourceForSceneGraph()");
    }
    // Disallow collisions between adjacent bodies. Adjacency is implied by the
    // existence of a joint between bodies.
    for (JointIndex j{0}; j < model_->num_joints(); ++j) {
      const Joint<T>& joint = model_->get_joint(j);
      const Body<T>& child = joint.child_body();
      const Body<T>& parent = joint.parent_body();
      // TODO(SeanCurtis-TRI): Determine the correct action for a body
      // joined to the world -- should it filter out collisions between the
      // body and all *anchored* geometry? That seems really heavy-handed. So,
      // for now, we skip the joints to the world.
      if (parent.index() == world_index()) continue;
      optional<FrameId> child_id = GetBodyFrameIdIfExists(child.index());
      optional<FrameId> parent_id = GetBodyFrameIdIfExists(parent.index());

      if (child_id && parent_id) {
        scene_graph->ExcludeCollisionsBetween(
            geometry::GeometrySet(*child_id),
            geometry::GeometrySet(*parent_id));
      }
    }
  }
}

template <typename T>
void MultibodyPlant<T>::ExcludeCollisionsWithVisualGeometry(
    geometry::SceneGraph<T>* scene_graph) {
  if (geometry_source_is_registered()) {
    if (scene_graph == nullptr) {
      throw std::logic_error(
          "This MultibodyPlant has been registered as a SceneGraph geometry "
              "source. Finalize() should be invoked with a pointer to the "
              "SceneGraph instance");
    }
    geometry::GeometrySet visual;
    for (const auto& body_geometries : visual_geometries_) {
      visual.Add(body_geometries);
    }
    geometry::GeometrySet collision;
    for (const auto& body_geometries : collision_geometries_) {
      collision.Add(body_geometries);
    }
    scene_graph->ExcludeCollisionsWithin(visual);
    scene_graph->ExcludeCollisionsBetween(visual, collision);
  }
}

template<typename T>
std::unique_ptr<systems::LeafContext<T>>
MultibodyPlant<T>::DoMakeLeafContext() const {
  DRAKE_THROW_UNLESS(is_finalized());
  return std::make_unique<MultibodyTreeContext<T>>(
      model_->get_topology(), is_discrete());
}

template<typename T>
MatrixX<T> MultibodyPlant<T>::CalcNormalSeparationVelocitiesJacobian(
    const Context<T>& context,
    const std::vector<PenetrationAsPointPair<T>>& point_pairs_set) const {
  const int num_contacts = point_pairs_set.size();
  MatrixX<T> N(num_contacts, num_velocities());

  for (int icontact = 0; icontact < num_contacts; ++icontact) {
    const auto& point_pair = point_pairs_set[icontact];

    const GeometryId geometryA_id = point_pair.id_A;
    const GeometryId geometryB_id = point_pair.id_B;

    BodyIndex bodyA_index = geometry_id_to_body_index_.at(geometryA_id);
    const Body<T>& bodyA = model().get_body(bodyA_index);
    BodyIndex bodyB_index = geometry_id_to_body_index_.at(geometryB_id);
    const Body<T>& bodyB = model().get_body(bodyB_index);

    // Penetration depth, > 0 if bodies interpenetrate.
    const Vector3<T>& nhat_BA_W = point_pair.nhat_BA_W;
    const Vector3<T>& p_WCa = point_pair.p_WCa;
    const Vector3<T>& p_WCb = point_pair.p_WCb;

    // Geometric Jacobian for the velocity of the contact point C as moving with
    // body A, s.t.: v_WAc = Jv_WAc * v
    // where v is the vector of generalized velocities.
    MatrixX<T> Jv_WAc(3, this->num_velocities());
    model().CalcPointsGeometricJacobianExpressedInWorld(
        context, bodyA.body_frame(), p_WCa, &Jv_WAc);

    // Geometric Jacobian for the velocity of the contact point C as moving with
    // body B, s.t.: v_WBc = Jv_WBc * v.
    MatrixX<T> Jv_WBc(3, this->num_velocities());
    model().CalcPointsGeometricJacobianExpressedInWorld(
        context, bodyB.body_frame(), p_WCb, &Jv_WBc);

    // The velocity of Bc relative to Ac is
    //   v_AcBc_W = v_WBc - v_WAc.
    // From where the separation velocity is computed as
    //   vn = -v_AcBc_W.dot(nhat_BA_W) = -nhat_BA_Wᵀ⋅v_AcBc_W
    // where the negative sign stems from the sign convention for vn and xdot.
    // This can be written in terms of the Jacobians as
    //   vn = -nhat_BA_Wᵀ⋅(Jv_WBc - Jv_WAc)⋅v

    N.row(icontact) = nhat_BA_W.transpose() * (Jv_WAc - Jv_WBc);
  }

  return N;
}

template<typename T>
MatrixX<T> MultibodyPlant<T>::CalcTangentVelocitiesJacobian(
    const Context<T>& context,
    const std::vector<PenetrationAsPointPair<T>>& point_pairs_set,
    std::vector<Matrix3<T>>* R_WC_set) const {
  const int num_contacts = point_pairs_set.size();
  // D is defined such that vt = D * v, with vt of size 2nc.
  MatrixX<T> D(2 * num_contacts, num_velocities());

  R_WC_set->clear();
  if (R_WC_set != nullptr) R_WC_set->reserve(point_pairs_set.size());
  for (int icontact = 0; icontact < num_contacts; ++icontact) {
    const auto& point_pair = point_pairs_set[icontact];

    const GeometryId geometryA_id = point_pair.id_A;
    const GeometryId geometryB_id = point_pair.id_B;

    BodyIndex bodyA_index = geometry_id_to_body_index_.at(geometryA_id);
    const Body<T>& bodyA = model().get_body(bodyA_index);
    BodyIndex bodyB_index = geometry_id_to_body_index_.at(geometryB_id);
    const Body<T>& bodyB = model().get_body(bodyB_index);

    // Penetration depth, > 0 if bodies interpenetrate.
    const T& x = point_pair.depth;
    DRAKE_ASSERT(x >= 0);
    const Vector3<T>& nhat_BA_W = point_pair.nhat_BA_W;
    const Vector3<T>& p_WCa = point_pair.p_WCa;
    const Vector3<T>& p_WCb = point_pair.p_WCb;

    // Compute the orientation of a contact frame C at the contact point such
    // that the z-axis Cz equals to nhat_BA_W. The tangent vectors are
    // arbitrary, with the only requirement being that they form a valid right
    // handed basis with nhat_BA.
    const Matrix3<T> R_WC = math::ComputeBasisFromAxis(2, nhat_BA_W);
    if (R_WC_set != nullptr) {
      R_WC_set->push_back(R_WC);
    }

    const Vector3<T> that1_W = R_WC.col(0);  // that1 = Cx.
    const Vector3<T> that2_W = R_WC.col(1);  // that2 = Cy.

    // TODO(amcastro-tri): Consider using the midpoint between Ac and Bc for
    // stability reasons. Besides that, there is no other reason to use the
    // midpoint (or any other point between Ac and Bc for that matter) since,
    // in the limit to rigid contact, Ac = Bc.

    MatrixX<T> Jv_WAc(3, this->num_velocities());  // s.t.: v_WAc = Jv_WAc * v.
    model().CalcPointsGeometricJacobianExpressedInWorld(
        context, bodyA.body_frame(), p_WCa, &Jv_WAc);

    MatrixX<T> Jv_WBc(3, this->num_velocities());  // s.t.: v_WBc = Jv_WBc * v.
    model().CalcPointsGeometricJacobianExpressedInWorld(
        context, bodyB.body_frame(), p_WCb, &Jv_WBc);

    // The velocity of Bc relative to Ac is
    //   v_AcBc_W = v_WBc - v_WAc.
    // The first two components of this velocity in C corresponds to the
    // tangential velocities in a plane normal to nhat_BA.
    //   vx_AcBc_C = that1⋅v_AcBc = that1ᵀ⋅(Jv_WBc - Jv_WAc)⋅v
    //   vy_AcBc_C = that2⋅v_AcBc = that2ᵀ⋅(Jv_WBc - Jv_WAc)⋅v

    D.row(2 * icontact)     = that1_W.transpose() * (Jv_WBc - Jv_WAc);
    D.row(2 * icontact + 1) = that2_W.transpose() * (Jv_WBc - Jv_WAc);
  }
  return D;
}

template<typename T>
void MultibodyPlant<T>::set_penetration_allowance(
    double penetration_allowance) {
  DRAKE_MBP_THROW_IF_NOT_FINALIZED();
  // Default to Earth's gravity for this estimation.
  const double g = gravity_field_.has_value() ?
                   gravity_field_.value()->gravity_vector().norm() : 9.81;

  // TODO(amcastro-tri): Improve this heuristics in future PR's for when there
  // are several flying objects and fixed base robots (E.g.: manipulation
  // cases.)

  // The heuristic now is very simple. We should update it to:
  //  - Only scan free bodies for weight.
  //  - Consider an estimate of maximum velocities (context dependent).
  // Right now we are being very conservative and use the maximum mass in the
  // system.
  double mass = 0.0;
  for (BodyIndex body_index(0); body_index < num_bodies(); ++body_index) {
    const Body<T>& body = model().get_body(body_index);
    mass = std::max(mass, body.get_default_mass());
  }

  // For now, we use the model of a critically damped spring mass oscillator
  // to estimate these parameters: mẍ+cẋ+kx=mg
  // Notice however that normal forces are computed according to: fₙ=kx(1+dẋ)
  // which translate to a second order oscillator of the form:
  // mẍ+(kdx)ẋ+kx=mg
  // Therefore, for this more complex, non-linear, oscillator, we estimate the
  // damping constant d using a time scale related to the free oscillation
  // (omega below) and the requested penetration allowance as a length scale.

  // We first estimate the stiffness based on static equilibrium.
  const double stiffness = mass * g / penetration_allowance;
  // Frequency associated with the stiffness above.
  const double omega = sqrt(stiffness / mass);

  // Estimated contact time scale. The relative velocity of objects coming into
  // contact goes to zero in this time scale.
  const double time_scale = 1.0 / omega;

  // Damping ratio for a critically damped model. We could allow users to set
  // this. Right now, critically damp the normal direction.
  // This corresponds to a non-penetraion constraint in the limit for
  // contact_penetration_allowance_ goint to zero (no bounce off).
  const double damping_ratio = 1.0;
  // We form the damping (with units of 1/velocity) using dimensional analysis.
  // Thus we use 1/omega for the time scale and penetration_allowance for the
  // length scale. We then scale it by the damping ratio.
  const double damping = damping_ratio * time_scale / penetration_allowance;

  // Final parameters used in the penalty method:
  penalty_method_contact_parameters_.stiffness = stiffness;
  penalty_method_contact_parameters_.damping = damping;
  // The time scale can be requested to hint the integrator's time step.
  penalty_method_contact_parameters_.time_scale = time_scale;
}

template <>
std::vector<PenetrationAsPointPair<double>>
MultibodyPlant<double>::CalcPointPairPenetrations(
    const systems::Context<double>& context) const {
  if (num_collision_geometries() > 0) {
    if (!geometry_query_port_.is_valid()) {
      throw std::logic_error(
          "This MultibodyPlant registered geometry for contact handling. "
          "However its query input port (get_geometry_query_input_port()) "
          "is not connected. ");
    }
    const geometry::QueryObject<double>& query_object =
        this->EvalAbstractInput(context, geometry_query_port_)
            ->template GetValue<geometry::QueryObject<double>>();
    return query_object.ComputePointPairPenetration();
  }
  return std::vector<PenetrationAsPointPair<double>>();
}

template<typename T>
std::vector<PenetrationAsPointPair<T>>
MultibodyPlant<T>::CalcPointPairPenetrations(
    const systems::Context<T>&) const {
  DRAKE_ABORT_MSG("This method only supports T = double.");
}

template<typename T>
std::vector<CoulombFriction<double>>
MultibodyPlant<T>::CalcCombinedFrictionCoefficients(
    const std::vector<PenetrationAsPointPair<T>>& point_pairs) const {
  std::vector<CoulombFriction<double>> combined_frictions;
  combined_frictions.reserve(point_pairs.size());
  for (const auto& pair : point_pairs) {
    const GeometryId geometryA_id = pair.id_A;
    const GeometryId geometryB_id = pair.id_B;

    const int collision_indexA =
        geometry_id_to_collision_index_.at(geometryA_id);
    const int collision_indexB =
        geometry_id_to_collision_index_.at(geometryB_id);
    const CoulombFriction<double>& geometryA_friction =
        default_coulomb_friction_[collision_indexA];
    const CoulombFriction<double>& geometryB_friction =
        default_coulomb_friction_[collision_indexB];

    combined_frictions.push_back(CalcContactFrictionFromSurfaceProperties(
        geometryA_friction, geometryB_friction));
  }
  return combined_frictions;
}

template<typename T>
void MultibodyPlant<T>::CalcContactResultsOutput(
    const systems::Context<T>&,
    ContactResults<T>* contact_results) const {
  DRAKE_DEMAND(contact_results != nullptr);
  // TODO(amcastro-tri): Eval() cotact results when caching lands.
  *contact_results = contact_results_;
}

template<typename T>
void MultibodyPlant<T>::CalcContactResults(
    const systems::Context<T>&,
    const std::vector<PenetrationAsPointPair<T>>& point_pairs,
    const std::vector<Matrix3<T>>& R_WC_set,
    ContactResults<T>* contact_results) const {
  if (num_collision_geometries() == 0) return;
  DRAKE_DEMAND(contact_results != nullptr);
  const int num_contacts = point_pairs.size();
  DRAKE_DEMAND(static_cast<int>(R_WC_set.size()) == num_contacts);

  PRINT_VAR(__PRETTY_FUNCTION__);

  // Note: auto below resolves to VectorBlock<const VectorX<T>>.
  auto fn = implicit_stribeck_solver_->get_normal_forces();
  auto ft = implicit_stribeck_solver_->get_friction_forces();
  auto vt = implicit_stribeck_solver_->get_tangential_velocities();
  auto vn = implicit_stribeck_solver_->get_normal_velocities();

  DRAKE_DEMAND(fn.size() == num_contacts);
  DRAKE_DEMAND(ft.size() == 2 * num_contacts);

  contact_results->Clear();
  for (size_t icontact = 0; icontact < point_pairs.size(); ++icontact) {
    const auto& pair = point_pairs[icontact];
    const GeometryId geometryA_id = pair.id_A;
    const GeometryId geometryB_id = pair.id_B;

    BodyIndex bodyA_index = geometry_id_to_body_index_.at(geometryA_id);
    BodyIndex bodyB_index = geometry_id_to_body_index_.at(geometryB_id);

    const Vector3<T> p_WC = 0.5 * (pair.p_WCa + pair.p_WCb);

    const Matrix3<T>& R_WC = R_WC_set[icontact];

    // Contact forces applied on B at contact point C.
    const Vector3<T> f_Bc_C(
        ft(2 * icontact), ft(2 * icontact + 1), fn(icontact));
    const Vector3<T> f_Bc_W = R_WC * f_Bc_C;

    // Slip velocity.
    const T slip = vt.template segment<2>(2 * icontact).norm();

    // Separation velocity in the normal direction.
    const T separation_velocity = vn(icontact);

    if (bodyA_index < bodyB_index) {
      contact_results->AddContactInfo(
          {bodyA_index, bodyB_index, f_Bc_W, p_WC,
           separation_velocity, slip, pair});
    } else {
      PenetrationAsPointPair<T> swapped_pair{
          pair.id_B, pair.id_A,
          pair.p_WCb, pair.p_WCa, -pair.nhat_BA_W, pair.depth};
      contact_results->AddContactInfo(
          {bodyB_index, bodyA_index, -f_Bc_W, p_WC,
           separation_velocity, slip, swapped_pair});
    }

    PRINT_VAR(model().get_body(bodyA_index).name());
    PRINT_VAR(model().get_body(bodyB_index).name());
    PRINT_VAR(f_Bc_C.transpose());
    PRINT_VAR(f_Bc_W.transpose());
    PRINT_VAR(pair.nhat_BA_W.transpose());
  }
}

template<typename T>
void MultibodyPlant<T>::CalcAndAddContactForcesByPenaltyMethod(
    const systems::Context<T>&,
    const PositionKinematicsCache<T>& pc,
    const VelocityKinematicsCache<T>& vc,
    const std::vector<PenetrationAsPointPair<T>>& point_pairs,
    std::vector<SpatialForce<T>>* F_BBo_W_array) const {
  if (num_collision_geometries() == 0) return;

  std::vector<CoulombFriction<double>> combined_friction_pairs =
      CalcCombinedFrictionCoefficients(point_pairs);

  for (size_t icontact = 0; icontact < point_pairs.size(); ++icontact) {
    const auto& pair = point_pairs[icontact];
    const GeometryId geometryA_id = pair.id_A;
    const GeometryId geometryB_id = pair.id_B;

    BodyIndex bodyA_index = geometry_id_to_body_index_.at(geometryA_id);
    BodyIndex bodyB_index = geometry_id_to_body_index_.at(geometryB_id);

    BodyNodeIndex bodyA_node_index =
        model().get_body(bodyA_index).node_index();
    BodyNodeIndex bodyB_node_index =
        model().get_body(bodyB_index).node_index();

    // Penetration depth, > 0 during pair.
    const T& x = pair.depth;
    DRAKE_ASSERT(x >= 0);
    const Vector3<T>& nhat_BA_W = pair.nhat_BA_W;
    const Vector3<T>& p_WCa = pair.p_WCa;
    const Vector3<T>& p_WCb = pair.p_WCb;

    // Contact point C.
    const Vector3<T> p_WC = 0.5 * (p_WCa + p_WCb);

    // Contact point position on body A.
    const Vector3<T>& p_WAo =
        pc.get_X_WB(bodyA_node_index).translation();
    const Vector3<T>& p_CoAo_W = p_WAo - p_WC;

    // Contact point position on body B.
    const Vector3<T>& p_WBo =
        pc.get_X_WB(bodyB_node_index).translation();
    const Vector3<T>& p_CoBo_W = p_WBo - p_WC;

    // Separation velocity, > 0  if objects separate.
    const Vector3<T> v_WAc =
        vc.get_V_WB(bodyA_node_index).Shift(-p_CoAo_W).translational();
    const Vector3<T> v_WBc =
        vc.get_V_WB(bodyB_node_index).Shift(-p_CoBo_W).translational();
    const Vector3<T> v_AcBc_W = v_WBc - v_WAc;

    // if xdot = vn > 0 ==> they are getting closer.
    const T vn = v_AcBc_W.dot(nhat_BA_W);

    // Magnitude of the normal force on body A at contact point C.
    const T k = penalty_method_contact_parameters_.stiffness;
    const T d = penalty_method_contact_parameters_.damping;
    const T fn_AC = k * x * (1.0 + d * vn);

    if (fn_AC > 0) {
      // Normal force on body A, at C, expressed in W.
      const Vector3<T> fn_AC_W = fn_AC * nhat_BA_W;

      // Compute tangential velocity, that is, v_AcBc projected onto the tangent
      // plane with normal nhat_BA:
      const Vector3<T> vt_AcBc_W = v_AcBc_W - vn * nhat_BA_W;
      // Tangential speed (squared):
      const T vt_squared = vt_AcBc_W.squaredNorm();

      // Consider a value indistinguishable from zero if it is smaller
      // then 1e-14 and test against that value squared.
      const T kNonZeroSqd = 1e-14 * 1e-14;
      // Tangential friction force on A at C, expressed in W.
      Vector3<T> ft_AC_W = Vector3<T>::Zero();
      if (vt_squared > kNonZeroSqd) {
        const T vt = sqrt(vt_squared);
        // Stribeck friction coefficient.
        const T mu_stribeck = stribeck_model_.ComputeFrictionCoefficient(
            vt, combined_friction_pairs[icontact]);
        // Tangential direction.
        const Vector3<T> that_W = vt_AcBc_W / vt;

        // Magnitude of the friction force on A at C.
        const T ft_AC = mu_stribeck * fn_AC;
        ft_AC_W = ft_AC * that_W;
      }

      // Spatial force on body A at C, expressed in the world frame W.
      const SpatialForce<T> F_AC_W(Vector3<T>::Zero(),
                                   fn_AC_W + ft_AC_W);

      if (F_BBo_W_array != nullptr) {
        if (bodyA_index != world_index()) {
          // Spatial force on body A at Ao, expressed in W.
          const SpatialForce<T> F_AAo_W = F_AC_W.Shift(p_CoAo_W);
          F_BBo_W_array->at(bodyA_node_index) += F_AAo_W;
        }

        if (bodyB_index != world_index()) {
          // Spatial force on body B at Bo, expressed in W.
          const SpatialForce<T> F_BBo_W = -F_AC_W.Shift(p_CoBo_W);
          F_BBo_W_array->at(bodyB_node_index) += F_BBo_W;
        }
      }
    }
  }
}

template<typename T>
void MultibodyPlant<T>::AddJointDampingForces(
    const systems::Context<T>& context, MultibodyForces<T>* forces) const {
  DRAKE_DEMAND(forces != nullptr);
  for (JointIndex joint_index(0); joint_index < num_joints(); ++joint_index) {
    const Joint<T>& joint = model().get_joint(joint_index);
    joint.AddInDamping(context, forces);
  }
}

template<typename T>
void MultibodyPlant<T>::AddJointActuationForces(
    const systems::Context<T>& context, MultibodyForces<T>* forces) const {
  DRAKE_DEMAND(forces != nullptr);
  if (num_actuators() > 0) {
    const VectorX<T> u = AssembleActuationInput(context);
    for (JointActuatorIndex actuator_index(0);
         actuator_index < num_actuators(); ++actuator_index) {
      const JointActuator<T>& actuator =
          model().get_joint_actuator(actuator_index);
      // We only support actuators on single dof joints for now.
      DRAKE_DEMAND(actuator.joint().num_dofs() == 1);
      for (int joint_dof = 0;
           joint_dof < actuator.joint().num_dofs(); ++joint_dof) {
        actuator.AddInOneForce(context, joint_dof, u[actuator_index], forces);
      }
    }
  }
}

template<typename T>
VectorX<T> MultibodyPlant<T>::AssembleActuationInput(
    const systems::Context<T>& context) const {
  // Assemble the vector from the model instance input ports.
  VectorX<T> actuation_input(num_actuated_dofs());
  int u_offset = 0;
  for (ModelInstanceIndex model_instance_index(0);
       model_instance_index < num_model_instances(); ++model_instance_index) {
    const int instance_num_dofs =
        model_->num_actuated_dofs(model_instance_index);
    if (instance_num_dofs == 0) {
      continue;
    }
    Eigen::VectorBlock<const VectorX<T>> u_instance =
        this->EvalEigenVectorInput(
            context, instance_actuation_ports_[model_instance_index]);
    actuation_input.segment(u_offset, instance_num_dofs) = u_instance;
    u_offset += instance_num_dofs;
  }
  DRAKE_ASSERT(u_offset == num_actuated_dofs());
  return actuation_input;
}

template<typename T>
void MultibodyPlant<T>::DoCalcTimeDerivatives(
    const systems::Context<T>& context,
    systems::ContinuousState<T>* derivatives) const {
  // No derivatives to compute if state is discrete.
  if (is_discrete()) return;

  const auto x =
      dynamic_cast<const systems::BasicVector<T>&>(
          context.get_continuous_state_vector()).get_value();
  const int nv = this->num_velocities();

  // Allocate workspace. We might want to cache these to avoid allocations.
  // Mass matrix.
  MatrixX<T> M(nv, nv);
  // Forces.
  MultibodyForces<T> forces(*model_);
  // Bodies' accelerations, ordered by BodyNodeIndex.
  std::vector<SpatialAcceleration<T>> A_WB_array(model_->num_bodies());
  // Generalized accelerations.
  VectorX<T> vdot = VectorX<T>::Zero(nv);

  const PositionKinematicsCache<T>& pc = EvalPositionKinematics(context);
  const VelocityKinematicsCache<T>& vc = EvalVelocityKinematics(context);

  // Compute forces applied through force elements. This effectively resets
  // the forces to zero and adds in contributions due to force elements.
  model_->CalcForceElementsContribution(context, pc, vc, &forces);

  // If there is any input actuation, add it to the multibody forces.
  AddJointActuationForces(context, &forces);

  AddJointDampingForces(context, &forces);

  model_->CalcMassMatrixViaInverseDynamics(context, &M);

  // WARNING: to reduce memory foot-print, we use the input applied arrays also
  // as output arrays. This means that both the array of applied body forces and
  // the array of applied generalized forces get overwritten on output. This is
  // not important in this case since we don't need their values anymore.
  // Please see the documentation for CalcInverseDynamics() for details.

  // With vdot = 0, this computes:
  //   tau = C(q, v)v - tau_app - ∑ J_WBᵀ(q) Fapp_Bo_W.
  std::vector<SpatialForce<T>>& F_BBo_W_array = forces.mutable_body_forces();
  VectorX<T>& tau_array = forces.mutable_generalized_forces();

  // Compute contact forces on each body by penalty method.
  if (num_collision_geometries() > 0) {
    std::vector<PenetrationAsPointPair<T>> point_pairs =
        CalcPointPairPenetrations(context);
    CalcAndAddContactForcesByPenaltyMethod(
        context, pc, vc, point_pairs, &F_BBo_W_array);
  }

  model_->CalcInverseDynamics(
      context, pc, vc, vdot,
      F_BBo_W_array, tau_array,
      &A_WB_array,
      &F_BBo_W_array, /* Notice these arrays gets overwritten on output. */
      &tau_array);

  vdot = M.ldlt().solve(-tau_array);

  auto v = x.bottomRows(nv);
  VectorX<T> xdot(this->num_multibody_states());
  VectorX<T> qdot(this->num_positions());
  model_->MapVelocityToQDot(context, v, &qdot);
  xdot << qdot, vdot;
  derivatives->SetFromVector(xdot);
}

// TODO(amcastro-tri): Consider splitting this method into smaller pieces.
template<typename T>
void MultibodyPlant<T>::DoCalcDiscreteVariableUpdates(
    const drake::systems::Context<T>& context0,
    const std::vector<const drake::systems::DiscreteUpdateEvent<T>*>&,
    drake::systems::DiscreteValues<T>* updates) const {
  // Assert this method was called on a context storing discrete state.
  DRAKE_ASSERT(context0.get_num_discrete_state_groups() == 1);
  DRAKE_ASSERT(context0.get_continuous_state().size() == 0);

  const double dt = time_step_;  // just a shorter alias.

  const int nq = this->num_positions();
  const int nv = this->num_velocities();

  // Get the system state as raw Eigen vectors
  // (solution at the previous time step).
  auto x0 = context0.get_discrete_state(0).get_value();
  VectorX<T> q0 = x0.topRows(nq);
  VectorX<T> v0 = x0.bottomRows(nv);

  // Mass matrix and its factorization.
  MatrixX<T> M0(nv, nv);
  model_->CalcMassMatrixViaInverseDynamics(context0, &M0);
  auto M0_ldlt = M0.ldlt();

  // Forces at the previous time step.
  MultibodyForces<T> forces0(*model_);

  const PositionKinematicsCache<T>& pc0 = EvalPositionKinematics(context0);
  const VelocityKinematicsCache<T>& vc0 = EvalVelocityKinematics(context0);

  // Compute forces applied through force elements.
  model_->CalcForceElementsContribution(context0, pc0, vc0, &forces0);

  // If there is any input actuation, add it to the multibody forces.
  AddJointActuationForces(context0, &forces0);

  // TODO(amcastro-tri): Update ImplicitStribeckSolver to treat this term
  // implicitly.
  AddJointDampingForces(context0, &forces0);

  // TODO(amcastro-tri): Eval() point_pairs0 when caching lands.
  const std::vector<PenetrationAsPointPair<T>>& point_pairs0 =
      CalcPointPairPenetrations(context0);

  // Workspace for inverse dynamics:
  // Bodies' accelerations, ordered by BodyNodeIndex.
  std::vector<SpatialAcceleration<T>> A_WB_array(model_->num_bodies());
  // Generalized accelerations.
  VectorX<T> vdot = VectorX<T>::Zero(nv);
  // Body forces (alias to forces0).
  std::vector<SpatialForce<T>>& F_BBo_W_array = forces0.mutable_body_forces();

  // With vdot = 0, this computes:
  //   -tau = C(q, v)v - tau_app - ∑ J_WBᵀ(q) Fapp_Bo_W.
  VectorX<T>& minus_tau = forces0.mutable_generalized_forces();
  model_->CalcInverseDynamics(
      context0, pc0, vc0, vdot,
      F_BBo_W_array, minus_tau,
      &A_WB_array,
      &F_BBo_W_array, /* Note: these arrays get overwritten on output. */
      &minus_tau);

  // Compute discrete update before applying friction forces.
  // We denote this state x* = [q*, v*], the "star" state.
  // Generalized momentum "star", before contact forces are applied.
  VectorX<T> p_star = M0 * v0 - dt * minus_tau;

  // Compute normal and tangential velocity Jacobians at t0.
  const int num_contacts = point_pairs0.size();
  MatrixX<T> Jn(num_contacts, nv);
  MatrixX<T> Jt(2 * num_contacts, nv);
  // For each contact point pair, the rotation matrix R_WC giving the
  // orientation of the contact frame C in the world frame W.
  // TODO(amcastro-tri): cache R_WC_set as soon as caching lands.
  std::vector<Matrix3<T>> R_WC_set;
  if (num_contacts > 0) {
    // TODO(amcastro-tri): when it becomes a bottleneck, update the contact
    // solver to use operators instead so that we don't have to form these
    // Jacobian matrices explicitly (an O(num_contacts * nv) operation).
    Jn = CalcNormalSeparationVelocitiesJacobian(context0, point_pairs0);
    Jt = CalcTangentVelocitiesJacobian(context0, point_pairs0, &R_WC_set);
  }

  // Get friction coefficient into a single vector. Dynamic friction is ignored
  // by the time stepping scheme.
  std::vector<CoulombFriction<double>> combined_friction_pairs =
      CalcCombinedFrictionCoefficients(point_pairs0);
  VectorX<T> mu(num_contacts);
  std::transform(combined_friction_pairs.begin(), combined_friction_pairs.end(),
                 mu.data(),
                 [](const CoulombFriction<double>& coulomb_friction) {
                   return coulomb_friction.static_friction();
                 });

  // Place all the penetration depths within a single vector as required by
  // the solver.
  VectorX<T> phi0(num_contacts);
  std::transform(point_pairs0.begin(), point_pairs0.end(),
                 phi0.data(),
                 [](const PenetrationAsPointPair<T>& pair) {
                   return pair.depth;
                 });

  // TODO(amcastro-tri): Consider using different penalty parameters at each
  // contact point.
  // Compliance parameters used by the solver for each contact point.
  VectorX<T> stiffness = VectorX<T>::Constant(
      num_contacts, penalty_method_contact_parameters_.stiffness);
  VectorX<T> damping = VectorX<T>::Constant(
      num_contacts, penalty_method_contact_parameters_.damping);

  // Update the solver with the new data defining the problem for this update.
  implicit_stribeck_solver_->SetTwoWayCoupledProblemData(
      &M0, &Jn, &Jt, &p_star, &phi0, &stiffness, &damping, &mu);

  // Solve for v and the contact forces.
  implicit_stribeck::ComputationInfo info =
      implicit_stribeck_solver_->SolveWithGuess(dt, v0);
  DRAKE_DEMAND(info == implicit_stribeck::Success);

  // TODO(amcastro-tri): implement capability to dump solver statistics to a
  // file for analysis.

  // Retrieve the solution velocity for the next time step.
  VectorX<T> v_next = implicit_stribeck_solver_->get_generalized_velocities();

  VectorX<T> qdot_next(this->num_positions());
  model_->MapVelocityToQDot(context0, v_next, &qdot_next);
  VectorX<T> q_next = q0 + dt * qdot_next;

  VectorX<T> x_next(this->num_multibody_states());
  x_next << q_next, v_next;
  updates->get_mutable_vector(0).SetFromVector(x_next);

  // Save contact results for analysis and visualization.
  CalcContactResults(context0, point_pairs0, R_WC_set, &contact_results_);
}

template<typename T>
void MultibodyPlant<T>::DoMapQDotToVelocity(
    const systems::Context<T>& context,
    const Eigen::Ref<const VectorX<T>>& qdot,
    systems::VectorBase<T>* generalized_velocity) const {
  const int nq = model_->num_positions();
  const int nv = model_->num_velocities();

  DRAKE_ASSERT(qdot.size() == nq);
  DRAKE_DEMAND(generalized_velocity != nullptr);
  DRAKE_DEMAND(generalized_velocity->size() == nv);

  VectorX<T> v(nv);
  model_->MapQDotToVelocity(context, qdot, &v);
  generalized_velocity->SetFromVector(v);
}

template<typename T>
void MultibodyPlant<T>::DoMapVelocityToQDot(
    const systems::Context<T>& context,
    const Eigen::Ref<const VectorX<T>>& generalized_velocity,
    systems::VectorBase<T>* positions_derivative) const {
  const int nq = model_->num_positions();
  const int nv = model_->num_velocities();

  DRAKE_ASSERT(generalized_velocity.size() == nv);
  DRAKE_DEMAND(positions_derivative != nullptr);
  DRAKE_DEMAND(positions_derivative->size() == nq);

  VectorX<T> qdot(nq);
  model_->MapVelocityToQDot(context, generalized_velocity, &qdot);
  positions_derivative->SetFromVector(qdot);
}

template<typename T>
void MultibodyPlant<T>::DeclareStateAndPorts() {
  // The model must be finalized.
  DRAKE_DEMAND(this->is_finalized());

  if (is_discrete()) {
    this->DeclarePeriodicDiscreteUpdate(time_step_);
    this->DeclareDiscreteState(num_multibody_states());
  } else {
    this->DeclareContinuousState(
        BasicVector<T>(model_->num_states()),
        model_->num_positions(),
        model_->num_velocities(), 0 /* num_z */);
  }

  // Declare per model instance actuation ports.
  int num_actuated_instances = 0;
  ModelInstanceIndex last_actuated_instance;
  instance_actuation_ports_.resize(num_model_instances());
  for (ModelInstanceIndex model_instance_index(0);
       model_instance_index < num_model_instances(); ++model_instance_index) {
    const int instance_num_dofs =
        model_->num_actuated_dofs(model_instance_index);
    if (instance_num_dofs == 0) {
      continue;
    }
    ++num_actuated_instances;
    last_actuated_instance = model_instance_index;
    instance_actuation_ports_[model_instance_index] =
        this->DeclareVectorInputPort(
            systems::BasicVector<T>(instance_num_dofs)).get_index();
  }

  if (num_actuated_instances == 1) {
    actuated_instance_ = last_actuated_instance;
  }

  // Declare one output port for the entire state vector.
  continuous_state_output_port_ =
      this->DeclareVectorOutputPort(
          BasicVector<T>(num_multibody_states()),
          &MultibodyPlant::CopyContinuousStateOut).get_index();

  // Declare per model instance state output ports.
  instance_continuous_state_output_ports_.resize(num_model_instances());
  for (ModelInstanceIndex model_instance_index(0);
       model_instance_index < num_model_instances(); ++model_instance_index) {
    const int instance_num_states =
        model_->num_states(model_instance_index);
    if (instance_num_states == 0) {
      continue;
    }

    auto calc = [this, model_instance_index](const systems::Context<T>& context,
                                             systems::BasicVector<T>* result) {
      this->CopyContinuousStateOut(model_instance_index, context, result);
    };
    instance_continuous_state_output_ports_[model_instance_index] =
        this->DeclareVectorOutputPort(
            BasicVector<T>(instance_num_states), calc).get_index();
  }

<<<<<<< HEAD
  // Contact results output port.
  contact_results_port_ = this->DeclareAbstractOutputPort(
      ContactResults<T>(),
      &MultibodyPlant<T>::CalcContactResultsOutput).get_index();
=======
  // Declare per model instance output port of generalized contact forces.
  instance_generalized_contact_forces_output_ports_.resize(
      num_model_instances());
  for (ModelInstanceIndex model_instance_index(0);
       model_instance_index < num_model_instances(); ++model_instance_index) {
    const int instance_num_velocities =
        model_->num_velocities(model_instance_index);
    if (instance_num_velocities == 0) {
      continue;
    }
    auto calc = [this, model_instance_index](const systems::Context<T>& context,
                                             systems::BasicVector<T>* result) {
      this->CopyGeneralizedContactForcesOut(
          model_instance_index, context, result);
    };
    instance_generalized_contact_forces_output_ports_[model_instance_index] =
        this->DeclareVectorOutputPort(
            BasicVector<T>(instance_num_velocities), calc).get_index();
  }
}

template <typename T>
const systems::BasicVector<T>& MultibodyPlant<T>::GetStateVector(
    const Context<T>& context) const {
  if (is_discrete()) {
    return context.get_discrete_state(0);
  } else {
    return dynamic_cast<const systems::BasicVector<T>&>(
        context.get_continuous_state_vector());
  }
>>>>>>> e504ce56
}

template <typename T>
void MultibodyPlant<T>::CopyContinuousStateOut(
    const Context<T>& context, BasicVector<T>* state_vector) const {
  DRAKE_MBP_THROW_IF_NOT_FINALIZED();
  state_vector->SetFrom(GetStateVector(context));
}

template <typename T>
void MultibodyPlant<T>::CopyContinuousStateOut(
    ModelInstanceIndex model_instance,
    const Context<T>& context, BasicVector<T>* state_vector) const {
  DRAKE_MBP_THROW_IF_NOT_FINALIZED();

  VectorX<T> continuous_state_vector =
      GetStateVector(context).CopyToVector();

  VectorX<T> instance_state_vector(model_->num_states(model_instance));
  instance_state_vector.head(num_positions(model_instance)) =
      model_->get_positions_from_array(
          model_instance, continuous_state_vector.head(num_positions()));
  instance_state_vector.tail(num_velocities(model_instance)) =
      model_->get_velocities_from_array(
          model_instance, continuous_state_vector.tail(num_velocities()));

  state_vector->set_value(instance_state_vector);
}

template <typename T>
void MultibodyPlant<T>::CopyGeneralizedContactForcesOut(
    ModelInstanceIndex model_instance, const Context<T>&,
    BasicVector<T>* tau_vector) const {
  DRAKE_MBP_THROW_IF_NOT_FINALIZED();
  DRAKE_THROW_UNLESS(is_discrete());

  // Vector of generalized contact forces for the entire plant's multibody
  // system.
  // TODO(amcastro-tri): Contact forces should be computed into a cache entry
  // and evaluated here. Update this to use caching as soon as the capability
  // lands.
  const VectorX<T>& tau_contact =
      implicit_stribeck_solver_->get_generalized_contact_forces();

  // Generalized velocities and generalized forces are ordered in the same way.
  // Thus we can call get_velocities_from_array().
  const VectorX<T> instance_tau_contact =
      model_->get_velocities_from_array(model_instance, tau_contact);

  tau_vector->set_value(instance_tau_contact);
}

template <typename T>
const systems::InputPortDescriptor<T>&
MultibodyPlant<T>::get_actuation_input_port() const {
  DRAKE_MBP_THROW_IF_NOT_FINALIZED();
  DRAKE_THROW_UNLESS(num_actuators() > 0);
  DRAKE_THROW_UNLESS(actuated_instance_.is_valid());
  return get_actuation_input_port(actuated_instance_);
}

template <typename T>
const systems::InputPortDescriptor<T>&
MultibodyPlant<T>::get_actuation_input_port(
    ModelInstanceIndex model_instance) const {
  DRAKE_MBP_THROW_IF_NOT_FINALIZED();
  DRAKE_THROW_UNLESS(model_instance.is_valid());
  DRAKE_THROW_UNLESS(model_instance < num_model_instances());
  DRAKE_THROW_UNLESS(num_actuated_dofs(model_instance) > 0);
  return systems::System<T>::get_input_port(
      instance_actuation_ports_.at(model_instance));
}

template <typename T>
const systems::OutputPort<T>&
MultibodyPlant<T>::get_continuous_state_output_port() const {
  DRAKE_MBP_THROW_IF_NOT_FINALIZED();
  return this->get_output_port(continuous_state_output_port_);
}

template <typename T>
const systems::OutputPort<T>&
MultibodyPlant<T>::get_continuous_state_output_port(
    ModelInstanceIndex model_instance) const {
  DRAKE_MBP_THROW_IF_NOT_FINALIZED();
  DRAKE_THROW_UNLESS(model_instance.is_valid());
  DRAKE_THROW_UNLESS(model_instance < num_model_instances());
  DRAKE_THROW_UNLESS(model_->num_states(model_instance) > 0);
  return this->get_output_port(
      instance_continuous_state_output_ports_.at(model_instance));
}

template <typename T>
const systems::OutputPort<T>&
<<<<<<< HEAD
MultibodyPlant<T>::get_contact_results_output_port() const {
  DRAKE_MBP_THROW_IF_NOT_FINALIZED();
  return this->get_output_port(contact_results_port_);
=======
MultibodyPlant<T>::get_generalized_contact_forces_output_port(
    ModelInstanceIndex model_instance) const {
  DRAKE_MBP_THROW_IF_NOT_FINALIZED();
  DRAKE_THROW_UNLESS(is_discrete());
  DRAKE_THROW_UNLESS(model_instance.is_valid());
  DRAKE_THROW_UNLESS(model_instance < num_model_instances());
  DRAKE_THROW_UNLESS(model_->num_states(model_instance) > 0);
  return this->get_output_port(
      instance_generalized_contact_forces_output_ports_.at(model_instance));
>>>>>>> e504ce56
}

template <typename T>
void MultibodyPlant<T>::DeclareSceneGraphPorts() {
  geometry_query_port_ = this->DeclareAbstractInputPort().get_index();
  // This presupposes that the source id has been assigned and _all_ frames have
  // been registered.
  std::vector<FrameId> ids;
  for (auto it : body_index_to_frame_id_) {
    ids.push_back(it.second);
  }
  geometry_pose_port_ =
      this->DeclareAbstractOutputPort(
          FramePoseVector<T>(*source_id_, ids),
          &MultibodyPlant::CalcFramePoseOutput).get_index();
}

template <typename T>
void MultibodyPlant<T>::CalcFramePoseOutput(
    const Context<T>& context, FramePoseVector<T>* poses) const {
  DRAKE_MBP_THROW_IF_NOT_FINALIZED();
  DRAKE_ASSERT(source_id_ != nullopt);
  DRAKE_ASSERT(
      poses->size() == static_cast<int>(body_index_to_frame_id_.size()));
  const PositionKinematicsCache<T>& pc = EvalPositionKinematics(context);

  // TODO(amcastro-tri): Make use of Body::EvalPoseInWorld(context) once caching
  // lands.
  poses->clear();
  for (const auto it : body_index_to_frame_id_) {
    const BodyIndex body_index = it.first;
    const Body<T>& body = model_->get_body(body_index);

    // NOTE: The GeometryFrames for each body were registered in the world
    // frame, so we report poses in the world frame.
    poses->set_value(body_index_to_frame_id_.at(body_index),
                     pc.get_X_WB(body.node_index()));
  }
}

template <typename T>
const OutputPort<T>& MultibodyPlant<T>::get_geometry_poses_output_port()
const {
  DRAKE_MBP_THROW_IF_NOT_FINALIZED();
  DRAKE_DEMAND(geometry_source_is_registered());
  return systems::System<T>::get_output_port(geometry_pose_port_);
}

template <typename T>
const systems::InputPortDescriptor<T>&
MultibodyPlant<T>::get_geometry_query_input_port() const {
  DRAKE_MBP_THROW_IF_NOT_FINALIZED();
  DRAKE_DEMAND(geometry_source_is_registered());
  return systems::System<T>::get_input_port(geometry_query_port_);
}

template<typename T>
void MultibodyPlant<T>::DeclareCacheEntries() {
  // TODO(amcastro-tri): User proper System::Declare() infrastructure to
  // declare cache entries when that lands.
  pc_ = std::make_unique<PositionKinematicsCache<T>>(model_->get_topology());
  vc_ = std::make_unique<VelocityKinematicsCache<T>>(model_->get_topology());
}

template<typename T>
const PositionKinematicsCache<T>& MultibodyPlant<T>::EvalPositionKinematics(
    const systems::Context<T>& context) const {
  // TODO(amcastro-tri): Replace Calc() for an actual Eval() when caching lands.
  model_->CalcPositionKinematicsCache(context, pc_.get());
  return *pc_;
}

template<typename T>
const VelocityKinematicsCache<T>& MultibodyPlant<T>::EvalVelocityKinematics(
    const systems::Context<T>& context) const {
  // TODO(amcastro-tri): Replace Calc() for an actual Eval() when caching lands.
  const PositionKinematicsCache<T>& pc = EvalPositionKinematics(context);
  model_->CalcVelocityKinematicsCache(context, pc, vc_.get());
  return *vc_;
}

template <typename T>
void MultibodyPlant<T>::ThrowIfFinalized(const char* source_method) const {
  if (is_finalized()) {
    throw std::logic_error(
        "Post-finalize calls to '" + std::string(source_method) + "()' are "
        "not allowed; calls to this method must happen before Finalize().");
  }
}

template <typename T>
void MultibodyPlant<T>::ThrowIfNotFinalized(const char* source_method) const {
  if (!is_finalized()) {
    throw std::logic_error(
        "Pre-finalize calls to '" + std::string(source_method) + "()' are "
        "not allowed; you must call Finalize() first.");
  }
}

template <typename T>
T MultibodyPlant<T>::StribeckModel::ComputeFrictionCoefficient(
    const T& speed_BcAc,
    const CoulombFriction<double>& friction) const {
  DRAKE_ASSERT(speed_BcAc >= 0);
  const double mu_d = friction.dynamic_friction();
  const double mu_s = friction.static_friction();
  const T v = speed_BcAc * inv_v_stiction_tolerance_;
  if (v >= 3) {
    return mu_d;
  } else if (v >= 1) {
    return mu_s - (mu_s - mu_d) * step5((v - 1) / 2);
  } else {
    return mu_s * step5(v);
  }
}

template <typename T>
T MultibodyPlant<T>::StribeckModel::step5(const T& x) {
  DRAKE_ASSERT(0 <= x && x <= 1);
  const T x3 = x * x * x;
  return x3 * (10 + x * (6 * x - 15));  // 10x³ - 15x⁴ + 6x⁵
}

}  // namespace multibody_plant
}  // namespace multibody
}  // namespace drake

DRAKE_DEFINE_CLASS_TEMPLATE_INSTANTIATIONS_ON_DEFAULT_NONSYMBOLIC_SCALARS(
    class drake::multibody::multibody_plant::MultibodyPlant)<|MERGE_RESOLUTION|>--- conflicted
+++ resolved
@@ -1090,12 +1090,6 @@
             BasicVector<T>(instance_num_states), calc).get_index();
   }
 
-<<<<<<< HEAD
-  // Contact results output port.
-  contact_results_port_ = this->DeclareAbstractOutputPort(
-      ContactResults<T>(),
-      &MultibodyPlant<T>::CalcContactResultsOutput).get_index();
-=======
   // Declare per model instance output port of generalized contact forces.
   instance_generalized_contact_forces_output_ports_.resize(
       num_model_instances());
@@ -1115,6 +1109,11 @@
         this->DeclareVectorOutputPort(
             BasicVector<T>(instance_num_velocities), calc).get_index();
   }
+
+  // Contact results output port.
+  contact_results_port_ = this->DeclareAbstractOutputPort(
+      ContactResults<T>(),
+      &MultibodyPlant<T>::CalcContactResultsOutput).get_index();
 }
 
 template <typename T>
@@ -1126,7 +1125,6 @@
     return dynamic_cast<const systems::BasicVector<T>&>(
         context.get_continuous_state_vector());
   }
->>>>>>> e504ce56
 }
 
 template <typename T>
@@ -1221,11 +1219,6 @@
 
 template <typename T>
 const systems::OutputPort<T>&
-<<<<<<< HEAD
-MultibodyPlant<T>::get_contact_results_output_port() const {
-  DRAKE_MBP_THROW_IF_NOT_FINALIZED();
-  return this->get_output_port(contact_results_port_);
-=======
 MultibodyPlant<T>::get_generalized_contact_forces_output_port(
     ModelInstanceIndex model_instance) const {
   DRAKE_MBP_THROW_IF_NOT_FINALIZED();
@@ -1235,7 +1228,13 @@
   DRAKE_THROW_UNLESS(model_->num_states(model_instance) > 0);
   return this->get_output_port(
       instance_generalized_contact_forces_output_ports_.at(model_instance));
->>>>>>> e504ce56
+}
+
+template <typename T>
+const systems::OutputPort<T>&
+MultibodyPlant<T>::get_contact_results_output_port() const {
+  DRAKE_MBP_THROW_IF_NOT_FINALIZED();
+  return this->get_output_port(contact_results_port_);
 }
 
 template <typename T>
