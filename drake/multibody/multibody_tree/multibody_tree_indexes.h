--- conflicted
+++ resolved
@@ -1,136 +1,10 @@
 #pragma once
 
-<<<<<<< HEAD
-#include <cstddef>
-#include <limits>
-#include <stdexcept>
-#include <string>
-
-#include "drake/common/drake_assert.h"
-#include "drake/common/drake_copyable.h"
-#include "drake/common/nice_type_name.h"
-=======
 #include "drake/common/type_safe_index.h"
->>>>>>> 2502e55b
 
 namespace drake {
 namespace multibody {
 
-<<<<<<< HEAD
-/// A type-safe non-negative index that can be associated to a tag name.
-/// Different instantiations of TypeSafeIndex are not interconvertible.
-/// TypeSafeIndex allows for instantiations from an `int` as well as it allows
-/// to convert back to an `int` via its conversion operator. Negative index
-/// values are not allowed.
-/// TypeSafeIndex can be used in places where an index is needed and therefore
-/// basic operations such as prefix and postfix increment/decrement are
-/// implemented. As an example, consider the creation of an index associated
-/// with class `Foo`. This can be done in code as: <pre>
-///   using FooIndex = TypeSafeIndex<class FooTag>;
-/// </pre>
-/// where the class `FooTag` above should simply be a dummy argument, a
-/// never-defined type.
-///
-/// @tparam Tag The name of the tag associated with a class type.
-template <class Tag>
-class TypeSafeIndex {
- public:
-  DRAKE_DEFAULT_COPY_AND_MOVE_AND_ASSIGN(TypeSafeIndex)
-
-  /// Default constructor is disabled to force users to intialize their indexes
-  /// at creation.
-  TypeSafeIndex() = delete;
-
-  /// Construction from an `int` value.
-  /// For Debug builds this constructor throws if the provided input `index` is
-  /// negative.
-  explicit TypeSafeIndex(int index) : index_(index) {
-    DRAKE_ASSERT_VOID(CheckInvariants());
-  }
-
-  /// Construction from a `size_t` value.
-  /// This constructor asserts that the provided input `index` will fit in a
-  /// non-negative int.
-  explicit TypeSafeIndex(size_t index) : index_(static_cast<int>(index)) {
-    DRAKE_ASSERT(
-        index <= static_cast<unsigned>(std::numeric_limits<int>::max()));
-    DRAKE_ASSERT_VOID(CheckInvariants());
-  }
-
-  /// Implicit conversion to int operator.
-  operator int() const { return index_; }
-
-  /// @name Arithmetic operators.
-  ///@{
-
-  /// Prefix increment operator.
-  const TypeSafeIndex& operator++() {
-    ++index_;
-    return *this;
-  }
-
-  /// Postfix increment operator.
-  TypeSafeIndex operator++(int) {
-    ++index_;
-    return TypeSafeIndex(index_ - 1);
-  }
-
-  /// Prefix decrement operator.
-  /// In Debug builds this method asserts that the resulting index is
-  /// non-negative.
-  const TypeSafeIndex& operator--() {
-    --index_;
-    DRAKE_ASSERT_VOID(CheckInvariants());
-    return *this;
-  }
-
-  /// Postfix decrement operator.
-  /// In Debug builds this method asserts that the resulting index is
-  /// non-negative.
-  TypeSafeIndex operator--(int) {
-    --index_;
-    DRAKE_ASSERT_VOID(CheckInvariants());
-    return TypeSafeIndex(index_ + 1);
-  }
-  ///@}
-
-  /// @name Compound assignment operators.
-  ///@{
-
-  /// Addition assignment operator.
-  TypeSafeIndex& operator+=(int i) {
-    index_ += i;
-    DRAKE_ASSERT_VOID(CheckInvariants());
-    return *this;
-  }
-
-  /// Subtraction assignment operator.
-  /// In Debug builds this method asserts that the resulting index is
-  /// non-negative.
-  TypeSafeIndex& operator-=(int i) {
-    index_ -= i;
-    DRAKE_ASSERT_VOID(CheckInvariants());
-    return *this;
-  }
-  ///@}
-
- private:
-  // Checks if this index is negative and if so it throws an exception.
-  void CheckInvariants() const {
-    if (index_ < 0) {
-      throw std::runtime_error(
-          "This index, of type \"" +
-              drake::NiceTypeName::Get<TypeSafeIndex<Tag>>() +
-              "\", has the negative value = " + std::to_string(index_) +
-              ". Negative indexes are not allowed");
-    }
-  }
-
-  int index_{0};
-};
-
-=======
->>>>>>> 2502e55b
 /// Type used to identify frames by index in a multibody tree system.
 using FrameIndex = TypeSafeIndex<class FrameTag>;
 
