--- conflicted
+++ resolved
@@ -1,10 +1,7 @@
 #include "drake/multibody/contact_solvers/test/multibody_sim_driver.h"
 
-<<<<<<< HEAD
 #include "drake/geometry/drake_visualizer.h"
-=======
 #include "drake/multibody/plant/contact_results_to_lcm.h"
->>>>>>> db788eae
 
 namespace drake {
 namespace multibody {
@@ -27,7 +24,6 @@
   plant_->Finalize();
 
   // Add visualization.
-<<<<<<< HEAD
   // Note: the call to Initialize() below will cause the DrakeVisualizer
   // periodic publish event to be processed. This will broadcast a load message
   // *and* a draw message. The draw message requires SceneGraph to pull on its
@@ -36,12 +32,9 @@
   // evaluation, we need some mechanism that will send a load message based on
   // SceneGraph's geometry data.
   geometry::DrakeVisualizer::AddToBuilder(&builder_, *scene_graph_);
-=======
   auto lcm = builder_.AddSystem<systems::lcm::LcmInterfaceSystem>();
-  geometry::DispatchLoadMessage(*scene_graph_, lcm);
-  geometry::ConnectDrakeVisualizer(&builder_, *scene_graph_);
+  //geometry::DispatchLoadMessage(*scene_graph_, lcm);
   ConnectContactResultsToDrakeVisualizer(&builder_, *plant_, lcm);
->>>>>>> db788eae
   diagram_ = builder_.Build();
 
   simulator_ = std::make_unique<systems::Simulator<double>>(*diagram_);
