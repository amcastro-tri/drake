--- conflicted
+++ resolved
@@ -882,9 +882,6 @@
   /// @}
   // Closes Doxygen section "Continuous state output"
 
-<<<<<<< HEAD
-  const systems::OutputPort<T>& get_contact_results_output_port() const;
-=======
   /// Returns a constant reference to the output port of generalized contact
   /// forces for a specific model instance. This output port is only available
   /// when modeling the plant as a discrete system with periodic updates, see
@@ -898,7 +895,8 @@
   /// @throws std::exception if the model instance does not exist.
   const systems::OutputPort<T>& get_generalized_contact_forces_output_port(
       ModelInstanceIndex model_instance) const;
->>>>>>> e504ce56
+
+  const systems::OutputPort<T>& get_contact_results_output_port() const;
 
   /// Returns a constant reference to the *world* body.
   const RigidBody<T>& world_body() const {
