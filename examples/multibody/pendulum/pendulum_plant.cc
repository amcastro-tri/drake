--- conflicted
+++ resolved
@@ -11,11 +11,7 @@
 #include "drake/geometry/geometry_frame.h"
 #include "drake/geometry/geometry_instance.h"
 #include "drake/multibody/multibody_tree/joints/revolute_joint.h"
-<<<<<<< HEAD
-#include "drake/multibody/multibody_tree/multibody_forcing.h"
-=======
 #include "drake/multibody/multibody_tree/multibody_forces.h"
->>>>>>> ed5b1474
 #include "drake/multibody/multibody_tree/uniform_gravity_field_element.h"
 #include "drake/systems/framework/leaf_system.h"
 
@@ -39,11 +35,7 @@
 using geometry::Sphere;
 using drake::multibody::BodyIndex;
 using drake::multibody::MultibodyTree;
-<<<<<<< HEAD
-using drake::multibody::MultibodyForcing;
-=======
 using drake::multibody::MultibodyForces;
->>>>>>> ed5b1474
 using drake::multibody::PositionKinematicsCache;
 using drake::multibody::RevoluteJoint;
 using drake::multibody::RigidBody;
@@ -261,13 +253,8 @@
   // Mass matrix:
   MatrixX<T> M(nv, nv);
   // Forces:
-<<<<<<< HEAD
-  MultibodyForcing<T> forcing(*model_);
-  // Bodies's accelerations, ordered by BodyNodeIndex.
-=======
   MultibodyForces<T> forces(*model_);
   // Bodies' accelerations, ordered by BodyNodeIndex.
->>>>>>> ed5b1474
   std::vector<SpatialAcceleration<T>> A_WB_array(model_->get_num_bodies());
   // Generalized accelerations:
   VectorX<T> vdot = VectorX<T>::Zero(nv);
@@ -279,13 +266,8 @@
   model_->CalcVelocityKinematicsCache(context, pc, &vc);
 
   // Compute forces applied through force elements. This effectively resets
-<<<<<<< HEAD
-  // the forcing to zero and adds in contributions due to force elements:
-  model_->CalcForceElementsContribution(context, pc, vc, &forcing);
-=======
   // the forces to zero and adds in contributions due to force elements:
   model_->CalcForceElementsContribution(context, pc, vc, &forces);
->>>>>>> ed5b1474
 
   // TODO(amcastro-tri): add in external actuation torque from input port.
 
@@ -298,13 +280,8 @@
   // CalcInverseDynamics() for details.
   // With vdot = 0, this computes:
   //   tau = C(q, v)v - tau_app - ∑ J_WBᵀ(q) Fapp_Bo_W.
-<<<<<<< HEAD
-  std::vector<SpatialForce<T>>& F_BBo_W_array = forcing.mutable_body_forces();
-  VectorX<T>& tau_array = forcing.mutable_generalized_forces();
-=======
   std::vector<SpatialForce<T>>& F_BBo_W_array = forces.mutable_body_forces();
   VectorX<T>& tau_array = forces.mutable_generalized_forces();
->>>>>>> ed5b1474
   model_->CalcInverseDynamics(
       context, pc, vc, vdot,
       F_BBo_W_array, tau_array,
