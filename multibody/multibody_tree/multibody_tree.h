--- conflicted
+++ resolved
@@ -17,11 +17,7 @@
 #include "drake/multibody/multibody_tree/frame.h"
 #include "drake/multibody/multibody_tree/joints/joint.h"
 #include "drake/multibody/multibody_tree/mobilizer.h"
-<<<<<<< HEAD
-#include "drake/multibody/multibody_tree/multibody_forcing.h"
-=======
 #include "drake/multibody/multibody_tree/multibody_forces.h"
->>>>>>> ed5b1474
 #include "drake/multibody/multibody_tree/multibody_tree_context.h"
 #include "drake/multibody/multibody_tree/multibody_tree_topology.h"
 #include "drake/multibody/multibody_tree/position_kinematics_cache.h"
@@ -904,21 +900,12 @@
   /// @param[in] vc
   ///   A velocity kinematics cache object already updated to be in sync with
   ///   `context`.
-<<<<<<< HEAD
-  /// @param[out] forcing
-  ///   A pointer to a valid, non nullptr, multibody forcing object. On output
-  ///   `forcing` will store the forces exerted by all the ForceElement
-  ///   objects in the model. This method will abort if the `forcing` pointer is
-  ///   null or if the forcing object is not compatible with `this`
-  ///   %MultibodyTree, see MultibodyForcing::CheckInvariants().
-=======
   /// @param[out] forces
   ///   A pointer to a valid, non nullptr, multibody forces object. On output
   ///   `forces` will store the forces exerted by all the ForceElement
   ///   objects in the model. This method will abort if the `forces` pointer is
   ///   null or if the forces object is not compatible with `this`
   ///   %MultibodyTree, see MultibodyForces::CheckInvariants().
->>>>>>> ed5b1474
   ///
   /// @pre The position kinematics `pc` must have been previously updated with a
   /// call to CalcPositionKinematicsCache().
@@ -928,11 +915,7 @@
       const systems::Context<T>& context,
       const PositionKinematicsCache<T>& pc,
       const VelocityKinematicsCache<T>& vc,
-<<<<<<< HEAD
-      MultibodyForcing<T>* forcing) const;
-=======
       MultibodyForces<T>* forces) const;
->>>>>>> ed5b1474
 
   /// Computes and returns the total potential energy stored in `this` multibody
   /// model for the configuration given by `context`.
