#pragma once

#include <string>
#include <utility>
#include <vector>

#include "drake/automotive/curve2.h"
#include "drake/automotive/simple_car.h"
#include "drake/automotive/simple_car_to_euler_floating_joint.h"
#include "drake/automotive/trajectory_car.h"
#include "drake/lcm/drake_lcm_interface.h"
#include "drake/systems/analysis/simulator.h"
#include "drake/systems/framework/diagram.h"
#include "drake/systems/framework/diagram_builder.h"
#include "drake/systems/plants/RigidBodyTree.h"

namespace drake {
namespace automotive {

/// A helper class to construct and run automotive-related simulations.
///
/// @tparam T must be a valid Eigen ScalarType.
///
/// Instantiated templates for the following ScalarTypes are provided:
/// - double
///
/// They are already available to link against in libdrakeAutomotive.
template <typename T>
class AutomotiveSimulator {
 public:
  /// A constructor that configures this object to use DrakeLcm, which
  /// encapsulates a _real_ LCM instance.
  AutomotiveSimulator();
  explicit AutomotiveSimulator(std::unique_ptr<lcm::DrakeLcmInterface> lcm);
  ~AutomotiveSimulator();

  /// Returns the LCM object used by this AutomotiveSimulator.
  lcm::DrakeLcmInterface* get_lcm();

  /// Returns the DiagramBuilder.
  /// @pre Start() has NOT been called.
  systems::DiagramBuilder<T>* get_builder();

  /// Returns the RigidBodyTree.  Beware that the AutomotiveSimulator::Start()
  /// method invokes RigidBodyTree::compile, which may substantially update the
  /// tree representation.
  const RigidBodyTree<T>& get_rigid_body_tree();

  /// Adds a SimpleCar system to this simulation, including its DrivingCommand
  /// LCM input and EulerFloatingJoint output.
  ///
  /// @pre Start() has NOT been called.
  void AddSimpleCar();

  /// Adds a TrajectoryCar system to this simulation, including its
  /// EulerFloatingJoint output.
  /// @pre Start() has NOT been called.
  void AddTrajectoryCar(const Curve2<double>& curve, double speed,
                        double start_time);

  /// Adds an LCM publisher for the given @p system.
  /// @pre Start() has NOT been called.
  void AddPublisher(const SimpleCar<T>& system, int vehicle_number);

  /// Adds an LCM publisher for the given @p system.
  /// @pre Start() has NOT been called.
  void AddPublisher(const TrajectoryCar<T>& system, int vehicle_number);

  /// Adds an LCM publisher for the given @p system.
  /// @pre Start() has NOT been called.
  void AddPublisher(const SimpleCarToEulerFloatingJoint<T>& system,
                    int vehicle_number);

  /// Take ownership of the given @p system.
  /// @pre Start() has NOT been called.
  void AddSystem(std::unique_ptr<systems::System<T>> system);

  /// Returns the System whose name matches @p name.  Throws an exception if no
  /// such system has been added, or multiple such systems have been added.
  //
  /// This is the builder variant of the method.  It can only be used prior to
  /// Start().
  ///
  /// @pre Start() has NOT been called.
  systems::System<T>& GetBuilderSystemByName(std::string name);

  /// Returns the System whose name matches @p name.  Throws an exception if no
  /// such system has been added, or multiple such systems have been added.
  ///
  /// This is the diagram variant of the method, which can only be used after
  /// Start().
  ///
  /// @pre Start() has been called.
  const systems::System<T>& GetDiagramSystemByName(std::string name) const;

  /// Build the Diagram and initialize the Simulator.  No further changes to
  /// the diagram may occur after this has been called.
  /// @pre Start() has NOT been called.
  // TODO(jwnimmer-tri) Perhaps this should be Build(), that returns an
  // AutomotiveSimulator, and our class should be AutomotiveSimulatorBuilder?
  // Port a few more demo programs, then decide what looks best.
  void Start();

  /// Advance simulated time by the given @p time_step increment in seconds.
  void StepBy(const T& time_step);

  // We are neither copyable nor moveable.
  AutomotiveSimulator(const AutomotiveSimulator<T>& other) = delete;
  AutomotiveSimulator& operator=(const AutomotiveSimulator<T>& other) = delete;

 private:
  int allocate_vehicle_number();
  void AddSdfModel(const std::string& sdf_filename,
                   const SimpleCarToEulerFloatingJoint<T>*);

  // Connects the systems that output the pose of each vehicle to the
  // visualizer. This is done by using multiplexers to connect systems that
  // output constant vectors containing zero values to specify the states
  // that are not part of the vehicle poses, and the velocity states of all
  // vehicles. (The visualizer does not use the velocity state so specifying a
  // value of zero is harmless.)
  void ConnectJointStateSourcesToVisualizer();

  // Returns a vector containing the number of joint position and velocity
  // states of each model instance in rigid_body_tree_. A sequence of joint
  // position states comes first followed by a sequence of joint velocity
  // states. The length of the returned vector is thus double the number of
  // model instances since each model instance has two entries: (1) its number
  // of position states and (2) its number of velocity states.
  std::vector<int> GetModelJointStateSizes() const;

  // For both building and simulation.
<<<<<<< HEAD
  std::unique_ptr<RigidBodyTree<T>> rigid_body_tree_{
    std::make_unique<RigidBodyTree<T>>()};
=======
  std::unique_ptr<RigidBodyTree> rigid_body_tree_{
      std::make_unique<RigidBodyTree>()};
>>>>>>> 0ed1a051
  std::unique_ptr<lcm::DrakeLcmInterface> lcm_{};

  // === Start for building. ===
  std::unique_ptr<systems::DiagramBuilder<T>> builder_{
      std::make_unique<systems::DiagramBuilder<T>>()};

  // Holds information about the vehicle models being simulated. The integer is
  // the vehicle's model instance ID within the RigidBodyTree while the pointer
  // points to the system that emits the vehicle's RPY pose in the world.
  // TODO(liang.fok) Update this to support models that connect to the world
  // via non-RPY floating joints. See #3919.
  std::vector<std::pair<int, const systems::System<T>*>>
      rigid_body_tree_publisher_inputs_;
  // === End for building. ===

  int next_vehicle_number_{0};
  bool started_{false};

  // For simulation.
  std::unique_ptr<systems::Diagram<T>> diagram_;
  std::unique_ptr<systems::Simulator<T>> simulator_;
};

}  // namespace automotive
}  // namespace drake<|MERGE_RESOLUTION|>--- conflicted
+++ resolved
@@ -130,13 +130,9 @@
   std::vector<int> GetModelJointStateSizes() const;
 
   // For both building and simulation.
-<<<<<<< HEAD
   std::unique_ptr<RigidBodyTree<T>> rigid_body_tree_{
-    std::make_unique<RigidBodyTree<T>>()};
-=======
-  std::unique_ptr<RigidBodyTree> rigid_body_tree_{
-      std::make_unique<RigidBodyTree>()};
->>>>>>> 0ed1a051
+      std::make_unique<RigidBodyTree<T>>()};
+
   std::unique_ptr<lcm::DrakeLcmInterface> lcm_{};
 
   // === Start for building. ===
