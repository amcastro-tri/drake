#pragma once

#include <memory>
#include <vector>

#include "drake/common/autodiff.h"
#include "drake/common/drake_assert.h"
#include "drake/common/drake_copyable.h"
#include "drake/multibody/multibody_tree/frame.h"
#include "drake/multibody/multibody_tree/math/spatial_acceleration.h"
#include "drake/multibody/multibody_tree/math/spatial_force.h"
#include "drake/multibody/multibody_tree/math/spatial_velocity.h"
#include "drake/multibody/multibody_tree/multibody_tree_context.h"
#include "drake/multibody/multibody_tree/multibody_tree_element.h"
#include "drake/multibody/multibody_tree/multibody_tree_indexes.h"
#include "drake/multibody/multibody_tree/multibody_tree_topology.h"

namespace drake {
namespace multibody {

// Forward declarations.
template<typename T> class Body;
namespace internal {
template<typename T> class BodyNode;
}

/// %Mobilizer is a fundamental object within Drake's multibody engine used to
/// specify the allowed motions between two Frame objects within a
/// MultibodyTree. Specifying the allowed motions between two Frame objects
/// effectively also specifies a kinematic relationship between the two bodies
/// associated with those two frames. Consider the following example to build a
/// simple pendulum system:
///
/// @code
/// MultibodyTree<double> model;
/// // ... Code here to setup quantities below as mass, com, X_BP, etc. ...
/// const Body<double>& pendulum =
///   model.AddBody<RigidBody>(SpatialInertia<double>(mass, com, unit_inertia));
/// // We will connect the pendulum body to the world frame using a
/// // RevoluteMobilizer. To do so we define a pin frame P rigidly attached to
/// // the pendulum body.
/// FixedOffsetFrame<double>& pin_frame =
///   model.AddFrame<FixedOffsetFrame>(
///     pendulum.get_body_frame(),
///     X_BP /* pose of pin frame P in body frame B */);
/// // The mobilizer connects the world frame and the pin frame effectively
/// // adding the single degree of freedom describing this system. In this
/// // regard, the the role of a mobilizer is equivalent but conceptually
/// // different than a set of constraints that effectively remove all degrees
/// // of freedom but the one permitting rotation about the z-axis.
/// const RevoluteMobilizer<double>& revolute_mobilizer =
///   model.AddMobilizer<RevoluteMobilizer>(
///     model.get_world_frame(), /* inboard frame */
///     pin_frame, /* outboard frame */
///     Vector3d::UnitZ() /* revolute axis in this case */));
/// @endcode
///
/// <h3>Tree Structure</h3>
///
/// A %Mobilizer induces a tree structure within a MultibodyTree
/// model, connecting an inboard (topologically closer to the world) frame to an
/// outboard (topologically further from the world) frame. Every time a
/// %Mobilizer is added to a MultibodyTree (using the
/// MultibodyTree::AddMobilizer() method), a number of degrees of
/// freedom associated with the particular type of %Mobilizer are added to the
/// multibody system. In the example above for the single pendulum, adding a
/// RevoluteMobilizer has two purposes:
/// - It defines the tree structure of the model. World is the inboard body
///   while "pendulum" is the outboard body in the MultibodyTree.
/// - It informs the MultibodyTree of the degrees of freedom granted by the
///   revolute mobilizer between the two frames it connects.
/// - It defines a permissible motion space spanned by the generalized
///   coordinates introduced by the mobilizer.
///
/// <h3>Mathematical Description of a %Mobilizer</h3>
///
/// A %Mobilizer describes the kinematics relationship between an inboard frame
/// F and an outboard frame M, introducing an nq-dimensional vector of
/// generalized coordinates q and an nv-dimensional vector of generalized
/// velocities v. Notice that in general `nq != nv`, though `nq == nv` is a very
/// common case. The kinematic relationships introduced by a %Mobilizer are
/// fully specified by, [Seth 2010]:
/// - X_FM(q):
///     The pose of the outboard frame M as measured and expressed in the
///     inboard frame F, as a function of the mobilizer's generalized positions.
///     This pose is computed by CalcAcrossMobilizerTransform().
/// - H_FM(q):
///     the geometric Jacobian matrix describing the relationship between
///     generalized velocities `v  ∈ ℝⁿᵛ` and the spatial velocity `V_FM  ∈ M⁶`.
///     This Jacobian can be thought of as the application:
///     `v ∈ ℝⁿᵛ → M⁶: V_FM(q, v) = H_FM(q) * v`, where M⁶ is the vector space
///     of "motion vectors" (be aware that while M⁶ is introduced in
///     [Featherstone 2008, Ch. 2] spatial velocities in Drake are not Plücker
///     vectors as in Featherstone's book). A %Mobilizer implements this
///     operator in the method CalcAcrossMobilizerSpatialVelocity().
/// - H_FMᵀ(q):
///     The transpose of the geometric Jacobian `H_FM(q)` describing the
///     relationship between the spatial force `F_Mo_F ∈ F⁶` and the generalized
///     forces `tau ∈ ℝⁿᵛ`, where F⁶ is the vector space of "force vectors"
///     (be aware that while F⁶ is introduced in [Featherstone 2008, Ch. 2]
///     spatial forces in Drake are not Plücker vectors as in Featherstone's
///     book.) This mathematical object can be thought of as the application:
///     `F_Mo_F ∈ F⁶ → ℝⁿᵛ: tau = H_FMᵀ(q) * F_Mo_F`, where `Mo` is M's origin
///     (see @ref multibody_frames_and_bodies for the monogram notation in use.)
///     A %Mobilizer implements this operator in the method
///     ProjectSpatialForce().
/// - Hdot_FM(q, v):
///     The time derivative of the Jacobian matrix involved in the computation
///     of the spatial acceleration `A_FM(q, v, v̇)` between the F and M frames
///     as the application:
///     `v̇ ∈ ℝⁿᵛ → M⁶: A_FM(q, v, v̇) = H_FM(q) * v̇ + Ḣ_FM(q, v) * v`.
///     A %Mobilizer implements this application in
///     CalcAcrossMobilizerSpatialAcceleration().
/// - N(q):
///     The kinematic coupling matrix describing the relationship between the
///     rate of change of generalized coordinates and the generalized velocities
///     by `q̇ = N(q)⋅v`, [Seth 2010]. N(q) is an `nq x nv` matrix. A
///     %Mobilizer implements this application in MapVelocityToQDot().
/// - N⁺(q):
///     The left pseudo-inverse of `N(q)`. `N⁺(q)` can be used to invert the
///     relationship `q̇ = N(q)⋅v` without residual error, provided that `q̇` is
///     in the range space of `N(q)` (that is, if it *could* have been produced
///     as `q̇ = N(q)⋅v` for some `v`). The application `v = N⁺(q)⋅q̇` is
///     implemented in MapQDotToVelocity().
///
/// In general, `nv != nq`. As an example, consider a quaternion mobilizer that
/// would allow frame M to move freely with respect to frame F. For such a
/// mobilizer the generalized positions vector might contain a quaternion to
/// describe rotations plus a position vector to describe translations. However,
/// we might choose the angular velocity `w_FM` and the linear velocity `v_FM`
/// as the generalized velocities (or more generally, the spatial velocity
/// `V_FM`.) In such a case `nq = 7` (4 dofs for a quaternion plus 3 dofs for a
/// position vector) and `nv = 6` (3 dofs for an angular velocity and 3 dofs for
/// a linear velocity).
///
/// For a detailed discussion on the concept of a mobilizer please refer to
/// [Seth 2010]. The Jacobian or "hinge" matrix `H_FM(q)` is introduced in
/// [Jain 2010], though be aware that what [Jain 2010] calls the hinge matrix is
/// the transpose of the Jacobian H_FM matrix here in Drake.
/// For details in the monogram notation used above please refer to
/// @ref multibody_spatial_algebra.
///
/// %Mobilizer is an abstract base class defining the minimum functionality that
/// derived %Mobilizer objects must implement in order to fully define the
/// kinematic relationship between the two frames they connect. Geometric and
/// analytical Jacobian matrices in the context of differential kinematics are
/// described in [Sciavicco 2000].
///
/// <h4>Relation between the analytical and geometric Jacobians</h4>
///
/// The time derivative of the across-mobilizer transform `X_FM` is intimately
/// related to the across-mobilizer spatial velocity `V_FM`. This relationship
/// immediately implies a relationship between the analytical Jacobian
/// `dX_FM/dq` and the geometric Jacobian matrix `H_FM`.
/// The linear component of the spatial velocity `V_FM` relates to the time
/// derivative of `X_FM` by: <pre>
///   v_FM = V_FM.translational() = dp_FM/dt = Xdot_FM.translational()
/// </pre>
/// where `p_FM = X_FM.translational()` and `Xdot_FM = dX_FM/dt`. The time
/// derivative of `p_FM` can be rewritten as: <pre>
///   dp_FM/dt = dp_FM/dq * N(q) * v = Hv_FM * v
/// </pre>
/// where `Hv_FM` denotes the last three rows in `H_FM` related with the
/// translational component of the Jacobian matrix
/// Therefore: <pre>
///   Hv_FM = dp_FM/dq(q) * N(q)
/// </pre>
///
/// Similarly, for the rotational component: <pre>
///  dR_FM/dt = Xdot_FM.linear() = [w_FM] * R_FM = [Hw_FM * v] * R_FM
/// </pre>
/// where `[w_FM]` is the cross product matrix of the across-mobilizer angular
/// velocity `w_FM`, `R_FM` is the orientation of M in F, and `Hw_FM`
/// corresponds to the first three rows in `H_FM` related to the angular
/// component of the geometric Jacobian matrix.
/// The time derivative of the orientation `R_FM` can be expressed in terms of
/// the analytic Jacobian of `R_FM` as: <pre>
///   dR_FM/dt = dR_FM/dq * N(q) * v
/// </pre>
/// These last two equations show that the angular components of the Jacobian
/// matrix `Hw_FM` are directly related to the gradients of the rotation
/// matrix `R_FM`. This relationhip is: <pre>
///   [Hwi_FM(q)] * R_FM(q) = dR_FM/dqi(q) * N(q)
/// </pre>
/// corresponding to the i-th generalized position `qi` where `Hwi_FM(q)` is the
/// i-th column of `Hw_FM(q)` and `dR_FM/dqi(q)` is the partial derivative of
/// `R_FM` with respect to the i-th generalized coordinate for this mobilizer.
///
/// <h4>Active forces and power</h4>
///
/// The power generated by a mobilizer can be computed in two equivalent ways.
/// That is, the power can be computed in terms of the spatial force `F_Mo` and
/// the spatial velocity `V_FM` as: <pre>
///   P = F_Moᵀ * V_FM
/// </pre>
/// or in terms of the generalized forces `tau = H_FMᵀ(q) * F_Mo` and the
/// generalized velocities v as: <pre>
///   P = tauᵀ * v
/// </pre>
/// Notice that spatial forces in the null space of `H_FM(q)` do not perform any
/// work.
/// Since the result from the previous two expressions must be equal, the
/// Jacobian operator `H_FM(q)` and the transpose operator `H_FMᵀ(q)`
/// are constrained by: <pre>
///   (H_FMᵀ(q) * F) * v = Fᵀ * (H_FM(q) * v), ∀ v ∈ ℝⁿᵛ ∧ `F ∈ F⁶`
/// </pre>
/// Therefore, this enforces a relationship to the operations implemented by
/// CalcAcrossMobilizerSpatialVelocity() and ProjectSpatialForce() for any
/// %Mobilizer object.
///
/// - [Jain 2010] Jain, A., 2010. Robot and multibody dynamics: analysis and
///               algorithms. Springer Science & Business Media.
/// - [Seth 2010] Seth, A., Sherman, M., Eastman, P. and Delp, S., 2010.
///               Minimal formulation of joint motion for biomechanisms.
///               Nonlinear dynamics, 62(1), pp.291-303.
/// - [Sciavicco 2000] Sciavicco, L. and Siciliano, B., 2000. Modelling and
///               control of robot manipulators, 2nd Edn. Springer.
/// - [Featherstone 2008] Featherstone, R., 2008. Rigid body dynamics
///                       algorithms. Springer.
///
/// @tparam T The scalar type. Must be a valid Eigen scalar.
template <typename T>
class Mobilizer : public MultibodyTreeElement<Mobilizer<T>, MobilizerIndex> {
 public:
  DRAKE_NO_COPY_NO_MOVE_NO_ASSIGN(Mobilizer)

  /// The minimum amount of information that we need to define a %Mobilizer is
  /// the knowledge of the inboard and outboard frames it connects.
  /// Subclasses of %Mobilizer are therefore required to provide this
  /// information in their respective constructors.
  /// @throws std::runtime_error if `inboard_frame` and `outboard_frame`
  /// reference the same frame object.
  Mobilizer(const Frame<T>& inboard_frame,
            const Frame<T>& outboard_frame) :
      inboard_frame_(inboard_frame), outboard_frame_(outboard_frame) {
    // Verify they are not the same frame.
    if (&inboard_frame == &outboard_frame) {
      throw std::runtime_error(
          "The provided inboard and outboard frames reference the same object");
    }
  }

  /// Returns the number of generalized coordinates granted by this mobilizer.
  /// As an example, consider RevoluteMobilizer, for which
  /// `get_num_positions() == 1` since RevoluteMobilizer adds a single
  /// generalized coordinate representing the rotational degree of freedom about
  /// a given axis between the inboard and outboard frames. Another example
  /// would be a 6 DOF "free" mobilizer internally using a quaternion
  /// representation to parametrize free rotations and a position vector to
  /// parametrize free translations; this method would return 7 (a quaternion
  /// plus a position vector).
  /// @see get_num_velocities()
  virtual int get_num_positions() const = 0;

  /// Returns the number of generalized velocities granted by this mobilizer.
  /// Given that all physics occurs in the generalized velocities space, the
  /// number of generalized velocities exactly matches the number of degrees of
  /// freedom granted by the mobilizer.
  /// As an example, consider RevoluteMobilizer, for which
  /// `get_num_velocities() == 1` since for RevoluteMobilizer its one and only
  /// generalized velocity describes the magnitude of the angular velocity about
  /// a given axis between the inboard and outboard frames.
  /// @see get_num_positions()
  virtual int get_num_velocities() const = 0;

  /// Returns a constant reference to the inboard frame.
  const Frame<T>& get_inboard_frame() const {
    return inboard_frame_;
  }

  /// Returns a constant reference to the outboard frame.
  const Frame<T>& get_outboard_frame() const {
    return outboard_frame_;
  }

  /// Returns a constant reference to the body associated with `this`
  /// mobilizer's inboard frame.
  const Body<T>& get_inboard_body() const {
    return get_inboard_frame().get_body();
  }

  /// Returns a constant reference to the body associated with `this`
  /// mobilizer's outboard frame.
  const Body<T>& get_outboard_body() const {
    return get_outboard_frame().get_body();
  }

  /// Returns the topology information for this mobilizer. Users should not
  /// need to call this method since MobilizerTopology is an internal
  /// bookkeeping detail.
  const MobilizerTopology& get_topology() const { return topology_; }

  /// @name Methods that define a %Mobilizer
  /// @{

  /// Sets what will be considered to be the _zero_ configuration for `this`
  /// mobilizer. For most mobilizers the _zero_ configuration corresponds to the
  /// value of generalized positions at which the inboard frame F and the
  /// outboard frame coincide or, in other words, when `X_FM = Id` is the
  /// identity pose. In the general case however, the zero configuration will
  /// correspond to a value of the generalized positions for which
  /// `X_FM = X_FM_ref` where `X_FM_ref` will generally be different from the
  /// identity transformation.
  /// In other words, `X_FM_ref = CalcAcrossMobilizerTransform(ref_context)`
  /// where `ref_context` is a Context set to the zero configuration with
  /// `set_zero_configuration(&ref_context)`.
  ///
  /// Most often the _zero_ configuration will correspond to setting
  /// the vector of generalized positions related to this mobilizer to zero.
  /// However, in the general case, setting all generalized coordinates to zero
  /// does not correspond to the _zero_ configuration and it might even not
  /// represent a mathematicaly valid one. Consider for instance a quaternion
  /// mobilizer, for which its _zero_ configuration corresponds to the
  /// quaternion [1, 0, 0, 0].
  virtual void set_zero_configuration(systems::Context<T>* context) const = 0;

  /// Computes the across-mobilizer transform `X_FM(q)` between the inboard
  /// frame F and the outboard frame M as a function of the vector of
  /// generalized postions `q`.
  /// %Mobilizer subclasses implementing this method can retrieve the fixed-size
  /// vector of generalized positions for `this` mobilizer from `context` with:
  ///
  /// @code
  /// auto q = this->get_positions(context);
  /// @endcode
  ///
  /// Additionally, `context` can provide any other parameters the mobilizer
  /// could depend on.
  virtual Isometry3<T> CalcAcrossMobilizerTransform(
      const MultibodyTreeContext<T>& context) const = 0;

  /// Computes the across-mobilizer spatial velocity `V_FM(q, v)` of the
  /// outboard frame M in the inboard frame F.
  /// This method can be thought of as the application of the operator `H_FM(q)`
  /// to the input vector of generalized velocities `v`, i.e. the output of this
  /// method is the application `v ∈ ℝⁿᵛ → M⁶: V_FM(q, v) = H_FM(q) * v`, where
  /// `nv` is the number of generalized velocities of this mobilizer (see
  /// get_num_velocities()) and M⁶ is the vector space of "motion vectors" (be
  /// aware that while M⁶ is introduced in [Featherstone 2008, Ch. 2] spatial
  /// velocities in Drake are not Plücker vectors as in Featherstone's book).
  /// Therefore we say this method is the _operator form_ of the Jacobian
  /// matrix `H_FM(q)`.
  /// This method aborts in Debug builds if the dimension of the input vector of
  /// generalized velocities has a size different from get_num_velocities().
  ///
  /// @param[in] context The context of the parent tree that owns this
  /// mobilizer. This mobilizer's generalized positions q are inferred from this
  /// context.
  /// @param[in] v A vector of generalized velocities. It must live in ℝⁿᵛ.
  /// @retval V_FM The across-mobilizer spatial velocity of the outboard frame
  /// M measured and expressed in the inboard frame F.
  virtual SpatialVelocity<T> CalcAcrossMobilizerSpatialVelocity(
      const MultibodyTreeContext<T>& context,
      const Eigen::Ref<const VectorX<T>>& v) const = 0;

  /// Computes the across-mobilizer spatial accelerations `A_FM(q, v, v̇)` of the
  /// outboard frame M in the inboard frame F.
  /// This method can be thought of as the application of the operation
  /// `v̇ ∈ ℝⁿᵛ → M⁶: A_FM(q, v, v̇) = H_FM(q) * v̇ + Ḣ_FM(q) * v`, where
  /// `nv` is the number of generalized velocities of this mobilizer (see
  /// get_num_velocities()) and M⁶ is the vector space of "motion vectors" (be
  /// aware that while M⁶ is introduced in [Featherstone 2008, Ch. 2] spatial
  /// vectors in Drake are not Plücker vectors as in Featherstone's book).
  /// Therefore, we say this method is in its _operator form_; the Jacobian
  /// matrix `H_FM(q)` is not explicitly formed.
  /// This method aborts in Debug builds if the dimension of the input vector of
  /// generalized accelerations has a size different from get_num_velocities().
  ///
  /// @param[in] context
  ///   The context of the parent tree that owns this mobilizer. This
  ///   mobilizer's generalized positions q and generalized velocities v are
  ///   taken from this context.
  /// @param[in] vdot
  ///   The vector of generalized velocities' time derivatives v̇. It must live
  ///   in ℝⁿᵛ.
  /// @retval A_FM
  ///   The across-mobilizer spatial acceleration of the outboard frame M
  ///   measured and expressed in the inboard frame F.
  virtual SpatialAcceleration<T> CalcAcrossMobilizerSpatialAcceleration(
      const MultibodyTreeContext<T>& context,
      const Eigen::Ref<const VectorX<T>>& vdot) const = 0;

  /// Projects the spatial force `F_Mo` on `this` mobilizer's outboard frame
  /// M onto the sub-space of motions spanned by the geometric Jacobian
  /// `H_FM(q)` to obtain the generalized forces `tau` (i.e. the active
  /// components of `F_Mo`).
  /// @see CalcAcrossMobilizerSpatialVelocity() and this class' documentation
  /// for the definition of the geometric Jacobian `H_FM(q)`.
  ///
  /// This method can be thought of as the application of the transpose operator
  /// `H_FMᵀ(q)` to the input spatial force `F_Mo_F`, i.e. the output of this
  /// method is the application `F_Mo_F ∈ F⁶ → ℝⁿᵛ: tau = H_FMᵀ(q) * F_Mo_F`,
  /// where `nv` is the number of generalized velocities of this mobilizer (see
  /// get_num_velocities()) and F⁶ is the vector space of "force vectors" (be
  /// aware that while F⁶ is introduced in [Featherstone 2008, Ch. 2] spatial
  /// forces in Drake are not Plücker vectors as in Featherstone's book).
  /// Therefore we say this method is the _operator form_ of the Jacobian
  /// matrix transpose `H_FMᵀ(q)`.
  /// This method aborts in Debug builds if the dimension of the output vector
  /// of generalized forces has a size different from get_num_velocities().
  ///
  /// @param[in] context
  ///   The context of the parent tree that owns this mobilizer. This
  ///   mobilizer's generalized positions q are stored in this context.
  /// @param[in] F_Mo_F
  ///   A SpatialForce applied at `this` mobilizer's outboard frame origin `Mo`,
  ///   expressed in the inboard frame F.
  /// @retval tau
  ///   The vector of generalized forces. It must live in ℝⁿᵛ.
  virtual void ProjectSpatialForce(
      const MultibodyTreeContext<T>& context,
      const SpatialForce<T>& F_Mo_F,
      Eigen::Ref<VectorX<T>> tau) const = 0;

<<<<<<< HEAD
=======
  /// Computes the kinematic mapping `q̇ = N(q)⋅v` between generalized
  /// velocities v and time derivatives of the generalized positions `qdot`.
  /// The generalized positions vector is stored in `context`.
>>>>>>> bf55cf58
  virtual void MapVelocityToQDot(
      const MultibodyTreeContext<T>& context,
      const Eigen::Ref<const VectorX<T>>& v,
      EigenPtr<VectorX<T>> qdot) const = 0;

<<<<<<< HEAD
=======
  /// Computes the mapping `v = N⁺(q)⋅q̇` from time derivatives of the
  /// generalized positions `qdot` to generalized velocities v, where `N⁺(q)` is
  /// the left pseudo-inverse of `N(q)` defined by MapVelocityToQDot().
  /// The generalized positions vector is stored in `context`.
>>>>>>> bf55cf58
  virtual void MapQDotToVelocity(
      const MultibodyTreeContext<T>& context,
      const Eigen::Ref<const VectorX<T>>& qdot,
      EigenPtr<VectorX<T>> v) const = 0;
  /// @}

  /// Returns a const Eigen expression of the vector of generalized positions
  /// for `this` mobilizer from a vector `q_array` of generalized positions for
  /// the entire MultibodyTree model.
<<<<<<< HEAD
  /// This method aborts if the input array is not of size
=======
  /// This method aborts if `q_array` is not of size
>>>>>>> bf55cf58
  /// MultibodyTree::get_num_positions().
  Eigen::VectorBlock<const Eigen::Ref<const VectorX<T>>>
  get_positions_from_array(const Eigen::Ref<const VectorX<T>>& q_array) const {
    DRAKE_DEMAND(
        q_array.size() == this->get_parent_tree().get_num_positions());
    return q_array.segment(topology_.positions_start,
                           topology_.num_positions);
  }

  /// Mutable version of get_positions_from_array().
  Eigen::VectorBlock<Eigen::Ref<VectorX<T>>> get_mutable_positions_from_array(
      EigenPtr<VectorX<T>> q_array) const {
    DRAKE_DEMAND(q_array != nullptr);
    DRAKE_DEMAND(
        q_array->size() == this->get_parent_tree().get_num_positions());
    return q_array->segment(topology_.positions_start,
                            topology_.num_positions);
  }

  /// Returns a const Eigen expression of the vector of generalized velocities
  /// for `this` mobilizer from a vector `v_array` of generalized velocities for
  /// the entire MultibodyTree model.
  /// This method aborts if the input array is not of size
  /// MultibodyTree::get_num_velocities().
  Eigen::VectorBlock<const Eigen::Ref<const VectorX<T>>>
  get_velocities_from_array(const Eigen::Ref<const VectorX<T>>& v_array) const {
    DRAKE_DEMAND(
        v_array.size() == this->get_parent_tree().get_num_velocities());
    return v_array.segment(topology_.velocities_start_in_v,
                           topology_.num_velocities);
  }

  /// Mutable version of get_velocities_from_array().
  Eigen::VectorBlock<Eigen::Ref<VectorX<T>>> get_mutable_velocities_from_array(
      EigenPtr<VectorX<T>> v_array) const {
    DRAKE_DEMAND(v_array != nullptr);
    DRAKE_DEMAND(
        v_array->size() == this->get_parent_tree().get_num_velocities());
    return v_array->segment(topology_.velocities_start_in_v,
                            topology_.num_velocities);
  }

  /// Returns a const Eigen expression of the vector of generalized
  /// accelerations for `this` mobilizer from a vector `vdot_array` of
  /// generalized accelerations for the entire MultibodyTree model.
  /// This method aborts if the input array is not of size
  /// MultibodyTree::get_num_velocities().
  Eigen::VectorBlock<const Eigen::Ref<const VectorX<T>>>
  get_accelerations_from_array(
      const Eigen::Ref<const VectorX<T>>& vdot_array) const {
    return get_velocities_from_array(vdot_array);
  }

  /// Mutable version of get_accelerations_from_array().
  Eigen::VectorBlock<Eigen::Ref<VectorX<T>>>
  get_mutable_accelerations_from_array(
      EigenPtr<VectorX<T>> vdot_array) const {
    return get_mutable_velocities_from_array(vdot_array);
  }

  /// Returns a const Eigen expression of the vector of generalized forces
  /// for `this` mobilizer from a vector of generalized forces for the
  /// entire MultibodyTree model.
  /// This method aborts if the input array is not of size
  /// MultibodyTree::get_num_velocities().
  Eigen::VectorBlock<const Eigen::Ref<const VectorX<T>>>
  get_generalized_forces_from_array(
      const Eigen::Ref<const VectorX<T>>& tau_array) const {
    return get_velocities_from_array(tau_array);
  }

  /// Mutable version of get_generalized_forces_from_array().
  Eigen::VectorBlock<Eigen::Ref<VectorX<T>>>
  get_mutable_generalized_forces_from_array(
      EigenPtr<VectorX<T>> tau_array) const {
    return get_mutable_velocities_from_array(tau_array);
  }

  /// Returns a const Eigen expression of the vector of generalized velocities
  /// for `this` mobilizer from a vector of generalized velocities for the
  /// entire MultibodyTree model.
  /// @note This same method can be used to access arrays of generalized
  /// accelerations (v̇) and of generalized forces (τ) since they all have the
  /// same dimensions and are indexed in the same way.
  Eigen::VectorBlock<const VectorX<T>> get_generalized_forces_from_array(
      const VectorX<T>& tau_array) const {
    return get_velocities_from_array(tau_array);
  }

  /// Mutable version of get_velocities_from_array().
  Eigen::VectorBlock<Eigen::Ref<VectorX<T>>>
  get_mutable_generalized_forces_from_array(
      Eigen::Ref<VectorX<T>> tau_array) const {
    return get_mutable_velocities_from_array(tau_array);
  }

  /// NVI to DoCloneToScalar() templated on the scalar type of the new clone to
  /// be created. This method is mostly intended to be called by
  /// MultibodyTree::CloneToScalar(). Most users should not call this clone
  /// method directly but rather clone the entire parent MultibodyTree if
  /// needed.
  /// @sa MultibodyTree::CloneToScalar()
  template <typename ToScalar>
  std::unique_ptr<Mobilizer<ToScalar>> CloneToScalar(
      const MultibodyTree<ToScalar>& cloned_tree) const {
    return DoCloneToScalar(cloned_tree);
  }

  /// For MultibodyTree internal use only.
  virtual std::unique_ptr<internal::BodyNode<T>> CreateBodyNode(
      const internal::BodyNode<T>* parent_node,
      const Body<T>* body, const Mobilizer<T>* mobilizer) const = 0;

 protected:
  /// @name Methods to make a clone templated on different scalar types.
  ///
  /// The only const argument to these methods is the new MultibodyTree clone
  /// under construction, which is required to already own the clones of the
  /// inboard and outboard frames of the mobilizer being cloned.
  /// @{

  /// Clones this %Mobilizer (templated on T) to a mobilizer templated on
  /// `double`.
  /// @pre Inboard and outboard frames for this mobilizer already have a clone
  /// in `tree_clone`.
  virtual std::unique_ptr<Mobilizer<double>> DoCloneToScalar(
      const MultibodyTree<double>& tree_clone) const = 0;

  /// Clones this %Mobilizer (templated on T) to a mobilizer templated on
  /// AutoDiffXd.
  /// @pre Inboard and outboard frames for this mobilizer already have a clone
  /// in `tree_clone`.
  virtual std::unique_ptr<Mobilizer<AutoDiffXd>> DoCloneToScalar(
      const MultibodyTree<AutoDiffXd>& tree_clone) const = 0;
  /// @}

 private:
  // Implementation for MultibodyTreeElement::DoSetTopology().
  // At MultibodyTree::Finalize() time, each mobilizer retrieves its topology
  // from the parent MultibodyTree.
  void DoSetTopology(const MultibodyTreeTopology& tree_topology) final {
    topology_ = tree_topology.get_mobilizer(this->get_index());
  }

  const Frame<T>& inboard_frame_;
  const Frame<T>& outboard_frame_;
  MobilizerTopology topology_;
};

}  // namespace multibody
}  // namespace drake<|MERGE_RESOLUTION|>--- conflicted
+++ resolved
@@ -412,24 +412,18 @@
       const SpatialForce<T>& F_Mo_F,
       Eigen::Ref<VectorX<T>> tau) const = 0;
 
-<<<<<<< HEAD
-=======
   /// Computes the kinematic mapping `q̇ = N(q)⋅v` between generalized
   /// velocities v and time derivatives of the generalized positions `qdot`.
   /// The generalized positions vector is stored in `context`.
->>>>>>> bf55cf58
   virtual void MapVelocityToQDot(
       const MultibodyTreeContext<T>& context,
       const Eigen::Ref<const VectorX<T>>& v,
       EigenPtr<VectorX<T>> qdot) const = 0;
 
-<<<<<<< HEAD
-=======
   /// Computes the mapping `v = N⁺(q)⋅q̇` from time derivatives of the
   /// generalized positions `qdot` to generalized velocities v, where `N⁺(q)` is
   /// the left pseudo-inverse of `N(q)` defined by MapVelocityToQDot().
   /// The generalized positions vector is stored in `context`.
->>>>>>> bf55cf58
   virtual void MapQDotToVelocity(
       const MultibodyTreeContext<T>& context,
       const Eigen::Ref<const VectorX<T>>& qdot,
@@ -439,11 +433,7 @@
   /// Returns a const Eigen expression of the vector of generalized positions
   /// for `this` mobilizer from a vector `q_array` of generalized positions for
   /// the entire MultibodyTree model.
-<<<<<<< HEAD
-  /// This method aborts if the input array is not of size
-=======
   /// This method aborts if `q_array` is not of size
->>>>>>> bf55cf58
   /// MultibodyTree::get_num_positions().
   Eigen::VectorBlock<const Eigen::Ref<const VectorX<T>>>
   get_positions_from_array(const Eigen::Ref<const VectorX<T>>& q_array) const {
