#pragma once

#include "drake/common/drake_assert.h"
#include "drake/common/drake_copyable.h"
#include "drake/common/eigen_types.h"
#include "drake/multibody/multibody_tree/frame.h"
#include "drake/multibody/multibody_tree/mobilizer_impl.h"
#include "drake/multibody/multibody_tree/multibody_tree_context.h"
#include "drake/multibody/multibody_tree/multibody_tree_topology.h"
#include "drake/systems/framework/context.h"

// Forward declarations.
template <typename T> class MultibodyTree;

namespace drake {
namespace multibody {

/// This Mobilizer allows two frames to rotate relatively to one another around
/// an axis that is constant when measured in either this mobilizer's inboard or
/// outboard frames, while the distance between the two frames does not vary.
/// To fully specify this mobilizer a user must provide the inboard frame F,
/// the outboard (or "mobilized") frame M and the axis `axis_F` (expressed in
/// frame F) about which frame M rotates with respect to F.
/// The single generalized coordinate q introduced by this mobilizer
/// corresponds to the rotation angle in radians of frame M with respect to
/// frame F about the rotation axis `axis_F`. When `q = 0`, frames F and M are
/// coincident. The rotation angle is defined to be positive according to the
/// right-hand-rule with the thumb aligned in the direction of the `axis_F`.
/// Notice that the components of the rotation axis as expressed in
/// either frame F or M are constant. That is, `axis_F` and `axis_M` remain
/// unchanged w.r.t. both frames by this mobilizer's motion.
///
/// @tparam T The scalar type. Must be a valid Eigen scalar.
///
/// Instantiated templates for the following kinds of T's are provided:
/// - double
/// - AutoDiffXd
///
/// They are already available to link against in the containing library.
/// No other values for T are currently supported.
template <typename T>
class RevoluteMobilizer : public MobilizerImpl<T, 1, 1> {
 public:
  DRAKE_NO_COPY_NO_MOVE_NO_ASSIGN(RevoluteMobilizer)

  /// Constructor for a %RevoluteMobilizer between the inboard frame F
  /// `inboard_frame_F` and the outboard frame M `outboard_frame_F` granting a
  /// single rotational degree of freedom about axis `axis_F` expressed in the
  /// inboard frame F.
  /// @pre axis_F must be a unit vector within at least 1.0e-6. This rather
  /// loose tolerance (at least for simulation) allows users to provide "near
  /// unity" axis vectors originated, for instance, during the parsing of a
  /// file with limited precision. Internally, we re-normalize the axis to
  /// within machine precision.
  /// @throws std::runtime_error if the provided rotational axis is not a unit
  /// vector.
  RevoluteMobilizer(const Frame<T>& inboard_frame_F,
                    const Frame<T>& outboard_frame_M,
                    const Vector3<double>& axis_F) :
      MobilizerBase(inboard_frame_F, outboard_frame_M), axis_F_(axis_F) {
    if (!axis_F.isUnitary(1.0e-6)) {
      throw std::runtime_error("The rotation axis must be a unit vector");
    }
    // We allow a rather loose tolerance in the isUnitary check above so that we
    // don't get spurious exceptions when, for instance, the provided axis comes
    // from parsing a file. Therefore we re-normalize here.
    axis_F_.normalize();
  }

  /// @retval axis_F The rotation axis as a unit vector expressed in the inboard
  ///                frame F.
  const Vector3<double>& get_revolute_axis() const { return axis_F_; }

<<<<<<< HEAD
  /// Gets the rotation angle of `this` mobilizer from `context`.
  /// @throws std::bad_cast if `context` is not a MultibodyTreeContext.
=======
  /// Gets the rotation angle of `this` mobilizer from `context`. See class
  /// documentation for sign convention.
  /// @throws std::logic_error if `context` is not a valid
  /// MultibodyTreeContext.
>>>>>>> d00d6fde
  /// @param[in] context The context of the MultibodyTree this mobilizer
  ///                    belongs to.
  /// @returns The angle coordinate of `this` mobilizer in the `context`.
  const T& get_angle(const systems::Context<T>& context) const;

<<<<<<< HEAD
  /// Sets the `context` so that the generalized coordinate coresponding the
  /// rotation angle of `this` mobilizer equals `angle`.
  /// @throws std::runtime_error if `context` is not a MultibodyTreeContext.
=======
  /// Sets the `context` so that the generalized coordinate corresponding to the
  /// rotation angle of `this` mobilizer equals `angle`.
  /// @throws std::logic_error if `context` is not a valid
  /// MultibodyTreeContext.
>>>>>>> d00d6fde
  /// @param[in] context The context of the MultibodyTree this mobilizer
  ///                    belongs to.
  /// @param[in] angle The desired angle in radians.
  /// @returns a constant reference to `this` mobilizer.
  const RevoluteMobilizer<T>& set_angle(
      systems::Context<T>* context, const T& angle) const;

  /// Computes the across-mobilizer transform `X_FM(q)` between the inboard
  /// frame F and the outboard frame M as a function of the rotation angle
  /// about this mobilizer's axis (@see get_revolute_axis().)
  Isometry3<T> CalcAcrossMobilizerTransform(
      const MultibodyTreeContext<T>& context) const final;

<<<<<<< HEAD
 protected:
  /// @pre Inboard and outbard frames for this mobilizer already have a clone in
  /// `tree_clone`.
  std::unique_ptr<Mobilizer<double>> DoCloneToScalar(
      const MultibodyTree<double>& tree_clone) const final;

  /// @pre Inboard and outbard frames for this mobilizer already have a clone in
  /// `tree_clone`.
  std::unique_ptr<Mobilizer<AutoDiffXd>> DoCloneToScalar(
      const MultibodyTree<AutoDiffXd>& tree_clone) const final;

=======
>>>>>>> d00d6fde
 private:
  typedef MobilizerImpl<T, 1, 1> MobilizerBase;
  // Bring the handy number of position and velocities MobilizerImpl enums into
  // this class' scope. This is useful when writing mathematical expressions
  // with fixed-sized vectors since we can do things like Vector<T, nq>.
  // Operations with fixed-sized quantities can be optimized at compile time
  // and therefore they are highly preferred compared to the very slow dynamic
  // sized quantities.
  using MobilizerBase::nq;
  using MobilizerBase::nv;

  template <typename ToScalar>
  std::unique_ptr<Mobilizer<ToScalar>> TemplatedDoCloneToScalar(
      const MultibodyTree<ToScalar>& tree_clone) const;

  // Default joint axis expressed in the inboard frame F.
  Vector3<double> axis_F_;
};

}  // namespace multibody
}  // namespace drake<|MERGE_RESOLUTION|>--- conflicted
+++ resolved
@@ -71,30 +71,19 @@
   ///                frame F.
   const Vector3<double>& get_revolute_axis() const { return axis_F_; }
 
-<<<<<<< HEAD
-  /// Gets the rotation angle of `this` mobilizer from `context`.
-  /// @throws std::bad_cast if `context` is not a MultibodyTreeContext.
-=======
   /// Gets the rotation angle of `this` mobilizer from `context`. See class
   /// documentation for sign convention.
   /// @throws std::logic_error if `context` is not a valid
   /// MultibodyTreeContext.
->>>>>>> d00d6fde
   /// @param[in] context The context of the MultibodyTree this mobilizer
   ///                    belongs to.
   /// @returns The angle coordinate of `this` mobilizer in the `context`.
   const T& get_angle(const systems::Context<T>& context) const;
 
-<<<<<<< HEAD
-  /// Sets the `context` so that the generalized coordinate coresponding the
-  /// rotation angle of `this` mobilizer equals `angle`.
-  /// @throws std::runtime_error if `context` is not a MultibodyTreeContext.
-=======
   /// Sets the `context` so that the generalized coordinate corresponding to the
   /// rotation angle of `this` mobilizer equals `angle`.
   /// @throws std::logic_error if `context` is not a valid
   /// MultibodyTreeContext.
->>>>>>> d00d6fde
   /// @param[in] context The context of the MultibodyTree this mobilizer
   ///                    belongs to.
   /// @param[in] angle The desired angle in radians.
@@ -108,7 +97,6 @@
   Isometry3<T> CalcAcrossMobilizerTransform(
       const MultibodyTreeContext<T>& context) const final;
 
-<<<<<<< HEAD
  protected:
   /// @pre Inboard and outbard frames for this mobilizer already have a clone in
   /// `tree_clone`.
@@ -120,8 +108,6 @@
   std::unique_ptr<Mobilizer<AutoDiffXd>> DoCloneToScalar(
       const MultibodyTree<AutoDiffXd>& tree_clone) const final;
 
-=======
->>>>>>> d00d6fde
  private:
   typedef MobilizerImpl<T, 1, 1> MobilizerBase;
   // Bring the handy number of position and velocities MobilizerImpl enums into
