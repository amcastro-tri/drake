#pragma once

#include <memory>
#include <vector>

#include "drake/common/drake_copyable.h"
<<<<<<< HEAD
#include "drake/common/eigen_autodiff_types.h"
#include "drake/common/unused.h"
=======
>>>>>>> a7e48e09
#include "drake/multibody/multibody_tree/frame.h"
#include "drake/multibody/multibody_tree/multibody_tree_element.h"
#include "drake/multibody/multibody_tree/multibody_tree_indexes.h"
#include "drake/multibody/multibody_tree/multibody_tree_topology.h"
#include "drake/multibody/multibody_tree/spatial_inertia.h"

namespace drake {
namespace multibody {

// Forward declaration for BodyFrame<T>.
template<typename T> class Body;

/// A %BodyFrame is a material Frame that serves as the unique reference frame
/// for a Body.
///
/// Each Body B, regardless of whether it represents a rigid body or a
/// flexible body, has a unique body frame for which we use the same symbol B
/// (with meaning clear from context). The body frame is also referred to as
/// a _reference frame_ in the literature for flexible body mechanics modeling
/// using the Finite Element Method. All properties of a body are defined with
/// respect to its body frame, including its mass properties and attachment
/// locations for joints, constraints, actuators, geometry and so on. Run time
/// motion of the body is defined with respect to the motion of its body frame.
/// We represent a body frame by a %BodyFrame object that is created whenever a
/// Body is constructed and is owned by the Body.
///
/// Note that the %BodyFrame associated with
/// a body does not necessarily need to be located at its center of mass nor
/// does it need to be aligned with the body's principal axes, although, in
/// practice, it frequently is.
/// For flexible bodies, %BodyFrame provides a representation for the body's
/// reference frame. The flexible degrees of freedom associated with a flexible
/// body describe the body's deformation in this frame. Therefore, the motion of
/// a flexible body is defined by the motion of its %BodyFrame, or reference
/// frame, plus the motion of the material points on the body with respect to
/// its %BodyFrame.
///
/// A %BodyFrame and Body are tightly coupled concepts; neither makes sense
/// without the other. Therefore, a %BodyFrame instance is constructed in
/// conjunction with its Body and cannot be
/// constructed anywhere else. However, you can still access the frame
/// associated with a body, see Body::get_body_frame().
/// This access is more than a convenience; you can use the %BodyFrame to
/// define other frames on the body and to attach other multibody elements
/// to it.
///
/// @tparam T The scalar type. Must be a valid Eigen scalar.
template <typename T>
class BodyFrame : public Frame<T> {
 public:
  DRAKE_NO_COPY_NO_MOVE_NO_ASSIGN(BodyFrame)

  Isometry3<T> CalcPoseInBodyFrame(
      const systems::Context<T>&) const final {
    return Isometry3<T>::Identity();
  }

  Isometry3<T> CalcOffsetPoseInBody(
      const systems::Context<T>&,
      const Isometry3<T>& X_FQ) const final {
    return X_FQ;
  }

<<<<<<< HEAD
  Isometry3<T> CalcBodyPoseInOtherFrame(
      const systems::Context<T>& context,
      const Isometry3<T>& X_QF) const final {
    unused(context);
    return X_QF;
  }

 protected:
  // Frame<T>::DoCloneToScalar() overrides.
  std::unique_ptr<Frame<double>> DoCloneToScalar(
      const MultibodyTree<double>& tree_clone) const final;

  std::unique_ptr<Frame<AutoDiffXd>> DoCloneToScalar(
      const MultibodyTree<AutoDiffXd>& tree_clone) const final;

=======
>>>>>>> a7e48e09
 private:
  // Body<T> and BodyFrame<T> are natural allies. A BodyFrame object is created
  // every time a Body object is created and they are associated with each
  // other.
  friend class Body<T>;

  // Make BodyFrame templated on any other scalar type a friend of
  // BodyFrame<T> so that CloneToScalar<ToAnyOtherScalar>() can access
  // private methods from BodyFrame<T>.
  template <typename> friend class BodyFrame;

  // Only Body objects can create BodyFrame objects since Body is a friend of
  // BodyFrame.
  explicit BodyFrame(const Body<T>& body) : Frame<T>(body) {}

  // Helper method to make a clone templated on any other scalar type.
  // This method hods the common implementation for the different overrides to
  // DoCloneToScalar().
  template <typename ToScalar>
  std::unique_ptr<Frame<ToScalar>> TemplatedDoCloneToScalar(
      const MultibodyTree<ToScalar>& tree_clone) const;
};

// Forward declarations for Body<T>.
template<typename T> class MultibodyTree;

/// @cond
// Internal implementation details. Users should not access implementations
// in this namespace.
namespace internal {
template <typename T>
// Attorney-Client idiom to grant MultibodyTree access to a selected set of
// private methods in Body.
// BodyAttorney serves as a "proxy" to the Body class but only providing an
// interface to a selected subset of methods that should be accessible to
// MultibodyTree. These methods are related to the construction and finalize
// stage of the multibody system.
class BodyAttorney {
 private:
  // MultibodyTree keeps a list of mutable pointers to each of the body frames
  // in the system and therefore it needs mutable access.
  // Notice this method is private and therefore users do not have access to it
  // even in the rare event they'd attempt to peek into the "internal::"
  // namespace.
  static BodyFrame<T>& get_mutable_body_frame(Body<T>* body) {
    return body->get_mutable_body_frame();
  }
  friend class MultibodyTree<T>;
};
}  // namespace internal
/// @endcond

/// %Body provides the general abstraction of a body with an API that
/// makes no assumption about whether a body is rigid or deformable and neither
/// does it make any assumptions about the underlying physical model or
/// approximation.
/// As an element or component of a MultibodyTree, a body is a
/// MultibodyTreeElement, and therefore it has a unique index of type BodyIndex
/// within the multibody tree it belongs to.
///
/// A %Body contains a unique BodyFrame; see BodyFrame class documentation for
/// more information.
///
/// @tparam T The scalar type. Must be a valid Eigen scalar.
template <typename T>
class Body : public MultibodyTreeElement<Body<T>, BodyIndex> {
 public:
  DRAKE_NO_COPY_NO_MOVE_NO_ASSIGN(Body)

  /// Creates a %Body with a BodyFrame associated with it.
  Body() : body_frame_(*this) {}

  /// Returns the number of generalized positions q describing flexible
  /// deformations for this body. A rigid body will therefore return zero.
  virtual int get_num_flexible_positions() const = 0;

  /// Returns the number of generalized velocities v describing flexible
  /// deformations for this body. A rigid body will therefore return zero.
  virtual int get_num_flexible_velocities() const = 0;

  /// Returns a const reference to the associated BodyFrame.
  const BodyFrame<T>& get_body_frame() const {
    return body_frame_;
  }

<<<<<<< HEAD
  /// NVI to DoCloneToScalar() templated on the scalar type of the new clone to
  /// be created. This method is mostly intended to be called by
  /// MultibodyTree::CloneToScalar(). Most users should not call this clone
  /// method directly but rather clone the entire parent MultibodyTree if
  /// needed.
  /// @sa MultibodyTree::CloneToScalar()
  template <typename ToScalar>
  std::unique_ptr<Body<ToScalar>> CloneToScalar(
  const MultibodyTree<ToScalar>& tree_clone) const {
    return DoCloneToScalar(tree_clone);
  }

 protected:
  /// @name Methods to make a clone templated on different scalar types.
  ///
  /// These methods are meant to be called by MultibodyTree::CloneToScalar()
  /// when making a clone of the entire tree or a new instance templated on a
  /// different scalar type. The only const argument to these methods is the
  /// new MultibodyTree clone under construction. Specific %Body subclasses
  /// might specify a number of prerequisites on the cloned tree and therefore
  /// require it to be at a given state of cloning (for instance requiring that
  /// the cloned tree already contains all the frames in the world as in the
  /// original tree.) See MultibodyTree::CloneToScalar() for a list of
  /// prerequisites that are guarenteed to be satisfied during the cloning
  /// process.
  ///
  /// @{

  /// Clones this %Body (templated on T) to a body templated on `double`.
  virtual std::unique_ptr<Body<double>> DoCloneToScalar(
      const MultibodyTree<double>& tree_clone) const = 0;

  /// Clones this %Body (templated on T) to a body templated on AutoDiffXd.
  virtual std::unique_ptr<Body<AutoDiffXd>> DoCloneToScalar(
      const MultibodyTree<AutoDiffXd>& tree_clone) const = 0;

  /// @}
=======
  /// Returns the index of the node in the underlying tree structure of
  /// the parent MultibodyTree to which this body belongs.
  BodyNodeIndex get_node_index() const {
    return topology_.body_node;
  }

  /// Computes the SpatialInertia `I_BBo_B` of `this` body about its frame
  /// origin `Bo` (not necessarily its center of mass) and expressed in its body
  /// frame `B`.
  /// In general, the spatial inertia of a body is a function of state.
  /// Consider for instance the case of a flexible body for which its spatial
  /// inertia in the body frame depends on the generalized coordinates
  /// describing its state of deformation. As a particular case, the spatial
  /// inertia of a RigidBody in its body frame is constant.
  virtual SpatialInertia<T> CalcSpatialInertiaInBodyFrame(
      const MultibodyTreeContext<T>& context) const = 0;
>>>>>>> a7e48e09

 private:
  // Only friends of BodyAttorney (i.e. MultibodyTree) have access to a selected
  // set of private Body methods.
  friend class internal::BodyAttorney<T>;

  // Implementation for MultibodyTreeElement::DoSetTopology().
  // At MultibodyTree::Finalize() time, each body retrieves its topology
  // from the parent MultibodyTree.
  void DoSetTopology(const MultibodyTreeTopology& tree_topology) final {
    topology_ = tree_topology.get_body(this->get_index());
    body_frame_.SetTopology(tree_topology);
  }

  // MultibodyTree has access to the mutable BodyFrame through BodyAttorney.
  BodyFrame<T>& get_mutable_body_frame() {
    return body_frame_;
  }

  // Body frame associated with this body.
  BodyFrame<T> body_frame_;

  // The internal bookkeeping topology struct used by MultibodyTree.
  BodyTopology topology_;
};

}  // namespace multibody
}  // namespace drake<|MERGE_RESOLUTION|>--- conflicted
+++ resolved
@@ -4,11 +4,8 @@
 #include <vector>
 
 #include "drake/common/drake_copyable.h"
-<<<<<<< HEAD
 #include "drake/common/eigen_autodiff_types.h"
 #include "drake/common/unused.h"
-=======
->>>>>>> a7e48e09
 #include "drake/multibody/multibody_tree/frame.h"
 #include "drake/multibody/multibody_tree/multibody_tree_element.h"
 #include "drake/multibody/multibody_tree/multibody_tree_indexes.h"
@@ -72,14 +69,6 @@
     return X_FQ;
   }
 
-<<<<<<< HEAD
-  Isometry3<T> CalcBodyPoseInOtherFrame(
-      const systems::Context<T>& context,
-      const Isometry3<T>& X_QF) const final {
-    unused(context);
-    return X_QF;
-  }
-
  protected:
   // Frame<T>::DoCloneToScalar() overrides.
   std::unique_ptr<Frame<double>> DoCloneToScalar(
@@ -88,8 +77,6 @@
   std::unique_ptr<Frame<AutoDiffXd>> DoCloneToScalar(
       const MultibodyTree<AutoDiffXd>& tree_clone) const final;
 
-=======
->>>>>>> a7e48e09
  private:
   // Body<T> and BodyFrame<T> are natural allies. A BodyFrame object is created
   // every time a Body object is created and they are associated with each
@@ -175,7 +162,23 @@
     return body_frame_;
   }
 
-<<<<<<< HEAD
+  /// Returns the index of the node in the underlying tree structure of
+  /// the parent MultibodyTree to which this body belongs.
+  BodyNodeIndex get_node_index() const {
+    return topology_.body_node;
+  }
+
+  /// Computes the SpatialInertia `I_BBo_B` of `this` body about its frame
+  /// origin `Bo` (not necessarily its center of mass) and expressed in its body
+  /// frame `B`.
+  /// In general, the spatial inertia of a body is a function of state.
+  /// Consider for instance the case of a flexible body for which its spatial
+  /// inertia in the body frame depends on the generalized coordinates
+  /// describing its state of deformation. As a particular case, the spatial
+  /// inertia of a RigidBody in its body frame is constant.
+  virtual SpatialInertia<T> CalcSpatialInertiaInBodyFrame(
+      const MultibodyTreeContext<T>& context) const = 0;
+
   /// NVI to DoCloneToScalar() templated on the scalar type of the new clone to
   /// be created. This method is mostly intended to be called by
   /// MultibodyTree::CloneToScalar(). Most users should not call this clone
@@ -213,24 +216,6 @@
       const MultibodyTree<AutoDiffXd>& tree_clone) const = 0;
 
   /// @}
-=======
-  /// Returns the index of the node in the underlying tree structure of
-  /// the parent MultibodyTree to which this body belongs.
-  BodyNodeIndex get_node_index() const {
-    return topology_.body_node;
-  }
-
-  /// Computes the SpatialInertia `I_BBo_B` of `this` body about its frame
-  /// origin `Bo` (not necessarily its center of mass) and expressed in its body
-  /// frame `B`.
-  /// In general, the spatial inertia of a body is a function of state.
-  /// Consider for instance the case of a flexible body for which its spatial
-  /// inertia in the body frame depends on the generalized coordinates
-  /// describing its state of deformation. As a particular case, the spatial
-  /// inertia of a RigidBody in its body frame is constant.
-  virtual SpatialInertia<T> CalcSpatialInertiaInBodyFrame(
-      const MultibodyTreeContext<T>& context) const = 0;
->>>>>>> a7e48e09
 
  private:
   // Only friends of BodyAttorney (i.e. MultibodyTree) have access to a selected
