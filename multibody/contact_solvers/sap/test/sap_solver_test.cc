--- conflicted
+++ resolved
@@ -27,31 +27,6 @@
 namespace contact_solvers {
 namespace internal {
 
-<<<<<<< HEAD
-=======
-// Friend struct to grant access to SapSolver's private functions for testing.
-class SapSolverTester {
- public:
-  static std::unique_ptr<SuperNodalSolver> MakeSuperNodalSolver(
-      const SapSolver<double>& sap, const SapModel<double>& model) {
-    return sap.MakeSuperNodalSolver(model);
-  }
-
-  static void UpdateSuperNodalSolver(const SapSolver<double>& sap,
-                                     const SapModel<double>& model,
-                                     const Context<double>& context,
-                                     SuperNodalSolver* supernodal_solver) {
-    sap.UpdateSuperNodalSolver(model, context, supernodal_solver);
-  }
-
-  static MatrixX<double> CalcDenseHessian(
-      const SapSolver<double>& sap, const SapModel<double>& model,
-      const systems::Context<double>& context) {
-    return sap.CalcDenseHessian(model, context);
-  }
-};
-
->>>>>>> ad104f68
 constexpr double kEps = std::numeric_limits<double>::epsilon();
 // Suggested value for the dimensionless parameter used in the regularization of
 // friction, see [Castro et al. 2022].
@@ -285,11 +260,7 @@
       q += problem.time_step() * v;
 
       // Verify the number of times cache entries were updated.
-<<<<<<< HEAD
-      const SapSolverStats& stats = sap.get_statistics();
-=======
       const SapStatistics& stats = sap.get_statistics();
->>>>>>> ad104f68
 
       if (cost_criterion_reached) {
         EXPECT_TRUE(stats.cost_criterion_reached);
@@ -444,11 +415,7 @@
   EXPECT_EQ(status, SapSolverStatus::kSuccess);
 
   // Verify no iterations were performed.
-<<<<<<< HEAD
-  const SapSolverStats& stats = sap.get_statistics();
-=======
   const SapStatistics& stats = sap.get_statistics();
->>>>>>> ad104f68
   EXPECT_EQ(stats.num_iters, 0);
 
   // The guess was not even touched but directly copied into the results.
@@ -674,11 +641,7 @@
   EXPECT_EQ(status, SapSolverStatus::kSuccess);
 
   // Verify no iterations were performed.
-<<<<<<< HEAD
-  const SapSolverStats& stats = sap.get_statistics();
-=======
   const SapStatistics& stats = sap.get_statistics();
->>>>>>> ad104f68
   EXPECT_EQ(stats.num_iters, 0);
 
   // The solution is trivial since constraint impulses are zero and v = v*.
@@ -873,7 +836,6 @@
   // with the supernodal solver against our already tested dense algebra.
   void VerifySupernodalHessian(const SapSolver<double>& sap,
                                const VectorXd& v_guess) const {
-<<<<<<< HEAD
     // Verify Hessian obtained with sparse supernodal algebra.    
     auto v = model_->GetMutableVelocities(context_.get());
     model_->velocities_permutation().Apply(v_guess, &v);
@@ -895,20 +857,6 @@
     const MatrixXd H_expected = dense_factorization.MakeFullMatrix();
 
     // Verify dense and sparse hessians match.
-=======
-    // Verify Hessian obtained with sparse supernodal algebra.
-    SapModel<double> model(sap_problem_.get());
-    std::unique_ptr<SuperNodalSolver> supernodal_solver =
-        SapSolverTester::MakeSuperNodalSolver(sap, model);
-    const auto context = model.MakeContext();
-    auto v = model.GetMutableVelocities(context.get());
-    model.velocities_permutation().Apply(v_guess, &v);
-    SapSolverTester::UpdateSuperNodalSolver(sap, model, *context,
-                                            supernodal_solver.get());
-    const MatrixXd H = supernodal_solver->MakeFullMatrix();
-    const MatrixXd H_expected =
-        SapSolverTester::CalcDenseHessian(sap, model, *context);
->>>>>>> ad104f68
     EXPECT_TRUE(CompareMatrices(H, H_expected, 3.0 * kEps,
                                 MatrixCompareType::relative));
   }
@@ -975,11 +923,7 @@
   EXPECT_EQ(status, SapSolverStatus::kSuccess);
 
   // Verify optimality is satisfied but no iterations were performed.
-<<<<<<< HEAD
-  const SapSolverStats& stats = sap.get_statistics();
-=======
   const SapStatistics& stats = sap.get_statistics();
->>>>>>> ad104f68
   EXPECT_EQ(stats.num_iters, 0);
   EXPECT_TRUE(stats.optimality_criterion_reached);
 
@@ -1026,11 +970,7 @@
   // Since we provide the guess to be within the limits, and we know the
   // solution is v = v*, we expect the solver achieve convergence in a single
   // Newton iteration.
-<<<<<<< HEAD
-  const SapSolverStats& stats = sap.get_statistics();
-=======
   const SapStatistics& stats = sap.get_statistics();
->>>>>>> ad104f68
   EXPECT_EQ(stats.num_iters, 1);
   // We expect two backtracking line search iterations given alpha_max != 1.
   // Since the problem is quadratic, we expect the exact line search to
@@ -1091,11 +1031,7 @@
   // Since the initial guess is outside the constraint's bounds, and we know the
   // solution is v = v* inside the bounds, we expect several Newton iterations
   // to achieve convergence.
-<<<<<<< HEAD
-  const SapSolverStats& stats = sap.get_statistics();
-=======
   const SapStatistics& stats = sap.get_statistics();
->>>>>>> ad104f68
   EXPECT_GT(stats.num_iters, 1);
   EXPECT_GT(stats.num_line_search_iters, 1);
   // This problem is very well conditioned, we expect convergence on the
@@ -1205,11 +1141,7 @@
   // Since the cost is a combination of a quadratic term (from A) and a linear
   // term (from the constant impulse constraint), we expect the solver to
   // achieve convergence in a single Newton iteration.
-<<<<<<< HEAD
-  const SapSolverStats& stats = solver.get_statistics();
-=======
   const SapStatistics& stats = solver.get_statistics();
->>>>>>> ad104f68
   EXPECT_EQ(stats.num_iters, 1);
 
   // The whole purpose of this test is to verify the behavior of SAP when the
