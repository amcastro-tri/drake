--- conflicted
+++ resolved
@@ -34,13 +34,10 @@
         ":coulomb_friction",
         "//common:default_scalars",
         "//geometry:geometry_ids",
-<<<<<<< HEAD
         "//geometry:geometry_system",
+        "//geometry:scene_graph",
         "//math:gradient",
         "//math:orthonormal_basis",
-=======
-        "//geometry:scene_graph",
->>>>>>> f11a1d97
         "//multibody/multibody_tree",
         "//systems/framework:leaf_system",
     ],
