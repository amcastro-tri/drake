--- conflicted
+++ resolved
@@ -67,17 +67,6 @@
 }
 
 template <typename T>
-<<<<<<< HEAD
-SapConstraintJacobian<double>
-SapConstraintJacobian<T>::DiscardGradientAndClone() const {
-  MatrixX<double> J_first_clique =
-      math::DiscardGradient(clique_jacobian(0).MakeDenseMatrix());
-  if (num_cliques() == 1) {
-    return SapConstraintJacobian<double>(clique(0), std::move(J_first_clique));
-  }
-  MatrixX<double> J_second_clique =
-      math::DiscardGradient(clique_jacobian(1).MakeDenseMatrix());
-=======
 SapConstraintJacobian<double> SapConstraintJacobian<T>::ToDouble() const {
   const MatrixBlock<T>& first_block = clique_jacobian(0);
   DRAKE_THROW_UNLESS(first_block.is_dense());
@@ -90,7 +79,6 @@
   DRAKE_THROW_UNLESS(second_block.is_dense());
   MatrixX<double> J_second_clique =
       math::DiscardGradient(second_block.MakeDenseMatrix());
->>>>>>> ad104f68
   return SapConstraintJacobian<double>(clique(0), std::move(J_first_clique),
                                        clique(1), std::move(J_second_clique));
 }
