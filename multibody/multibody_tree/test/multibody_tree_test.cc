#include "drake/multibody/multibody_tree/multibody_tree.h"

#include <functional>
#include <limits>
#include <memory>

#include <gtest/gtest.h>

#include "drake/common/test_utilities/eigen_matrix_compare.h"
#include "drake/math/autodiff_gradient.h"
#include "drake/multibody/benchmarks/kuka_iiwa_robot/MG/MG_kuka_iiwa_robot.h"
#include "drake/multibody/benchmarks/kuka_iiwa_robot/make_kuka_iiwa_model.h"
#include "drake/multibody/multibody_tree/joints/revolute_joint.h"
#include "drake/multibody/multibody_tree/test_utilities/expect_error_message.h"
#include "drake/systems/framework/context.h"
#include "drake/systems/framework/continuous_state.h"

namespace drake {
namespace multibody {
namespace multibody_model {
namespace {

using benchmarks::kuka_iiwa_robot::MakeKukaIiwaModel;
using benchmarks::kuka_iiwa_robot::MG::MGKukaIIwaRobot;
using Eigen::Isometry3d;
using Eigen::MatrixXd;
using Eigen::Vector3d;
using multibody_tree::test_utilities::SpatialKinematicsPVA;
using systems::Context;
using systems::ContinuousState;

// Helper method to verify the integrity of a MultibodyTree model of a Kuka iiwa
// arm.
template <typename T>
void VerifyModelBasics(const MultibodyTree<T>& model) {
  const std::string kInvalidName = "InvalidName";
  const std::vector<std::string> kLinkNames = {
      "iiwa_link_1",
      "iiwa_link_2",
      "iiwa_link_3",
      "iiwa_link_4",
      "iiwa_link_5",
      "iiwa_link_6",
      "iiwa_link_7"};
  const std::vector<std::string> kJointNames = {
      "iiwa_joint_1",
      "iiwa_joint_2",
      "iiwa_joint_3",
      "iiwa_joint_4",
      "iiwa_joint_5",
      "iiwa_joint_6",
      "iiwa_joint_7"};

  const std::vector<std::string> kActuatorNames = {
      "iiwa_actuator_1",
      "iiwa_actuator_2",
      "iiwa_actuator_3",
      "iiwa_actuator_4",
      "iiwa_actuator_5",
      "iiwa_actuator_6",
      "iiwa_actuator_7"};

<<<<<<< HEAD
  // Model Size. Counting the world body, there should be three bodies.
  EXPECT_EQ(model.get_num_bodies(), 8);  // It includes the "world" body.
  EXPECT_EQ(model.get_num_joints(), 7);
  EXPECT_EQ(model.get_num_actuators(), 7);

  // State size.
  EXPECT_EQ(model.get_num_positions(), 7);
  EXPECT_EQ(model.get_num_velocities(), 7);
  EXPECT_EQ(model.get_num_states(), 14);
=======
  // Model Size. Counting the world body, there should be eight bodies.
  EXPECT_EQ(model.num_bodies(), 8);  // It includes the "world" body.
  EXPECT_EQ(model.num_joints(), 7);
  EXPECT_EQ(model.num_actuators(), 7);
  EXPECT_EQ(model.num_actuated_dofs(), 7);

  // State size.
  EXPECT_EQ(model.num_positions(), 7);
  EXPECT_EQ(model.num_velocities(), 7);
  EXPECT_EQ(model.num_states(), 14);
>>>>>>> f63c2778

  // Query if elements exist in the model.
  for (const std::string link_name : kLinkNames) {
    EXPECT_TRUE(model.HasBodyNamed(link_name));
  }
  EXPECT_FALSE(model.HasBodyNamed(kInvalidName));

  for (const std::string joint_name : kJointNames) {
    EXPECT_TRUE(model.HasJointNamed(joint_name));
  }
  EXPECT_FALSE(model.HasJointNamed(kInvalidName));

  for (const std::string actuator_name : kActuatorNames) {
    EXPECT_TRUE(model.HasJointActuatorNamed(actuator_name));
  }
  EXPECT_FALSE(model.HasJointActuatorNamed(kInvalidName));

  // Get links by name.
  for (const std::string link_name : kLinkNames) {
    const Body<T>& link = model.GetBodyByName(link_name);
<<<<<<< HEAD
    EXPECT_EQ(link.get_name(), link_name);
=======
    EXPECT_EQ(link.name(), link_name);
>>>>>>> f63c2778
  }
  DRAKE_EXPECT_ERROR_MESSAGE(
      model.GetBodyByName(kInvalidName), std::logic_error,
      "There is no body named '.*' in the model.");

  // Get joints by name.
  for (const std::string joint_name : kJointNames) {
    const Joint<T>& joint = model.GetJointByName(joint_name);
<<<<<<< HEAD
    EXPECT_EQ(joint.get_name(), joint_name);
=======
    EXPECT_EQ(joint.name(), joint_name);
>>>>>>> f63c2778
  }
  DRAKE_EXPECT_ERROR_MESSAGE(
      model.GetJointByName(kInvalidName), std::logic_error,
      "There is no joint named '.*' in the model.");

  // Templatized version to obtain retrieve a particular known type of joint.
  for (const std::string joint_name : kJointNames) {
    const RevoluteJoint<T>& joint =
        model.template GetJointByName<RevoluteJoint>(joint_name);
<<<<<<< HEAD
    EXPECT_EQ(joint.get_name(), joint_name);
  }
  DRAKE_EXPECT_ERROR_MESSAGE(
      model.template GetJointByName<RevoluteJoint>(kInvalidName), std::logic_error,
      "There is no joint named '.*' in the model.");
=======
    EXPECT_EQ(joint.name(), joint_name);
  }
  DRAKE_EXPECT_ERROR_MESSAGE(
      model.template GetJointByName<RevoluteJoint>(kInvalidName),
      std::logic_error, "There is no joint named '.*' in the model.");
>>>>>>> f63c2778

  // Get actuators by name.
  for (const std::string actuator_name : kActuatorNames) {
    const JointActuator<T>& actuator =
        model.GetJointActuatorByName(actuator_name);
<<<<<<< HEAD
    EXPECT_EQ(actuator.get_name(), actuator_name);
=======
    EXPECT_EQ(actuator.name(), actuator_name);
>>>>>>> f63c2778
  }
  DRAKE_EXPECT_ERROR_MESSAGE(
      model.GetJointActuatorByName(kInvalidName), std::logic_error,
      "There is no joint actuator named '.*' in the model.");

  // Test we can retrieve joints from the actuators.
  int names_index = 0;
  for (const std::string actuator_name : kActuatorNames) {
    const JointActuator<T>& actuator =
        model.GetJointActuatorByName(actuator_name);
    // We added actuators and joints in the same order. Assert this before
    // making that assumption in the test that follows.
    const Joint<T>& joint = actuator.joint();
<<<<<<< HEAD
    ASSERT_EQ(actuator.get_index(), joint.get_index());
    const std::string& joint_name = kJointNames[names_index];
    EXPECT_EQ(joint.get_name(), joint_name);
=======
    ASSERT_EQ(actuator.index(), joint.index());
    const std::string& joint_name = kJointNames[names_index];
    EXPECT_EQ(joint.name(), joint_name);
>>>>>>> f63c2778
    ++names_index;
  }
}

// This test creates a model for a KUKA Iiiwa arm and verifies we can retrieve
// multibody elements by name or get exceptions accordingly.
GTEST_TEST(MultibodyTree, VerifyModelBasics) {
  // Create a non-finalized model of the arm so that we can test adding more
  // elements to it.
  std::unique_ptr<MultibodyTree<double>> model =
      MakeKukaIiwaModel<double>(false /* non-finalized model. */);

  // Verify the model was not finalized.
  EXPECT_FALSE(model->topology_is_valid());

  // Attempt to add a body having the same name as a body already part of the
  // model. This is not allowed and an exception should be thrown.
  DRAKE_EXPECT_ERROR_MESSAGE(
      model->AddRigidBody("iiwa_link_5", SpatialInertia<double>()),
      std::logic_error,
      /* Verify this method is throwing for the right reasons. */
      "This model already contains a body named 'iiwa_link_5'. "
      "Body names must be unique within a given model.");

  // Attempt to add a joint having the same name as a joint already part of the
  // model. This is not allowed and an exception should be thrown.
  DRAKE_EXPECT_ERROR_MESSAGE(
      model->AddJoint<RevoluteJoint>(
          "iiwa_joint_4",
          /* Dummy frame definitions. Not relevant for this test. */
          model->world_body(), {},
          model->world_body(), {},
          Vector3<double>::UnitZ()),
      std::logic_error,
      /* Verify this method is throwing for the right reasons. */
      "This model already contains a joint named 'iiwa_joint_4'. "
      "Joint names must be unique within a given model.");

  // Attempt to add a joint having the same name as a joint already part of the
  // model. This is not allowed and an exception should be thrown.
  DRAKE_EXPECT_ERROR_MESSAGE(
      model->AddJointActuator(
          "iiwa_actuator_4",
          model->GetJointByName("iiwa_joint_4")),
      std::logic_error,
      /* Verify this method is throwing for the right reasons. */
      "This model already contains a joint actuator named 'iiwa_actuator_4'. "
          "Joint actuator names must be unique within a given model.");

  // Now we tested we cannot add body or joints with an existing name, finalize
  // the model.
  EXPECT_NO_THROW(model->Finalize());

  // Another call to Finalize() is not allowed.
  EXPECT_THROW(model->Finalize(), std::logic_error);

  VerifyModelBasics(*model);
}

// Fixture to perform a number of computational tests on a KUKA Iiwa model.
class KukaIiwaModelTests : public ::testing::Test {
 public:
  /// Creates MultibodyTree for a KUKA Iiwa robot arm.
  void SetUp() override {
    model_ = MakeKukaIiwaModel<double>(true /* Finalize model */, gravity_);

    // Keep pointers to the modeling elements.
    end_effector_link_ = &model_->GetBodyByName("iiwa_link_7");
    joints_.push_back(&model_->GetJointByName<RevoluteJoint>("iiwa_joint_1"));
    joints_.push_back(&model_->GetJointByName<RevoluteJoint>("iiwa_joint_2"));
    joints_.push_back(&model_->GetJointByName<RevoluteJoint>("iiwa_joint_3"));
    joints_.push_back(&model_->GetJointByName<RevoluteJoint>("iiwa_joint_4"));
    joints_.push_back(&model_->GetJointByName<RevoluteJoint>("iiwa_joint_5"));
    joints_.push_back(&model_->GetJointByName<RevoluteJoint>("iiwa_joint_6"));
    joints_.push_back(&model_->GetJointByName<RevoluteJoint>("iiwa_joint_7"));

    context_ = model_->CreateDefaultContext();

    // Scalar-convert the model and create a default context for it.
    model_autodiff_ = model_->ToAutoDiffXd();
    context_autodiff_ = model_autodiff_->CreateDefaultContext();
  }

  // Gets an arm state to an arbitrary configuration in which joint angles and
  // rates are non-zero.
  void GetArbitraryNonZeroConfiguration(
      VectorX<double>* q, VectorX<double>* v) {
    const int kNumPositions = model_->num_positions();
    q->resize(kNumPositions);
    v->resize(kNumPositions);  // q and v have the same dimension for kuka.

    // A set of values for the joint's angles chosen mainly to avoid in-plane
    // motions.
    const double q30 = M_PI / 6, q60 = M_PI / 3;
    const double qA = q60;
    const double qB = q30;
    const double qC = q60;
    const double qD = q30;
    const double qE = q60;
    const double qF = q30;
    const double qG = q60;
    *q << qA, qB, qC, qD, qE, qF, qG;

    // A non-zero set of values for the joint's velocities.
    const double vA = 0.1;
    const double vB = 0.2;
    const double vC = 0.3;
    const double vD = 0.4;
    const double vE = 0.5;
    const double vF = 0.6;
    const double vG = 0.7;
    *v << vA, vB, vC, vD, vE, vF, vG;
  }

  // Computes the translational velocity `v_WE` of the end effector frame E in
  // the world frame W.
  template <typename T>
  Vector3<T> CalcEndEffectorVelocity(
      const MultibodyTree<T>& model_on_T,
      const Context<T>& context_on_T) const {
    std::vector<SpatialVelocity<T>> V_WB_array;
    model_on_T.CalcAllBodySpatialVelocitiesInWorld(context_on_T, &V_WB_array);
    return V_WB_array[end_effector_link_->index()].translational();
  }

  // Computes spatial velocity `V_WE` of the end effector frame E in the world
  // frame W.
  template <typename T>
  SpatialVelocity<T> CalcEndEffectorSpatialVelocity(
      const MultibodyTree<T>& model_on_T,
      const Context<T>& context_on_T) const {
    std::vector<SpatialVelocity<T>> V_WB_array;
    model_on_T.CalcAllBodySpatialVelocitiesInWorld(context_on_T, &V_WB_array);
    return V_WB_array[end_effector_link_->index()];
  }

  // Computes p_WEo, the position of the end effector frame's origin Eo.
  template <typename T>
  Vector3<T> CalcEndEffectorPosition(
      const MultibodyTree<T>& model_on_T,
      const Context<T>& context_on_T) const {
    const Body<T>& linkG_on_T = model_on_T.get_variant(*end_effector_link_);
    Vector3<T> p_WE;
    model_on_T.CalcPointsPositions(
        context_on_T, linkG_on_T.body_frame(),
        Vector3<T>::Zero(),  // position in frame G
        model_on_T.world_body().body_frame(), &p_WE);
    return p_WE;
  }

  // Computes the geometric Jacobian Jv_WPi for a set of points Pi moving with
  // the end effector frame E, given their (fixed) position p_WPi in the end
  // effector frame.
  // See MultibodyTree::CalcPointsGeometricJacobianExpressedInWorld() for
  // details.
  template <typename T>
  void CalcPointsOnEndEffectorGeometricJacobian(
      const MultibodyTree<T>& model_on_T,
      const Context<T>& context_on_T,
      const MatrixX<T>& p_EPi,
      MatrixX<T>* p_WPi, MatrixX<T>* Jv_WPi) const {
    const Body<T>& linkG_on_T = model_on_T.get_variant(*end_effector_link_);
    model_on_T.CalcPointsGeometricJacobianExpressedInWorld(
        context_on_T, linkG_on_T.body_frame(), p_EPi, p_WPi, Jv_WPi);
  }

 protected:
  // Acceleration of gravity:
  const double gravity_{9.81};
  // The model plant:
  std::unique_ptr<MultibodyTree<double>> model_;
  // Workspace including context and derivatives vector:
  std::unique_ptr<Context<double>> context_;
  // Non-owning pointer to the end effector link:
  const Body<double>* end_effector_link_{nullptr};
  // Non-owning pointers to the joints:
  std::vector<const RevoluteJoint<double>*> joints_;

  // AutoDiffXd model to compute automatic derivatives:
  std::unique_ptr<MultibodyTree<AutoDiffXd>> model_autodiff_;
  std::unique_ptr<Context<AutoDiffXd>> context_autodiff_;

  // And independent benchmarking set of solutions.
  const MGKukaIIwaRobot<double> benchmark_{gravity_};
};

// Verifies the integrity of a scalar converted MultibodyTree from <double> to
// <AutoDiffXd>.
TEST_F(KukaIiwaModelTests, VerifyScalarConversionToAutoDiffXd) {
  VerifyModelBasics(*model_autodiff_);
}

// This test is used to verify the correctness of the method
// MultibodyTree::CalcPointsGeometricJacobianExpressedInWorld().
// The test computes the end effector geometric Jacobian Jv_WE (in the world
// frame W) using two methods:
// 1. Calling MultibodyTree::CalcPointsGeometricJacobianExpressedInWorld().
// 2. Using AutoDiffXd to compute the partial derivative of v_WE(q, v) with
//    respect to v.
// By comparing the two results we verify the correctness of the MultibodyTree
// implementation.
// In addition, we are testing methods:
// - MultibodyTree::CalcPointsPositions()
// - MultibodyTree::CalcAllBodySpatialVelocitiesInWorld()
TEST_F(KukaIiwaModelTests, GeometricJacobian) {
  // The number of generalized positions in the Kuka iiwa robot arm model.
  const int kNumPositions = model_->num_positions();
  const int kNumStates = model_->num_states();

  ASSERT_EQ(kNumPositions, 7);

  ASSERT_EQ(model_autodiff_->num_positions(), kNumPositions);
  ASSERT_EQ(model_autodiff_->num_states(), kNumStates);

  ASSERT_EQ(context_->get_continuous_state().size(), kNumStates);
  ASSERT_EQ(context_autodiff_->get_continuous_state().size(), kNumStates);

  // Numerical tolerance used to verify numerical results.
  const double kTolerance = 10 * std::numeric_limits<double>::epsilon();

  // A set of values for the joint's angles chosen mainly to avoid in-plane
  // motions.
  VectorX<double> q, v;
  GetArbitraryNonZeroConfiguration(&q, &v);

  // Zero generalized positions and velocities.
  int angle_index = 0;
  for (const RevoluteJoint<double>* joint : joints_) {
    joint->set_angle(context_.get(), q[angle_index]);
    joint->set_angular_rate(context_.get(), v[angle_index]);
    angle_index++;
  }

  // Compute the value of the end effector's velocity using <double>.
  Vector3<double> v_WE = CalcEndEffectorVelocity(*model_, *context_);

  context_autodiff_->SetTimeStateAndParametersFrom(*context_);

  // Initialize v_autodiff to have values v and so that it is the independent
  // variable of the problem.
  VectorX<AutoDiffXd> v_autodiff(kNumPositions);
  math::initializeAutoDiff(v, v_autodiff);
  context_autodiff_->get_mutable_continuous_state().
      get_mutable_generalized_velocity().SetFromVector(v_autodiff);

  const Vector3<AutoDiffXd> v_WE_autodiff =
      CalcEndEffectorVelocity(*model_autodiff_, *context_autodiff_);

  const Vector3<double> v_WE_value = math::autoDiffToValueMatrix(v_WE_autodiff);
  const MatrixX<double> v_WE_derivs =
      math::autoDiffToGradientMatrix(v_WE_autodiff);

  // Values obtained with <AutoDiffXd> should match those computed with
  // <double>.
  EXPECT_TRUE(CompareMatrices(v_WE_value, v_WE,
                              kTolerance, MatrixCompareType::relative));

  // Some sanity checks on the expected sizes of the derivatives.
  EXPECT_EQ(v_WE_derivs.rows(), 3);
  EXPECT_EQ(v_WE_derivs.cols(), kNumPositions);

  Vector3<double> p_WE;
  Matrix3X<double> Jv_WE(3, model_->num_velocities());
  // The end effector (G) Jacobian is computed by asking the Jacobian for a
  // point P with position p_GP = 0 in the G frame.
  model_->CalcPointsGeometricJacobianExpressedInWorld(
      *context_, end_effector_link_->body_frame(),
      Vector3<double>::Zero(), &p_WE, &Jv_WE);

  // Verify the computed Jacobian matches the one obtained using automatic
  // differentiation.
  EXPECT_TRUE(CompareMatrices(Jv_WE, v_WE_derivs,
                              kTolerance, MatrixCompareType::relative));

  // Verify that v_WE = Jv_WE * v:
  const Vector3<double> Jv_WE_times_v = Jv_WE * v;
  EXPECT_TRUE(CompareMatrices(Jv_WE_times_v, v_WE,
                              kTolerance, MatrixCompareType::relative));

  // Verify that MultibodyTree::CalcPointsPositions() computes the same value
  // of p_WE. Even both code paths resolve to CalcPointsPositions(), here we
  // call this method explicitly to provide unit testing for this API.
  Vector3<double> p2_WE = CalcEndEffectorPosition(*model_, *context_);
  EXPECT_TRUE(CompareMatrices(p2_WE, p_WE,
                              kTolerance, MatrixCompareType::relative));

  // The derivative with respect to time should equal v_WE.
  const VectorX<AutoDiffXd> q_autodiff =
      // For reasons beyond my understanding, we need to pass MatrixXd to
      // math::initializeAutoDiffGivenGradientMatrix().
      math::initializeAutoDiffGivenGradientMatrix(MatrixXd(q), MatrixXd(v));
  v_autodiff = v.cast<AutoDiffXd>();
  context_autodiff_->get_mutable_continuous_state().
      get_mutable_generalized_position().SetFromVector(q_autodiff);
  context_autodiff_->get_mutable_continuous_state().
      get_mutable_generalized_velocity().SetFromVector(v_autodiff);

  Vector3<AutoDiffXd> p_WE_autodiff = CalcEndEffectorPosition(
      *model_autodiff_, *context_autodiff_);
  Vector3<double> p_WE_derivs(
      p_WE_autodiff[0].derivatives()[0],
      p_WE_autodiff[1].derivatives()[0],
      p_WE_autodiff[2].derivatives()[0]);
  EXPECT_TRUE(CompareMatrices(p_WE_derivs, v_WE,
                              kTolerance, MatrixCompareType::relative));
}

// Given a set of points Pi attached to the end effector frame G, this test
// computes the analytic Jacobian Jq_WPi of these points using two methods:
// 1. Since for the Kuka iiwa arm v = q̇, the analytic Jacobian equals the
//    geometric Jacobian and we compute it with MultibodyTree's implementation.
// 2. We compute the analytic Jacobian by direct differentiation with respect to
//    q using AutoDiffXd.
// We then verify MultibodyTree's implementation by comparing the results from
// both methods.
TEST_F(KukaIiwaModelTests, AnalyticJacobian) {
  // The number of generalized positions in the Kuka iiwa robot arm model.
  const int kNumPositions = 7;

  // Numerical tolerance used to verify numerical results.
  const double kTolerance = 10 * std::numeric_limits<double>::epsilon();

  // A set of values for the joint's angles chosen mainly to avoid in-plane
  // motions.
  VectorX<double> q0, v0;  // v0 will not be used in this test.
  GetArbitraryNonZeroConfiguration(&q0, &v0);

  context_->get_mutable_continuous_state().
      get_mutable_generalized_position().SetFromVector(q0);

  // A set of points Pi attached to the end effector, thus we a fixed position
  // in its frame G.
  const int kNumPoints = 2;  // The set stores 2 points.
  MatrixX<double> p_EPi(3, kNumPoints);
  p_EPi.col(0) << 0.1, -0.05, 0.02;
  p_EPi.col(1) << 0.2, 0.3, -0.15;

  MatrixX<double> p_WPi(3, kNumPoints);
  MatrixX<double> Jq_WPi(3 * kNumPoints, kNumPositions);

  // Since for the Kuka iiwa arm v = q̇, the analytic Jacobian Jq_WPi equals the
  // geometric Jacobian Jv_Wpi.
  CalcPointsOnEndEffectorGeometricJacobian(
      *model_, *context_, p_EPi, &p_WPi, &Jq_WPi);

  // Alternatively, compute the analytic Jacobian by taking the gradient of
  // the positions p_WPi(q) with respect to the generalized positions. We do
  // that with the steps below.

  // Initialize q to have values qvalue and so that it is the independent
  // variable of the problem.
  VectorX<AutoDiffXd> q_autodiff(kNumPositions);
  math::initializeAutoDiff(q0, q_autodiff);
  context_autodiff_->get_mutable_continuous_state().
      get_mutable_generalized_position().SetFromVector(q_autodiff);

  const MatrixX<AutoDiffXd> p_EPi_autodiff = p_EPi;
  MatrixX<AutoDiffXd> p_WPi_autodiff(3, kNumPoints);
  MatrixX<AutoDiffXd> Jq_WPi_autodiff(3 * kNumPoints, kNumPositions);

  CalcPointsOnEndEffectorGeometricJacobian(
      *model_autodiff_, *context_autodiff_,
      p_EPi_autodiff, &p_WPi_autodiff, &Jq_WPi_autodiff);

  // Extract values and derivatives:
  const Matrix3X<double> p_WPi_value =
      math::autoDiffToValueMatrix(p_WPi_autodiff);
  const MatrixX<double> p_WPi_derivs =
      math::autoDiffToGradientMatrix(p_WPi_autodiff);

  // Some sanity checks:
  // Values obtained with <AutoDiffXd> should match those computed with
  // <double>.
  EXPECT_TRUE(CompareMatrices(p_WPi_value, p_WPi,
                              kTolerance, MatrixCompareType::relative));
  // Sizes of the derivatives.
  EXPECT_EQ(p_WPi_derivs.rows(), 3 * kNumPoints);
  EXPECT_EQ(p_WPi_derivs.cols(), kNumPositions);

  // Verify the computed Jacobian Jq_WPi matches the one obtained using
  // automatic differentiation.
  // In this case analytic and geometric Jacobians are equal since v = q.
  EXPECT_TRUE(CompareMatrices(Jq_WPi, p_WPi_derivs,
                              kTolerance, MatrixCompareType::relative));
}

TEST_F(KukaIiwaModelTests, EvalPoseAndSpatialVelocity) {
  // Numerical tolerance used to verify numerical results.
  const double kTolerance = 10 * std::numeric_limits<double>::epsilon();

  // A set of values for the joints' angles chosen mainly to avoid in-plane
  // motions.
  VectorX<double> q, v;
  GetArbitraryNonZeroConfiguration(&q, &v);

  // Set joint angles and rates.
  int angle_index = 0;
  for (const RevoluteJoint<double>* joint : joints_) {
    joint->set_angle(context_.get(), q[angle_index]);
    joint->set_angular_rate(context_.get(), v[angle_index]);
    angle_index++;
  }

  // Spatial velocity of the end effector in the world frame.
  const SpatialVelocity<double>& V_WE =
      model_->EvalBodySpatialVelocityInWorld(*context_, *end_effector_link_);

  // Pose of the end effector in the world frame.
  const Isometry3<double>& X_WE =
      model_->EvalBodyPoseInWorld(*context_, *end_effector_link_);

  // Independent benchmark solution.
  const SpatialKinematicsPVA<double> MG_kinematics =
      benchmark_.CalcEndEffectorKinematics(
          q, v, VectorX<double>::Zero(7) /* vdot */);
  const SpatialVelocity<double>& V_WE_benchmark =
      MG_kinematics.spatial_velocity();
  const Isometry3<double>& X_WE_benchmark = MG_kinematics.transform();

  // Compare against benchmark.
  EXPECT_TRUE(V_WE.IsApprox(V_WE_benchmark, kTolerance));
  EXPECT_TRUE(CompareMatrices(X_WE.matrix(), X_WE_benchmark.matrix(),
                              kTolerance, MatrixCompareType::relative));
}

TEST_F(KukaIiwaModelTests, CalcFrameGeometricJacobianExpressedInWorld) {
  // The number of generalized positions in the Kuka iiwa robot arm model.
  const int kNumPositions = model_->num_positions();
  const int kNumStates = model_->num_states();

  ASSERT_EQ(kNumPositions, 7);

  ASSERT_EQ(model_autodiff_->num_positions(), kNumPositions);
  ASSERT_EQ(model_autodiff_->num_states(), kNumStates);

  ASSERT_EQ(context_->get_continuous_state().size(), kNumStates);
  ASSERT_EQ(context_autodiff_->get_continuous_state().size(), kNumStates);

  // Numerical tolerance used to verify numerical results.
  const double kTolerance = 10 * std::numeric_limits<double>::epsilon();

  // A set of values for the joints' angles chosen mainly to avoid in-plane
  // motions.
  VectorX<double> q, v;
  GetArbitraryNonZeroConfiguration(&q, &v);

  // Set joint angles and rates.
  int angle_index = 0;
  for (const RevoluteJoint<double>* joint : joints_) {
    joint->set_angle(context_.get(), q[angle_index]);
    joint->set_angular_rate(context_.get(), v[angle_index]);
    angle_index++;
  }

  // Spatial velocity of the end effector.
  const SpatialVelocity<double>& V_WE =
      model_->EvalBodySpatialVelocityInWorld(*context_, *end_effector_link_);

  // Pose of the end effector.
  const Isometry3d& X_WE =
      model_->EvalBodyPoseInWorld(*context_, *end_effector_link_);

  // Position of a frame F measured and expressed in frame E.
  const Vector3d p_EoFo_E = Vector3d(0.2, -0.1, 0.5);
  // Express this same last vector in the world frame.
  const Vector3d p_EoFo_W = X_WE.linear() * p_EoFo_E;

  // The spatial velocity of a frame F moving with E can be obtained by
  // "shifting" the spatial velocity of frame E from Eo to Fo.
  // That is, frame F has the spatial velocity of a frame Ef obtained by
  // "shifting" from E by an offset p_EoFo.
  const SpatialVelocity<double> V_WEf = V_WE.Shift(p_EoFo_W);

  MatrixX<double> Jv_WF(6, model_->num_velocities());
  // Compute the Jacobian Jv_WF for that relate the generalized velocities with
  // the spatial velocity of frame F.
  model_->CalcFrameGeometricJacobianExpressedInWorld(
      *context_,
      end_effector_link_->body_frame(), p_EoFo_E, &Jv_WF);

  // Verify that V_WEf = Jv_WF * v:
  const SpatialVelocity<double> Jv_WF_times_v(Jv_WF * v);

  EXPECT_TRUE(Jv_WF_times_v.IsApprox(V_WEf, kTolerance));
}

}  // namespace
}  // namespace multibody_model
}  // namespace multibody
}  // namespace drake
<|MERGE_RESOLUTION|>--- conflicted
+++ resolved
@@ -60,17 +60,6 @@
       "iiwa_actuator_6",
       "iiwa_actuator_7"};
 
-<<<<<<< HEAD
-  // Model Size. Counting the world body, there should be three bodies.
-  EXPECT_EQ(model.get_num_bodies(), 8);  // It includes the "world" body.
-  EXPECT_EQ(model.get_num_joints(), 7);
-  EXPECT_EQ(model.get_num_actuators(), 7);
-
-  // State size.
-  EXPECT_EQ(model.get_num_positions(), 7);
-  EXPECT_EQ(model.get_num_velocities(), 7);
-  EXPECT_EQ(model.get_num_states(), 14);
-=======
   // Model Size. Counting the world body, there should be eight bodies.
   EXPECT_EQ(model.num_bodies(), 8);  // It includes the "world" body.
   EXPECT_EQ(model.num_joints(), 7);
@@ -81,7 +70,6 @@
   EXPECT_EQ(model.num_positions(), 7);
   EXPECT_EQ(model.num_velocities(), 7);
   EXPECT_EQ(model.num_states(), 14);
->>>>>>> f63c2778
 
   // Query if elements exist in the model.
   for (const std::string link_name : kLinkNames) {
@@ -102,11 +90,7 @@
   // Get links by name.
   for (const std::string link_name : kLinkNames) {
     const Body<T>& link = model.GetBodyByName(link_name);
-<<<<<<< HEAD
-    EXPECT_EQ(link.get_name(), link_name);
-=======
     EXPECT_EQ(link.name(), link_name);
->>>>>>> f63c2778
   }
   DRAKE_EXPECT_ERROR_MESSAGE(
       model.GetBodyByName(kInvalidName), std::logic_error,
@@ -115,11 +99,7 @@
   // Get joints by name.
   for (const std::string joint_name : kJointNames) {
     const Joint<T>& joint = model.GetJointByName(joint_name);
-<<<<<<< HEAD
-    EXPECT_EQ(joint.get_name(), joint_name);
-=======
     EXPECT_EQ(joint.name(), joint_name);
->>>>>>> f63c2778
   }
   DRAKE_EXPECT_ERROR_MESSAGE(
       model.GetJointByName(kInvalidName), std::logic_error,
@@ -129,29 +109,17 @@
   for (const std::string joint_name : kJointNames) {
     const RevoluteJoint<T>& joint =
         model.template GetJointByName<RevoluteJoint>(joint_name);
-<<<<<<< HEAD
-    EXPECT_EQ(joint.get_name(), joint_name);
-  }
-  DRAKE_EXPECT_ERROR_MESSAGE(
-      model.template GetJointByName<RevoluteJoint>(kInvalidName), std::logic_error,
-      "There is no joint named '.*' in the model.");
-=======
     EXPECT_EQ(joint.name(), joint_name);
   }
   DRAKE_EXPECT_ERROR_MESSAGE(
       model.template GetJointByName<RevoluteJoint>(kInvalidName),
       std::logic_error, "There is no joint named '.*' in the model.");
->>>>>>> f63c2778
 
   // Get actuators by name.
   for (const std::string actuator_name : kActuatorNames) {
     const JointActuator<T>& actuator =
         model.GetJointActuatorByName(actuator_name);
-<<<<<<< HEAD
-    EXPECT_EQ(actuator.get_name(), actuator_name);
-=======
     EXPECT_EQ(actuator.name(), actuator_name);
->>>>>>> f63c2778
   }
   DRAKE_EXPECT_ERROR_MESSAGE(
       model.GetJointActuatorByName(kInvalidName), std::logic_error,
@@ -165,15 +133,9 @@
     // We added actuators and joints in the same order. Assert this before
     // making that assumption in the test that follows.
     const Joint<T>& joint = actuator.joint();
-<<<<<<< HEAD
-    ASSERT_EQ(actuator.get_index(), joint.get_index());
-    const std::string& joint_name = kJointNames[names_index];
-    EXPECT_EQ(joint.get_name(), joint_name);
-=======
     ASSERT_EQ(actuator.index(), joint.index());
     const std::string& joint_name = kJointNames[names_index];
     EXPECT_EQ(joint.name(), joint_name);
->>>>>>> f63c2778
     ++names_index;
   }
 }
