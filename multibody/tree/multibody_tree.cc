--- conflicted
+++ resolved
@@ -544,9 +544,6 @@
   DRAKE_DEMAND(M_B_W_cache != nullptr);
   DRAKE_DEMAND(static_cast<int>(M_B_W_cache->size()) == num_bodies());
 
-  const auto& mbt_context =
-      dynamic_cast<const MultibodyTreeContext<T>&>(context);
-
   // Skip the world.
   for (BodyIndex body_index(1); body_index < num_bodies(); ++body_index) {
     const Body<T>& body = get_body(body_index);
@@ -558,7 +555,7 @@
     // Spatial inertia of body B about Bo and expressed in the body frame B.
     // This call has zero cost for rigid bodies.
     const SpatialInertia<T> M_B =
-        body.CalcSpatialInertiaInBodyFrame(mbt_context);
+        body.CalcSpatialInertiaInBodyFrame(context);
 
     // Re-express body B's spatial inertia in the world frame W.
     SpatialInertia<T>& M_B_W = (*M_B_W_cache)[body.node_index()];
@@ -746,13 +743,9 @@
       // Compute F_BMo_W for the body associated with this node and project it
       // onto the space of generalized forces for the associated mobilizer.
       node.CalcInverseDynamics_TipToBase(
-<<<<<<< HEAD
-          mbt_context, pc, vc,
+          context, pc, vc,
           spatial_inertia_in_world_cache, dynamic_bias_cache,
           *A_WB_array,
-=======
-          context, pc, vc, *A_WB_array,
->>>>>>> a340dbd9
           Fapplied_Bo_W, tau_applied_mobilizer,
           F_BMo_W_array, tau_array);
     }
