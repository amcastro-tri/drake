#pragma once

#include <vector>

#include "drake/common/drake_copyable.h"
#include "drake/common/drake_throw.h"

namespace drake {
namespace multibody {
namespace contact_solvers {
namespace internal {

// Given a set S with n elements, this class represents the permutation of S
// into a new set S' containing m (m ≤ n) non-repeated elements of S.
// That is, given S = {s₁, s₂, ⋯ ,sᵢ, ⋯, sₙ}, this class represents the
// mapping into a new set S' = {s'₁, s'₂, ⋯ ,s'ᵢₚ, ⋯ ,s'ₘ} where each s'ᵢₚ
// corresponds to a distinct element of S. The mapping is defined by the
// permutation of indexes in S into indexes in S' as ip = P(i), with i ∈ [0,n)
// and ip ∈ [0,m).
// In general we say that we have a "partial permutation" when m < n and
// otherwise we say we have a "full permutation" when m = n.
// We refer to S as the "domain", and to the number of elements contained in S
// as "domain size". Similarly, we refer to S' as the "permuted domain" and to
// the number of elements in S' as to "permuted domain size".
// We define the "inverse permutation" as the mapping from elements s'ᵢₚ in S'
// to elements sᵢ in S whenever there exist i ∈ [0,n) such that ip = P(i).
// Elements sᵢ for which no ip is defined are left unchanged.
class PartialPermutation {
 public:
  DRAKE_DEFAULT_COPY_AND_MOVE_AND_ASSIGN(PartialPermutation);

  // An empty permutation. That is, domain_size() and permuted_domain_size()
  // both return zero and Apply() and ApplyInverse() are no-ops.
  PartialPermutation() = default;

  // The permutation is provided as the vector `permutation` with size n =
  // permutation.size(). This permutation maps indexes in [0, n) to indexes in
  // [0, m), with m <= n. The permutation for the i-th integer in the domain [0,
  // n) is given by ip = permutation[i] in [0, m). An index i that is not
  // permuted is indicated with a negative entry, i.e. permutation[i] < 0. The
  // permutation is said to be a "full permutation" whenever m = n and all
  // indexes in [0, m) are present in `permutation`. It is said to be a "partial
  // permutation" when m < n. Every index in [0, m) must be present and appear
  // only once, or an exception is thrown.
  //
  // Example: permutation = {-1, 0, 2, 1, -1, 3} indicates P(1) = 0, P(2) = 2,
  // P(3) = 1 and P(5) = 3. Since their entries are negative, elements indexed
  // with 0 and 4 in the domain do not participate in the permutation. For this
  // case domain_size() = 6 and permuted_domain_size() = 4. Notice that all
  // indexes in [0, 4) are present in the provided array `permutation`.
  //
  // @throws if any entry in `permutation` is larger or equal than
  // permutation.size() (this would correspond to m > n).
  // @throws if `permutation` contains repeated entries.
  // @throws if ip = P(i) for i ∈ [0,n) does not include all indexes in [0,m),
  // i.e. there are holes in the permuted domain.
  explicit PartialPermutation(std::vector<int> permutation);

  // Constructs a partial permutation of `domain_size` and
  // permuted_domain_size() equal to zero. In other words, participates(i) =
  // false for in [0, domain_size). The permutation can be updated with further
  // calls to push().
  // @throws exception if domain_size is negative.
  explicit PartialPermutation(int domain_size);

  // If participates(i) = false, defines P(i) = permuted_domain_size() and
<<<<<<< HEAD
  // further increases the permuted domain size.
  // @throws exception if i is not in [0, domain_size()).
  // @returns P(i), ie. permuted_index(i).
=======
  // further increases the permuted domain size. If participates(i) = true, the
  // permutation does not change and this method simply returns P(i).
  // @throws exception if i is not in [0, domain_size()).
  // @returns P(i), i.e. permuted_index(i).
>>>>>>> 3e829835
  int push(int i);

  // The size n of the domain.
  int domain_size() const { return permutation_.size(); }

  // The size m of the permuted domain.
  int permuted_domain_size() const { return inverse_permutation_.size(); }

  // Returns the index to which i is permuted by this permutation. That is,
  // i_permuted = P(i).
  // @throws a std::runtime_error if i does not particate in the permutation,
  // see participates().
  int permuted_index(int i) const;

  // Returns `true` if the index i in the domain of the permutation participates
  // in the permutation.
  bool participates(int i) const;

  // This method applies this permutation to the elements of x and writes them
  // into x_permuted. That is, x_permuted[permuted_index(i)] = x[i] for all
  // indexes i for which participates(i) is true.
  //
  // @pre VectorType must have value semantics while PointerToPermutedVectorType
  // must have pointer semantics. Both types must implement:
  //  - VectorType::size().
  //  - VectorType::operator[](int).
  //
  // N.B. we allow for VectorType and PointerToPermutedVectorType to be
  // completely different types to allow things like VectorType = VectorX or
  // Eigen::Ref together with PointerToPermutedVectorType = VectorX* or
  // drake::EigenPtr.
  // TODO(amcastro-tri): consider an overload that takes iterators instead.
  // Note that Eigen only supports iterators from version 3.4.
  template <class VectorType, class PointerToPermutedVectorType>
  void Apply(const VectorType& x,
             PointerToPermutedVectorType x_permuted) const {
    DRAKE_THROW_UNLESS(static_cast<int>(x.size()) == domain_size());
    DRAKE_THROW_UNLESS(x_permuted != nullptr);
    DRAKE_THROW_UNLESS(static_cast<int>(x_permuted->size()) ==
                       permuted_domain_size());
    for (int i_permuted = 0; i_permuted < permuted_domain_size();
         ++i_permuted) {
      const int i = inverse_permutation_[i_permuted];
      (*x_permuted)[i_permuted] = x[i];
    }
  }

  // This method applies this inverse permutation to the elements of x_permuted
  // and writes them into x. That is, x[i] = x_permuted[permuted_index(i)] for
  // all indexes i for which participates(i) is true.
  //
  // @pre PermutedVectorType must have value semantics while PointerToVectorType
  // must have pointer semantics. Both types must implement:
  //  - VectorType::size().
  //  - VectorType::operator[](int).
  //
  // N.B. we allow for PermutedVectorType and PointerToVectorType to be
  // completely different types to allow things like PermutedVectorType =
  // VectorX or Eigen::Ref together with PointerToVectorType = VectorX* or
  // drake::EigenPtr.
  // TODO(amcastro-tri): consider an overload that takes iterators instead.
  // Note that Eigen only supports iterators from version 3.4.
  template <class PermutedVectorType, class PointerToVectorType>
  void ApplyInverse(const PermutedVectorType& x_permuted,
                    PointerToVectorType x) const {
    DRAKE_THROW_UNLESS(static_cast<int>(x_permuted.size()) ==
                       permuted_domain_size());
    DRAKE_THROW_UNLESS(x != nullptr);
    DRAKE_THROW_UNLESS(static_cast<int>(x->size()) == domain_size());
    for (int i_permuted = 0; i_permuted < permuted_domain_size();
         ++i_permuted) {
      const int i = inverse_permutation_[i_permuted];
      (*x)[i] = x_permuted[i_permuted];
    }
  }

  // Returns permutation as a std::vector, see constructor for details.
  const std::vector<int>& permutation() const { return permutation_; }

 private:
  // Vector of size n, domain size, such that for i ∈ [0,n) ip = permutation_[i]
  // either maps to an element in [0,m), with no repetition, or it maps to a
  // negative index.
  std::vector<int> permutation_;
  // Vector of size m, permuted domain size, such that for ip in [0,m)
  // inverse_permutation_[ip] maps to elements in [0,n).
  std::vector<int> inverse_permutation_;
};

}  // namespace internal
}  // namespace contact_solvers
}  // namespace multibody
}  // namespace drake<|MERGE_RESOLUTION|>--- conflicted
+++ resolved
@@ -64,16 +64,10 @@
   explicit PartialPermutation(int domain_size);
 
   // If participates(i) = false, defines P(i) = permuted_domain_size() and
-<<<<<<< HEAD
-  // further increases the permuted domain size.
-  // @throws exception if i is not in [0, domain_size()).
-  // @returns P(i), ie. permuted_index(i).
-=======
   // further increases the permuted domain size. If participates(i) = true, the
   // permutation does not change and this method simply returns P(i).
   // @throws exception if i is not in [0, domain_size()).
   // @returns P(i), i.e. permuted_index(i).
->>>>>>> 3e829835
   int push(int i);
 
   // The size n of the domain.
