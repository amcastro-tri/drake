#include "drake/multibody/multibody_tree/revolute_mobilizer.h"

#include <stdexcept>

#include "drake/common/eigen_autodiff_types.h"

namespace drake {
namespace multibody {

template <typename T>
const T& RevoluteMobilizer<T>::get_angle(
    const systems::Context<T>& context) const {
<<<<<<< HEAD
  const auto& mbt_context =
      dynamic_cast<const MultibodyTreeContext<T>&>(context);
=======
  const MultibodyTreeContext<T>& mbt_context =
      this->GetMultibodyTreeContextOrThrow(context);
>>>>>>> 6949b53a
  auto q = this->get_positions(mbt_context);
  DRAKE_ASSERT(q.size() == nq);
  return q.coeffRef(0);
}

template <typename T>
const RevoluteMobilizer<T>& RevoluteMobilizer<T>::set_angle(
    systems::Context<T>* context, const T& angle) const {
<<<<<<< HEAD
  auto mbt_context = dynamic_cast<MultibodyTreeContext<T>*>(context);
  DRAKE_DEMAND(mbt_context != nullptr);
  auto q = this->get_mutable_positions(mbt_context);
=======
  MultibodyTreeContext<T>& mbt_context =
      this->GetMutableMultibodyTreeContextOrThrow(context);
  auto q = this->get_mutable_positions(&mbt_context);
>>>>>>> 6949b53a
  DRAKE_ASSERT(q.size() == nq);
  q[0] = angle;
  return *this;
}

template <typename T>
<<<<<<< HEAD
const T& RevoluteMobilizer<T>::get_angular_velocity(
    const systems::Context<T>& context) const {
  const auto& mbt_context =
      dynamic_cast<const MultibodyTreeContext<T>&>(context);
  auto v = this->get_velocities(mbt_context);
  DRAKE_ASSERT(v.size() == nv);
  return v.coeffRef(0);
}

template <typename T>
const RevoluteMobilizer<T>& RevoluteMobilizer<T>::set_angular_velocity(
    systems::Context<T>* context, const T& w_FM) const {
  auto mbt_context = dynamic_cast<MultibodyTreeContext<T>*>(context);
  DRAKE_DEMAND(mbt_context != nullptr);
  auto v = this->get_mutable_velocities(mbt_context);
  DRAKE_ASSERT(v.size() == nv);
  v[0] = w_FM;
  return *this;
}

template <typename T>
=======
>>>>>>> 6949b53a
Isometry3<T> RevoluteMobilizer<T>::CalcAcrossMobilizerTransform(
    const MultibodyTreeContext<T>& context) const {
  auto q = this->get_positions(context);
  Isometry3<T> X_FM = Isometry3<T>::Identity();
  X_FM.linear() = Eigen::AngleAxis<T>(q[0], axis_F_).toRotationMatrix();
  return X_FM;
}

<<<<<<< HEAD
template <typename T>
SpatialVelocity<T> RevoluteMobilizer<T>::CalcAcrossMobilizerSpatialVelocity(
    const MultibodyTreeContext<T>& context,
    const Eigen::Ref<const VectorX<T>>& v) const {
  DRAKE_ASSERT(v.size() == 1);
  return SpatialVelocity<T>(v[0] * axis_F_, Vector3<T>::Zero());
}

=======
>>>>>>> 6949b53a
// Explicitly instantiates on the most common scalar types.
template class RevoluteMobilizer<double>;
template class RevoluteMobilizer<AutoDiffXd>;

}  // namespace multibody
}  // namespace drake<|MERGE_RESOLUTION|>--- conflicted
+++ resolved
@@ -10,13 +10,8 @@
 template <typename T>
 const T& RevoluteMobilizer<T>::get_angle(
     const systems::Context<T>& context) const {
-<<<<<<< HEAD
-  const auto& mbt_context =
-      dynamic_cast<const MultibodyTreeContext<T>&>(context);
-=======
   const MultibodyTreeContext<T>& mbt_context =
       this->GetMultibodyTreeContextOrThrow(context);
->>>>>>> 6949b53a
   auto q = this->get_positions(mbt_context);
   DRAKE_ASSERT(q.size() == nq);
   return q.coeffRef(0);
@@ -25,26 +20,19 @@
 template <typename T>
 const RevoluteMobilizer<T>& RevoluteMobilizer<T>::set_angle(
     systems::Context<T>* context, const T& angle) const {
-<<<<<<< HEAD
-  auto mbt_context = dynamic_cast<MultibodyTreeContext<T>*>(context);
-  DRAKE_DEMAND(mbt_context != nullptr);
-  auto q = this->get_mutable_positions(mbt_context);
-=======
   MultibodyTreeContext<T>& mbt_context =
       this->GetMutableMultibodyTreeContextOrThrow(context);
   auto q = this->get_mutable_positions(&mbt_context);
->>>>>>> 6949b53a
   DRAKE_ASSERT(q.size() == nq);
   q[0] = angle;
   return *this;
 }
 
 template <typename T>
-<<<<<<< HEAD
 const T& RevoluteMobilizer<T>::get_angular_velocity(
     const systems::Context<T>& context) const {
-  const auto& mbt_context =
-      dynamic_cast<const MultibodyTreeContext<T>&>(context);
+  const MultibodyTreeContext<T>& mbt_context =
+      this->GetMultibodyTreeContextOrThrow(context);
   auto v = this->get_velocities(mbt_context);
   DRAKE_ASSERT(v.size() == nv);
   return v.coeffRef(0);
@@ -53,17 +41,15 @@
 template <typename T>
 const RevoluteMobilizer<T>& RevoluteMobilizer<T>::set_angular_velocity(
     systems::Context<T>* context, const T& w_FM) const {
-  auto mbt_context = dynamic_cast<MultibodyTreeContext<T>*>(context);
-  DRAKE_DEMAND(mbt_context != nullptr);
-  auto v = this->get_mutable_velocities(mbt_context);
+  MultibodyTreeContext<T>& mbt_context =
+      this->GetMutableMultibodyTreeContextOrThrow(context);
+  auto v = this->get_mutable_velocities(&mbt_context);
   DRAKE_ASSERT(v.size() == nv);
   v[0] = w_FM;
   return *this;
 }
 
 template <typename T>
-=======
->>>>>>> 6949b53a
 Isometry3<T> RevoluteMobilizer<T>::CalcAcrossMobilizerTransform(
     const MultibodyTreeContext<T>& context) const {
   auto q = this->get_positions(context);
@@ -72,7 +58,6 @@
   return X_FM;
 }
 
-<<<<<<< HEAD
 template <typename T>
 SpatialVelocity<T> RevoluteMobilizer<T>::CalcAcrossMobilizerSpatialVelocity(
     const MultibodyTreeContext<T>& context,
@@ -81,8 +66,6 @@
   return SpatialVelocity<T>(v[0] * axis_F_, Vector3<T>::Zero());
 }
 
-=======
->>>>>>> 6949b53a
 // Explicitly instantiates on the most common scalar types.
 template class RevoluteMobilizer<double>;
 template class RevoluteMobilizer<AutoDiffXd>;
