#pragma once

#include "drake/common/eigen_autodiff_types.h"
#include "drake/common/eigen_types.h"
#include "drake/multibody/multibody_tree/frame.h"
#include "drake/multibody/multibody_tree/multibody_tree_topology.h"

namespace drake {
namespace multibody {

// Forward declarations.
template <class T> class BodyFrame;
template <class T> class MultibodyTree;
template <class T> class RigidBody;

/// %FixedOffsetFrame represents a material frame F whose pose is fixed with
/// respect to a _parent_ material frame P. The pose offset is given by a
/// spatial transform `X_PF`, which is constant after construction. For
/// instance, we could rigidly attach a frame F to move with a rigid body B at a
/// fixed pose `X_BF`, where B is the BodyFrame associated with body B.
/// Thus, the World frame pose `X_WF` of a %FixedOffsetFrame F depends only on
/// the World frame pose `X_WP` of its parent P, and the constant pose `X_PF`,
/// with `X_WF=X_WP*X_PF`.
///
/// For more information about spatial transforms, see
/// @ref multibody_spatial_pose. <!-- http://drake.mit.edu/doxygen_cxx/
///                                   group__multibody__spatial__pose.html -->
///
/// @tparam T The scalar type. Must be a valid Eigen scalar.
template <typename T>
class FixedOffsetFrame : public Frame<T> {
 public:
  DRAKE_NO_COPY_NO_MOVE_NO_ASSIGN(FixedOffsetFrame)

  /// Creates a material Frame F whose pose is fixed with respect to its
  /// parent material Frame P. The pose is given by a spatial transform `X_PF`;
  /// see class documentation for more information.
  ///
  /// @param[in] P The frame to which this frame is attached with a fixed pose.
  /// @param[in] X_PF The transform giving the pose of F in P.
<<<<<<< HEAD
  FixedOffsetFrame(const Frame<T>& P, const Isometry3<double>& X_PF);
=======
  FixedOffsetFrame(const Frame<T>& P, const Isometry3<T>& X_PF);
>>>>>>> d00d6fde

  /// Creates a material Frame F whose pose is fixed with respect to the
  /// BodyFrame B of the given Body, which serves as F's parent frame.
  /// The pose is given by a spatial transform `X_BF`; see class documentation
  /// for more information.
  ///
  /// @param[in] bodyB The body whose BodyFrame B is to be F's parent frame.
  /// @param[in] X_BF  The transform giving the pose of F in B.
  FixedOffsetFrame(const Body<T>& bodyB, const Isometry3<double>& X_BF);

  /// Returns the pose `X_FB` of the body B associated with this frame F,
  /// measured in this frame F.
  /// @sa CalcBodyPoseInOtherFrame()
  Isometry3<T> CalcBodyPoseInThisFrame(
      const systems::Context<T>& context) const final {
    return parent_frame_.CalcBodyPoseInOtherFrame(context, X_FP_.cast<T>());
  }

  /// Returns the pose `X_QB` of the body B associated with this frame F
  /// measured in a frame Q, given the pose `X_QF` of this frame F measured
  /// in Q.
  /// @sa CalcBodyPoseInThisFrame() to compute the pose of the body associated
  /// with this frame as measured in this frame.
  Isometry3<T> CalcBodyPoseInOtherFrame(
      const systems::Context<T>& context,
      const Isometry3<T>& X_QF) const final {
    // This method computes: X_QB = X_QP * X_PB
    // where P is this frame's parent frame
    return parent_frame_.CalcBodyPoseInOtherFrame(context,
                                                  X_QF * X_FP_.cast<T>());
  }

  /// Given the offset pose `X_FQ` of a frame Q measured in this frame F,
  /// compute the pose of frame Q measured and expressed in the frame B of
  /// the body to which this frame is attached.
  Isometry3<T> CalcOffsetPoseInBody(
      const systems::Context<T>& context,
      const Isometry3<T>& X_FQ) const final {
    return parent_frame_.CalcOffsetPoseInBody(context,
                                              X_PF_.cast<T>() * X_FQ);
  }

 protected:
  /// @pre The parent frame to this frame already has a clone in `tree_clone`.
  std::unique_ptr<Frame<double>> DoCloneToScalar(
      const MultibodyTree<double>& tree_clone) const final {
    return TemplatedDoCloneToScalar(tree_clone);
  }

  /// @pre The parent frame to this frame already has a clone in `tree_clone`.
  std::unique_ptr<Frame<AutoDiffXd>> DoCloneToScalar(
      const MultibodyTree<AutoDiffXd>& tree_clone) const final {
    return TemplatedDoCloneToScalar(tree_clone);
  }

  Isometry3<T> CalcBodyPoseInThisFrame(
      const systems::Context<T>& context) const final {
    return parent_frame_.CalcBodyPoseInOtherFrame(context, X_PF_.inverse());
  }

 private:
  template <typename ToScalar>
  std::unique_ptr<Frame<ToScalar>> TemplatedDoCloneToScalar(
      const MultibodyTree<ToScalar>& tree_clone) const;

  // The frame to which this frame is attached.
  const Frame<T>& parent_frame_;

  // Spatial transform giving the fixed pose of this frame F measured in the
  // parent frame P.
<<<<<<< HEAD
  const Isometry3<double> X_PF_;

  // Spatial transform giving the fixed pose of the parent frame P measured in
  // this frame F.
  const Isometry3<double> X_FP_;
=======
  const Isometry3<T> X_PF_;
>>>>>>> d00d6fde
};

}  // namespace multibody
}  // namespace drake<|MERGE_RESOLUTION|>--- conflicted
+++ resolved
@@ -38,11 +38,7 @@
   ///
   /// @param[in] P The frame to which this frame is attached with a fixed pose.
   /// @param[in] X_PF The transform giving the pose of F in P.
-<<<<<<< HEAD
   FixedOffsetFrame(const Frame<T>& P, const Isometry3<double>& X_PF);
-=======
-  FixedOffsetFrame(const Frame<T>& P, const Isometry3<T>& X_PF);
->>>>>>> d00d6fde
 
   /// Creates a material Frame F whose pose is fixed with respect to the
   /// BodyFrame B of the given Body, which serves as F's parent frame.
@@ -100,7 +96,8 @@
 
   Isometry3<T> CalcBodyPoseInThisFrame(
       const systems::Context<T>& context) const final {
-    return parent_frame_.CalcBodyPoseInOtherFrame(context, X_PF_.inverse());
+    return parent_frame_.CalcBodyPoseInOtherFrame(context,
+                                                  X_PF_.cast<T>().inverse());
   }
 
  private:
@@ -113,15 +110,7 @@
 
   // Spatial transform giving the fixed pose of this frame F measured in the
   // parent frame P.
-<<<<<<< HEAD
   const Isometry3<double> X_PF_;
-
-  // Spatial transform giving the fixed pose of the parent frame P measured in
-  // this frame F.
-  const Isometry3<double> X_FP_;
-=======
-  const Isometry3<T> X_PF_;
->>>>>>> d00d6fde
 };
 
 }  // namespace multibody
