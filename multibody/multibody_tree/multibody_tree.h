#pragma once

#include <memory>
#include <string>
#include <tuple>
#include <type_traits>
#include <unordered_map>
#include <utility>
#include <vector>

#include "drake/common/autodiff.h"
#include "drake/common/drake_copyable.h"
#include "drake/common/drake_optional.h"
#include "drake/multibody/multibody_tree/acceleration_kinematics_cache.h"
#include "drake/multibody/multibody_tree/body.h"
#include "drake/multibody/multibody_tree/body_node.h"
#include "drake/multibody/multibody_tree/force_element.h"
#include "drake/multibody/multibody_tree/frame.h"
#include "drake/multibody/multibody_tree/joint_actuator.h"
#include "drake/multibody/multibody_tree/joints/joint.h"
#include "drake/multibody/multibody_tree/mobilizer.h"
#include "drake/multibody/multibody_tree/multibody_forces.h"
#include "drake/multibody/multibody_tree/multibody_tree_context.h"
#include "drake/multibody/multibody_tree/multibody_tree_topology.h"
#include "drake/multibody/multibody_tree/position_kinematics_cache.h"
#include "drake/multibody/multibody_tree/quaternion_floating_mobilizer.h"
#include "drake/multibody/multibody_tree/velocity_kinematics_cache.h"
#include "drake/systems/framework/context.h"

namespace drake {
namespace multibody {

/// %MultibodyTree provides a representation for a physical system consisting of
/// a collection of interconnected rigid and deformable bodies. As such, it owns
/// and manages each of the elements that belong to this physical system.
/// Multibody dynamics elements include bodies, joints, force elements and
/// constraints.
///
/// @tparam T The scalar type. Must be a valid Eigen scalar.
///
/// Instantiated templates for the following kinds of T's are provided:
/// - double
/// - AutoDiffXd
///
/// They are already available to link against in the containing library.
/// No other values for T are currently supported.
template <typename T>
class MultibodyTree {
 public:
  DRAKE_NO_COPY_NO_MOVE_NO_ASSIGN(MultibodyTree)

  /// Creates a MultibodyTree containing only a **world** body.
  MultibodyTree();

  /// @name Methods to add new MultibodyTree elements.
  ///
  /// To create a %MultibodyTree users will add multibody elements like bodies,
  /// joints, force elements, constraints, etc, using one of these methods.
  /// Once a user is done adding multibody elements, the Finalize() method
  /// **must** be called before invoking any %MultibodyTree method.
  /// See Finalize() for details.
  /// @{
  // TODO(amcastro-tri): add at least one example of a method that requires a
  // valid topology in this documentation.
  // See this Reviewable comment:
  // https://reviewable.io/reviews/robotlocomotion/drake/5583#-KgGqGisnX9uMuYDkHpx

  /// Takes ownership of `body` and adds it to `this` %MultibodyTree. Returns a
  /// constant reference to the body just added, which will remain valid for the
  /// lifetime of `this` %MultibodyTree.
  ///
  /// Example of usage:
  /// @code
  ///   MultibodyTree<T> model;
  ///   // ... Code to define spatial_inertia, a SpatialInertia<T> object ...
  ///   const RigidBody<T>& body =
  ///       model.AddBody(std::make_unique<RigidBody<T>>(spatial_inertia));
  /// @endcode
  ///
  /// @throws std::logic_error if `body` is a nullptr.
  /// @throws std::logic_error if Finalize() was already called on `this` tree.
  ///
  /// @param[in] body A unique pointer to a body to add to `this`
  ///                 %MultibodyTree. The body class must be specialized on the
  ///                 same scalar type T as this %MultibodyTree.
  /// @returns A constant reference of type `BodyType` to the created body.
  ///          This reference which will remain valid for the lifetime of `this`
  ///          %MultibodyTree.
  ///
  /// @tparam BodyType The type of the specific sub-class of Body to add. The
  ///                  template needs to be specialized on the same scalar type
  ///                  T of this %MultibodyTree.
  template <template<typename Scalar> class BodyType>
  const BodyType<T>& AddBody(std::unique_ptr<BodyType<T>> body) {
    static_assert(std::is_convertible<BodyType<T>*, Body<T>*>::value,
                  "BodyType must be a sub-class of Body<T>.");
    if (topology_is_valid()) {
      throw std::logic_error("This MultibodyTree is finalized already. "
                             "Therefore adding more bodies is not allowed. "
                             "See documentation for Finalize() for details.");
    }
    if (body == nullptr) {
      throw std::logic_error("Input body is a nullptr.");
    }
    BodyIndex body_index(0);
    FrameIndex body_frame_index(0);
    std::tie(body_index, body_frame_index) = topology_.add_body();
    // These tests MUST be performed BEFORE frames_.push_back() and
    // owned_bodies_.push_back() below. Do not move them around!
    DRAKE_ASSERT(body_index == num_bodies());
    DRAKE_ASSERT(body_frame_index == num_frames());

    // TODO(amcastro-tri): consider not depending on setting this pointer at
    // all. Consider also removing MultibodyTreeElement altogether.
    body->set_parent_tree(this, body_index);
    // MultibodyTree can access selected private methods in Body through its
    // BodyAttorney.
    Frame<T>* body_frame =
        &internal::BodyAttorney<T>::get_mutable_body_frame(body.get());
    body_frame->set_parent_tree(this, body_frame_index);
    frames_.push_back(body_frame);
    BodyType<T>* raw_body_ptr = body.get();
    owned_bodies_.push_back(std::move(body));
    return *raw_body_ptr;
  }

  /// Constructs a new body with type `BodyType` with the given `args`, and adds
  /// it to `this` %MultibodyTree, which retains ownership. The `BodyType` will
  /// be specialized on the scalar type T of this %MultibodyTree.
  ///
  /// Example of usage:
  /// @code
  ///   MultibodyTree<T> model;
  ///   // ... Code to define spatial_inertia, a SpatialInertia<T> object ...
  ///   // Notice RigidBody is a template on a scalar type.
  ///   const RigidBody<T>& body = model.AddBody<RigidBody>(spatial_inertia);
  /// @endcode
  ///
  /// Note that for dependent names you must use the template keyword (say for
  /// instance you have a MultibodyTree<T> member within your custom class):
  ///
  /// @code
  ///   MultibodyTree<T> model;
  ///   auto body = model.template AddBody<RigidBody>(Args...);
  /// @endcode
  ///
  /// @throws std::logic_error if Finalize() was already called on `this` tree.
  ///
  /// @param[in] args The arguments needed to construct a valid Body of type
  ///                 `BodyType`. `BodyType` must provide a public constructor
  ///                 that takes these arguments.
  /// @returns A constant reference of type `BodyType` to the created body.
  ///          This reference which will remain valid for the lifetime of `this`
  ///          %MultibodyTree.
  ///
  /// @tparam BodyType A template for the type of Body to construct. The
  ///                  template will be specialized on the scalar type T of this
  ///                  %MultibodyTree.
  template<template<typename Scalar> class BodyType, typename... Args>
  const BodyType<T>& AddBody(Args&&... args) {
    static_assert(std::is_convertible<BodyType<T>*, Body<T>*>::value,
                  "BodyType must be a sub-class of Body<T>.");
    return AddBody(std::make_unique<BodyType<T>>(std::forward<Args>(args)...));
  }

  /// Creates a rigid body model with the provided name and spatial inertia.
  /// This method returns a constant reference to the body just added, which
  /// will remain valid for the lifetime of `this` %MultibodyTree.
  ///
  /// Example of usage:
  /// @code
  ///   MultibodyTree<T> model;
  ///   // ... Code to define spatial_inertia, a SpatialInertia<T> object ...
  ///   const RigidBody<T>& body =
  ///     model.AddRigidBody("BodyName", spatial_inertia);
  /// @endcode
  ///
  /// @param[in] name
  ///   A string that uniquely identifies the new body to be added to `this`
  ///   model. A std::runtime_error is thrown if a body named `name` already is
  ///   part of the model. See HasBodyNamed(), Body::name().
  /// @param[in] M_BBo_B
  ///   The SpatialInertia of the new rigid body to be added to `this` model,
  ///   computed about the body frame origin `Bo` and expressed in the body
  ///   frame B.
  /// @returns A constant reference to the new RigidBody just added, which will
  ///          remain valid for the lifetime of `this` %MultibodyTree.
  const RigidBody<T>& AddRigidBody(
      const std::string& name, const SpatialInertia<double>& M_BBo_B) {
    if (HasBodyNamed(name)) {
      throw std::logic_error(
          "This model already contains a body named '" + name + "'. " +
          "Body names must be unique within a given model.");
    }
    const RigidBody<T>& body = this->template AddBody<RigidBody>(name, M_BBo_B);
    body_name_to_index_[name] = body.index();
    return body;
  }

  /// Takes ownership of `frame` and adds it to `this` %MultibodyTree. Returns
  /// a constant reference to the frame just added, which will remain valid for
  /// the lifetime of `this` %MultibodyTree.
  ///
  /// Example of usage:
  /// @code
  ///   MultibodyTree<T> model;
  ///   // ... Define body and X_BF ...
  ///   const FixedOffsetFrame<T>& frame =
  ///       model.AddFrame(std::make_unique<FixedOffsetFrame<T>>(body, X_BF));
  /// @endcode
  ///
  /// @throws std::logic_error if `frame` is a nullptr.
  /// @throws std::logic_error if Finalize() was already called on `this` tree.
  ///
  /// @param[in] frame A unique pointer to a frame to be added to `this`
  ///                  %MultibodyTree. The frame class must be specialized on
  ///                  the same scalar type T as this %MultibodyTree.
  /// @returns A constant reference of type `FrameType` to the created frame.
  ///          This reference which will remain valid for the lifetime of `this`
  ///          %MultibodyTree.
  ///
  /// @tparam FrameType The type of the specific sub-class of Frame to add. The
  ///                   template needs to be specialized on the same scalar type
  ///                   T of this %MultibodyTree.
  template <template<typename Scalar> class FrameType>
  const FrameType<T>& AddFrame(std::unique_ptr<FrameType<T>> frame) {
    static_assert(std::is_convertible<FrameType<T>*, Frame<T>*>::value,
                  "FrameType must be a sub-class of Frame<T>.");
    if (topology_is_valid()) {
      throw std::logic_error("This MultibodyTree is finalized already. "
                             "Therefore adding more frames is not allowed. "
                             "See documentation for Finalize() for details.");
    }
    if (frame == nullptr) {
      throw std::logic_error("Input frame is a nullptr.");
    }
    FrameIndex frame_index = topology_.add_frame(frame->body().index());
    // This test MUST be performed BEFORE frames_.push_back() and
    // owned_frames_.push_back() below. Do not move it around!
    DRAKE_ASSERT(frame_index == num_frames());
    // TODO(amcastro-tri): consider not depending on setting this pointer at
    // all. Consider also removing MultibodyTreeElement altogether.
    frame->set_parent_tree(this, frame_index);
    FrameType<T>* raw_frame_ptr = frame.get();
    frames_.push_back(raw_frame_ptr);
    owned_frames_.push_back(std::move(frame));
    return *raw_frame_ptr;
  }

  /// Constructs a new frame with type `FrameType` with the given `args`, and
  /// adds it to `this` %MultibodyTree, which retains ownership. The `FrameType`
  /// will be specialized on the scalar type T of this %MultibodyTree.
  ///
  /// Example of usage:
  /// @code
  ///   MultibodyTree<T> model;
  ///   // ... Define body and X_BF ...
  ///   // Notice FixedOffsetFrame is a template an a scalar type.
  ///   const FixedOffsetFrame<T>& frame =
  ///       model.AddFrame<FixedOffsetFrame>(body, X_BF);
  /// @endcode
  ///
  /// Note that for dependent names you must use the template keyword (say for
  /// instance you have a MultibodyTree<T> member within your custom class):
  ///
  /// @code
  ///   MultibodyTree<T> model;
  ///   // ... Define body and X_BF ...
  ///   const auto& frame =
  ///       model.template AddFrame<FixedOffsetFrame>(body, X_BF);
  /// @endcode
  ///
  /// @throws std::logic_error if Finalize() was already called on `this` tree.
  ///
  /// @param[in] args The arguments needed to construct a valid Frame of type
  ///                 `FrameType`. `FrameType` must provide a public constructor
  ///                 that takes these arguments.
  /// @returns A constant reference of type `FrameType` to the created frame.
  ///          This reference which will remain valid for the lifetime of `this`
  ///          %MultibodyTree.
  ///
  /// @tparam FrameType A template for the type of Frame to construct. The
  ///                   template will be specialized on the scalar type T of
  ///                   this %MultibodyTree.
  template<template<typename Scalar> class FrameType, typename... Args>
  const FrameType<T>& AddFrame(Args&&... args) {
    static_assert(std::is_convertible<FrameType<T>*, Frame<T>*>::value,
                  "FrameType must be a sub-class of Frame<T>.");
    return AddFrame(
        std::make_unique<FrameType<T>>(std::forward<Args>(args)...));
  }

  /// Takes ownership of `mobilizer` and adds it to `this` %MultibodyTree.
  /// Returns a constant reference to the mobilizer just added, which will
  /// remain valid for the lifetime of `this` %MultibodyTree.
  ///
  /// Example of usage:
  /// @code
  ///   MultibodyTree<T> model;
  ///   // ... Code to define inboard and outboard frames by calling
  ///   // MultibodyTree::AddFrame() ...
  ///   const RevoluteMobilizer<T>& pin =
  ///     model.AddMobilizer(std::make_unique<RevoluteMobilizer<T>>(
  ///       inboard_frame, elbow_outboard_frame,
  ///       Vector3d::UnitZ() /*revolute axis*/));
  /// @endcode
  ///
  /// A %Mobilizer effectively connects the two bodies to which the inboard and
  /// outboard frames belong.
  ///
  /// @throws std::logic_error if `mobilizer` is a nullptr.
  /// @throws std::logic_error if Finalize() was already called on `this` tree.
  /// @throws a std::runtime_error if the new mobilizer attempts to connect a
  /// frame with itself.
  /// @throws std::runtime_error if attempting to connect two bodies with more
  /// than one mobilizer between them.
  ///
  /// @param[in] mobilizer A unique pointer to a mobilizer to add to `this`
  ///                      %MultibodyTree. The mobilizer class must be
  ///                      specialized on the same scalar type T as this
  ///                      %MultibodyTree. Notice this is a requirement of this
  ///                      method's signature and therefore an input mobilzer
  ///                      specialized on a different scalar type than that of
  ///                      this %MultibodyTree's T will fail to compile.
  /// @returns A constant reference of type `MobilizerType` to the created
  ///          mobilizer. This reference which will remain valid for the
  ///          lifetime of `this` %MultibodyTree.
  ///
  /// @tparam MobilizerType The type of the specific sub-class of Mobilizer to
  ///                       add. The template needs to be specialized on the
  ///                       same scalar type T of this %MultibodyTree.
  template <template<typename Scalar> class MobilizerType>
  const MobilizerType<T>& AddMobilizer(
      std::unique_ptr<MobilizerType<T>> mobilizer) {
    static_assert(std::is_convertible<MobilizerType<T>*, Mobilizer<T>*>::value,
                  "MobilizerType must be a sub-class of mobilizer<T>.");
    if (topology_is_valid()) {
      throw std::logic_error("This MultibodyTree is finalized already. "
                             "Therefore adding more mobilizers is not allowed. "
                             "See documentation for Finalize() for details.");
    }
    if (mobilizer == nullptr) {
      throw std::logic_error("Input mobilizer is a nullptr.");
    }
    // Verifies that the inboard/outboard frames provided by the user do belong
    // to this tree. This is a pathological case, but in theory nothing
    // (but this test) stops a user from adding frames to a tree1 and attempting
    // later to define mobilizers between those frames in a second tree2.
    mobilizer->inboard_frame().HasThisParentTreeOrThrow(this);
    mobilizer->outboard_frame().HasThisParentTreeOrThrow(this);
    const int num_positions = mobilizer->num_positions();
    const int num_velocities = mobilizer->num_velocities();
    MobilizerIndex mobilizer_index = topology_.add_mobilizer(
        mobilizer->inboard_frame().index(),
        mobilizer->outboard_frame().index(),
        num_positions, num_velocities);

    // This DRAKE_ASSERT MUST be performed BEFORE owned_mobilizers_.push_back()
    // below. Do not move it around!
    DRAKE_ASSERT(mobilizer_index == num_mobilizers());

    // TODO(amcastro-tri): consider not depending on setting this pointer at
    // all. Consider also removing MultibodyTreeElement altogether.
    mobilizer->set_parent_tree(this, mobilizer_index);

    MobilizerType<T>* raw_mobilizer_ptr = mobilizer.get();
    owned_mobilizers_.push_back(std::move(mobilizer));
    return *raw_mobilizer_ptr;
  }

  /// Constructs a new mobilizer with type `MobilizerType` with the given
  /// `args`, and adds it to `this` %MultibodyTree, which retains ownership.
  /// The `MobilizerType` will be specialized on the scalar type T of this
  /// %MultibodyTree.
  ///
  /// Example of usage:
  /// @code
  ///   MultibodyTree<T> model;
  ///   // ... Code to define inboard and outboard frames by calling
  ///   // MultibodyTree::AddFrame() ...
  ///   // Notice RevoluteMobilizer is a template an a scalar type.
  ///   const RevoluteMobilizer<T>& pin =
  ///     model.template AddMobilizer<RevoluteMobilizer>(
  ///       inboard_frame, outboard_frame,
  ///       Vector3d::UnitZ() /*revolute axis*/);
  /// @endcode
  ///
  /// Note that for dependent names _only_ you must use the template keyword
  /// (say for instance you have a MultibodyTree<T> member within your custom
  /// class).
  ///
  /// @throws std::logic_error if Finalize() was already called on `this` tree.
  /// @throws a std::runtime_error if the new mobilizer attempts to connect a
  /// frame with itself.
  /// @throws std::runtime_error if attempting to connect two bodies with more
  /// than one mobilizer between them.
  ///
  /// @param[in] args The arguments needed to construct a valid Mobilizer of
  ///                 type `MobilizerType`. `MobilizerType` must provide a
  ///                 public constructor that takes these arguments.
  /// @returns A constant reference of type `MobilizerType` to the created
  ///          mobilizer. This reference which will remain valid for the
  ///          lifetime of `this` %MultibodyTree.
  ///
  /// @tparam MobilizerType A template for the type of Mobilizer to construct.
  ///                       The template will be specialized on the scalar type
  ///                       T of `this` %MultibodyTree.
  template<template<typename Scalar> class MobilizerType, typename... Args>
  const MobilizerType<T>& AddMobilizer(Args&&... args) {
    static_assert(std::is_base_of<Mobilizer<T>, MobilizerType<T>>::value,
                  "MobilizerType must be a sub-class of Mobilizer<T>.");
    return AddMobilizer(
        std::make_unique<MobilizerType<T>>(std::forward<Args>(args)...));
  }

  /// Creates and adds to `this` %MultibodyTree (which retains ownership) a new
  /// `ForceElement` member with the specific type `ForceElementType`. The
  /// arguments to this method `args` are forwarded to `ForceElementType`'s
  /// constructor.
  ///
  /// The newly created `ForceElementType` object will be specialized on the
  /// scalar type T of this %MultibodyTree.
  template <template<typename Scalar> class ForceElementType>
  const ForceElementType<T>& AddForceElement(
      std::unique_ptr<ForceElementType<T>> force_element) {
    static_assert(
        std::is_convertible<ForceElementType<T>*, ForceElement<T>*>::value,
        "ForceElementType<T> must be a sub-class of ForceElement<T>.");
    if (topology_is_valid()) {
      throw std::logic_error(
          "This MultibodyTree is finalized already. Therefore adding more "
          "force elements is not allowed. "
          "See documentation for Finalize() for details.");
    }
    if (force_element == nullptr) {
      throw std::logic_error("Input force element is a nullptr.");
    }
    ForceElementIndex force_element_index = topology_.add_force_element();
    // This test MUST be performed BEFORE owned_force_elements_.push_back()
    // below. Do not move it around!
    DRAKE_ASSERT(force_element_index == num_force_elements());
    force_element->set_parent_tree(this, force_element_index);
    ForceElementType<T>* raw_force_element_ptr = force_element.get();
    owned_force_elements_.push_back(std::move(force_element));
    return *raw_force_element_ptr;
  }

  template<template<typename Scalar> class ForceElementType, typename... Args>
  const ForceElementType<T>& AddForceElement(Args&&... args) {
    static_assert(std::is_base_of<ForceElement<T>, ForceElementType<T>>::value,
                  "ForceElementType<T> must be a sub-class of "
                  "ForceElement<T>.");
    return AddForceElement(
        std::make_unique<ForceElementType<T>>(std::forward<Args>(args)...));
  }

  /// This method helps to create a Joint of type `JointType` between two
  /// bodies.
  /// The two bodies connected by this Joint object are referred to as the
  /// _parent_ and _child_ bodies. Although the terms _parent_ and _child_ are
  /// sometimes used synonymously to describe the relationship between inboard
  /// and outboard bodies in multibody models, this usage is wholly unrelated
  /// and implies nothing about the inboard-outboard relationship between the
  /// bodies.
  /// As explained in the Joint class's documentation, in Drake we define a
  /// frame F attached to the parent body P with pose `X_PF` and a frame M
  /// attached to the child body B with pose `X_BM`. This method helps creating
  /// a joint between two bodies with fixed poses `X_PF` and `X_BM`.
  /// Refer to the Joint class's documentation for more details.
  ///
  /// The arguments to this method `args` are forwarded to `JointType`'s
  /// constructor. The newly created `JointType` object will be specialized on
  /// the scalar type T of this %MultibodyTree.
  ///
  /// @param name
  ///   The name of the joint.
  /// @param[in] parent
  ///   The parent body connected by the new joint.
  /// @param[in] X_PF
  ///   The fixed pose of frame F attached to the parent body, measured in
  ///   the frame P of that body. `X_PF` is an optional parameter; empty curly
  ///   braces `{}` imply that frame F **is** the same body frame P. If instead
  ///   your intention is to make a frame F with pose `X_PF`, provide
  ///   `Isometry3<double>::Identity()` as your input.
  /// @param[in] child
  ///   The child body connected by the new joint.
  /// @param[in] X_BM
  ///   The fixed pose of frame M attached to the child body, measured in
  ///   the frame B of that body. `X_BM` is an optional parameter; empty curly
  ///   braces `{}` imply that frame M **is** the same body frame B. If instead
  ///   your intention is to make a frame F with pose `X_PF`, provide
  ///   `Isometry3<double>::Identity()` as your input.
  /// @tparam JointType
  ///   The type of the new joint to add, which must be a subclass of Joint.
  /// @returns A constant reference to the new joint just added, of type
  ///   `JointType<T>` specialized on the scalar type T of `this`
  ///   %MultibodyTree. It will remain valid for the lifetime of `this`
  ///   %MultibodyTree.
  ///
  /// Example of usage:
  /// @code
  ///   MultibodyTree<T> model;
  ///   // ... Code to define a parent body P and a child body B.
  ///   const Body<double>& parent_body =
  ///     model.AddBody<RigidBody>(SpatialInertia<double>(...));
  ///   const Body<double>& child_body =
  ///     model.AddBody<RigidBody>(SpatialInertia<double>(...));
  ///   // Define the pose X_BM of a frame M rigidly atached to child body B.
  ///   const RevoluteJoint<double>& elbow =
  ///     model.AddJoint<RevoluteJoint>(
  ///       "Elbow",                /* joint name */
  ///       model.world_body(),     /* parent body */
  ///       {},                     /* frame F IS the parent body frame P */
  ///       pendulum,               /* child body, the pendulum */
  ///       X_BM,                   /* pose of frame M in the body frame B */
  ///       Vector3d::UnitZ());     /* revolute axis in this case */
  /// @endcode
  ///
  /// @throws if `this` model already contains a joint with the given `name`.
  /// See HasJointNamed(), Joint::name().
  ///
  /// @see The Joint class's documentation for further details on how a Joint
  /// is defined.
  template<template<typename> class JointType, typename... Args>
  const JointType<T>& AddJoint(
      const std::string& name,
      const Body<T>& parent, const optional<Isometry3<double>>& X_PF,
      const Body<T>& child, const optional<Isometry3<double>>& X_BM,
      Args&&... args) {
    static_assert(std::is_base_of<Joint<T>, JointType<T>>::value,
                  "JointType<T> must be a sub-class of Joint<T>.");
    if (HasJointNamed(name)) {
      throw std::logic_error(
          "This model already contains a joint named '" + name + "'. " +
          "Joint names must be unique within a given model.");
    }

    const Frame<T>* frame_on_parent;
    if (X_PF) {
      frame_on_parent = &this->AddFrame<FixedOffsetFrame>(parent, *X_PF);
    } else {
      frame_on_parent = &parent.body_frame();
    }

    const Frame<T>* frame_on_child;
    if (X_BM) {
      frame_on_child = &this->AddFrame<FixedOffsetFrame>(child, *X_BM);
    } else {
      frame_on_child = &child.body_frame();
    }

    const JointType<T>& joint = AddJoint(
        std::make_unique<JointType<T>>(
            name,
            *frame_on_parent, *frame_on_child,
            std::forward<Args>(args)...));
    joint_name_to_index_[name] = joint.index();
    return joint;
  }

  /// Creates and adds a JointActuator model for an actuator acting on a given
  /// `joint`.
  /// This method returns a constant reference to the actuator just added, which
  /// will remain valid for the lifetime of `this` %MultibodyTree.
  ///
  /// @param[in] name
  ///   A string that uniquely identifies the new actuator to be added to `this`
  ///   model. An exception is thrown if an actuator with the same name
  ///   already exists in the model. See HasJointActuatorNamed().
  /// @param[in] joint
  ///   The Joint to be actuated by the new JointActuator.
  /// @returns A constant reference to the new JointActuator just added, which
  /// will remain valid for the lifetime of `this` %MultibodyTree.
  /// @throws if `this` model already contains a joint actuator with the given
  /// `name`. See HasJointActuatorNamed(), JointActuator::get_name().
  // TODO(amcastro-tri): consider adding sugar method to declare an actuated
  // joint with a single call. Maybe MBT::AddActuatedJoint() or the like.
  const JointActuator<T>& AddJointActuator(
      const std::string& name, const Joint<T>& joint) {
    if (HasJointActuatorNamed(name)) {
      throw std::logic_error(
          "This model already contains a joint actuator named '" + name +
          "'. Joint actuator names must be unique within a given model.");
    }

    if (topology_is_valid()) {
      throw std::logic_error("This MultibodyTree is finalized already. "
                             "Therefore adding more actuators is not allowed. "
                             "See documentation for Finalize() for details.");
    }

    const JointActuatorIndex actuator_index =
        topology_.add_joint_actuator(joint.num_dofs());
    owned_actuators_.push_back(std::make_unique<JointActuator<T>>(name, joint));
    JointActuator<T>* actuator = owned_actuators_.back().get();
    actuator->set_parent_tree(this, actuator_index);
    actuator_name_to_index_[name] = actuator_index;
    return *actuator;
  }

  /// @}
  // Closes Doxygen section "Methods to add new MultibodyTree elements."

  /// Returns the number of Frame objects in the MultibodyTree.
  /// Frames include body frames associated with each of the bodies in
  /// the %MultibodyTree including the _world_ body. Therefore the minimum
  /// number of frames in a %MultibodyTree is one.
  int num_frames() const {
    return static_cast<int>(frames_.size());
  }

  /// Returns the number of bodies in the %MultibodyTree including the *world*
  /// body. Therefore the minimum number of bodies in a MultibodyTree is one.
  int num_bodies() const { return static_cast<int>(owned_bodies_.size()); }

  /// Returns the number of joints added with AddJoint() to the %MultibodyTree.
  int num_joints() const { return static_cast<int>(owned_joints_.size()); }

  /// Returns the number of actuators in the model.
  /// @see AddJointActuator().
  int num_actuators() const {
    return static_cast<int>(owned_actuators_.size());
  }

  /// Returns the number of mobilizers in the %MultibodyTree. Since the world
  /// has no Mobilizer, the number of mobilizers equals the number of bodies
  /// minus one, i.e. num_mobilizers() returns num_bodies() - 1.
  // TODO(amcastro-tri): Consider adding a WorldMobilizer (0-dofs) for the world
  // body. This could be useful to query for reaction forces of the entire
  // model.
  int num_mobilizers() const {
    return static_cast<int>(owned_mobilizers_.size());
  }

  /// Returns the number of ForceElement objects in the MultibodyTree.
  int num_force_elements() const {
    return static_cast<int>(owned_force_elements_.size());
  }

  /// Returns the number of generalized positions of the model.
  int num_positions() const {
    return topology_.num_positions();
  }

  /// Returns the number of generalized velocities of the model.
  int num_velocities() const {
    return topology_.num_velocities();
  }

  /// Returns the total size of the state vector in the model.
  int num_states() const {
    return topology_.num_states();
  }

  /// Returns the total number of Joint degrees of freedom actuated by the set
  /// of JointActuator elements added to `this` model.
  int num_actuated_dofs() const {
    return topology_.num_actuated_dofs();
  }

  /// Returns the height of the tree data structure of `this` %MultibodyTree.
  /// That is, the number of bodies in the longest kinematic path between the
  /// world and any other leaf body. For a model that only contains the _world_
  /// body, the height of the tree is one.
  /// Kinematic paths are created by Mobilizer objects connecting a chain of
  /// frames. Therefore, this method does not count kinematic cycles, which
  /// could only be considered in the model using constraints.
  int tree_height() const {
    return topology_.tree_height();
  }

  /// Returns a constant reference to the *world* body.
  const RigidBody<T>& world_body() const {
    // world_body_ is set in the constructor. So this assert is here only to
    // verify future constructors do not mess that up.
    DRAKE_ASSERT(world_body_ != nullptr);
    return *world_body_;
  }

  /// Returns a constant reference to the *world* frame.
  const BodyFrame<T>& world_frame() const {
    return owned_bodies_[world_index()]->body_frame();
  }

  /// Returns a constant reference to the body with unique index `body_index`.
  /// @throws if `body_index` does not correspond to a body in this multibody
  /// tree.
  const Body<T>& get_body(BodyIndex body_index) const {
    DRAKE_THROW_UNLESS(body_index < num_bodies());
    return *owned_bodies_[body_index];
  }

  /// Returns a constant reference to the joint with unique index `joint_index`.
  /// @throws std::runtime_error when `joint_index` does not correspond to a
  /// joint in this multibody tree.
  const Joint<T>& get_joint(JointIndex joint_index) const {
    DRAKE_THROW_UNLESS(joint_index < num_joints());
    return *owned_joints_[joint_index];
  }

  /// Returns a constant reference to the joint actuator with unique index
  /// `actuator_index`.
  /// @throws if `actuator_index` does not correspond to a joint actuator in
  /// this multibody tree.
  const JointActuator<T>& get_joint_actuator(
      JointActuatorIndex actuator_index) const {
    DRAKE_THROW_UNLESS(actuator_index < num_actuators());
    return *owned_actuators_[actuator_index];
  }

  /// Returns a constant reference to the frame with unique index `frame_index`.
  /// @throws if `frame_index` does not correspond to a frame in `this`
  /// multibody tree.
  const Frame<T>& get_frame(FrameIndex frame_index) const {
    DRAKE_THROW_UNLESS(frame_index < num_frames());
    return *frames_[frame_index];
  }

  /// Returns a constant reference to the mobilizer with unique index
  /// `mobilizer_index`.
  /// @throws std::runtime_error when `mobilizer_index` does not correspond to a
  /// mobilizer in this multibody tree.
  const Mobilizer<T>& get_mobilizer(MobilizerIndex mobilizer_index) const {
    DRAKE_THROW_UNLESS(mobilizer_index < num_mobilizers());
    return *owned_mobilizers_[mobilizer_index];
  }

  /// @name Querying for multibody elements by name
  /// These methods allow a user to query whether a given multibody element is
  /// part of `this` model. These queries can be performed at any time during
  /// the lifetime of a %MultibodyTree model, i.e. there is no restriction on
  /// whether they must be called before or after Finalize(). That is, these
  /// queries can be performed while new multibody elements are being added to
  /// the model.
  /// @{

  /// @returns `true` if a body named `name` was added to the model.
  /// @see AddRigidBody().
  bool HasBodyNamed(const std::string& name) const {
    return body_name_to_index_.find(name) != body_name_to_index_.end();
  }

  /// @returns `true` if a joint named `name` was added to the model.
  /// @see AddJoint().
  bool HasJointNamed(const std::string& name) const {
    return joint_name_to_index_.find(name) != joint_name_to_index_.end();
  }

  /// @returns `true` if a joint actuator named `name` was added to the model.
  /// @see AddJointActuator().
  bool HasJointActuatorNamed(const std::string& name) const {
    return actuator_name_to_index_.find(name) != actuator_name_to_index_.end();
  }
  /// @}

  /// @name Retrieving multibody elements by name
  /// These methods allow a user to retrieve a reference to a multibody element
  /// by its name. A std::logic_error is thrown if there is no element with the
  /// requested name.
  /// These queries can be performed at any time during the lifetime of a
  /// %MultibodyTree model, i.e. there is no restriction on whether they must
  /// be called before or after Finalize(). This implies that these queries can
  /// be performed while new multibody elements are being added to the model.
  /// @{

  /// Returns a constant reference to the body that is uniquely identified
  /// by the string `name` in `this` model.
  /// @throws std::logic_error if there is no body with the requested name.
  /// @see HasBodyNamed() to query if there exists a body in `this` model with a
  /// given specified name.
  const Body<T>& GetBodyByName(const std::string& name) const {
    auto it = body_name_to_index_.find(name);
    if (it == body_name_to_index_.end()) {
      throw std::logic_error("There is no body named '" + name +
          "' in the model.");
    }
    return get_body(it->second);
  }

  /// Returns a constant reference to the rigid body that is uniquely identified
  /// by the string `name` in `this` model.
  /// @throws std::logic_error if there is no body with the requested name.
  /// @throws std::logic_error if the requested body is not a RigidBody.
  /// @see HasBodyNamed() to query if there exists a body in `this` model with a
  /// given specified name.
  const RigidBody<T>& GetRigidBodyByName(const std::string& name) const {
    const RigidBody<T>* body =
        dynamic_cast<const RigidBody<T>*>(&GetBodyByName(name));
    if (body == nullptr) {
      throw std::logic_error("Body '" + name + "' is not a RigidBody.");
    }
    return *body;
  }

  /// Returns a constant reference to the joint that is uniquely identified
  /// by the string `name` in `this` model.
  /// @throws std::logic_error if there is no joint with the requested name.
  /// @see HasJointNamed() to query if there exists a joint in `this` model with
  /// a given specified name.
  const Joint<T>& GetJointByName(const std::string& name) const {
    auto it = joint_name_to_index_.find(name);
    if (it == joint_name_to_index_.end()) {
      throw std::logic_error("There is no joint named '" + name +
          "' in the model.");
    }
    return get_joint(it->second);
  }

  /// A templated version of GetJointByName() to return a constant reference of
  /// the specified type `JointType` in place of the base Joint class. See
  /// GetJointByName() for details.
  /// @tparam JointType The specific type of the Joint to be retrieved. It must
  /// be a subclass of Joint.
  /// @throws std::logic_error if the named joint is not of type `JointType` or
  /// if there is no Joint with that name.
  /// @see HasJointNamed() to query if there exists a joint in `this` model with
  /// a given specified name.
  template <template<typename> class JointType>
  const JointType<T>& GetJointByName(const std::string& name) const {
    static_assert(std::is_base_of<Joint<T>, JointType<T>>::value,
                  "JointType<T> must be a sub-class of Joint<T>.");
    const JointType<T>* joint =
        dynamic_cast<const JointType<T>*>(&GetJointByName(name));
    if (joint == nullptr) {
      throw std::logic_error("Joint '" + name + "' is not of type '" +
          NiceTypeName::Get<JointType<T>>() + "' but of type '" +
          NiceTypeName::Get(GetJointByName(name)) + "'.");
    }
    return *joint;
  }

  /// Returns a constant reference to the actuator that is uniquely identified
  /// by the string `name` in `this` model.
  /// @throws std::logic_error if there is no actuator with the requested name.
  /// @see HasJointActuatorNamed() to query if there exists an actuator in
  /// `this` model with a given specified name.
  const JointActuator<T>& GetJointActuatorByName(
      const std::string& name) const {
    const auto it = actuator_name_to_index_.find(name);
    if (it == actuator_name_to_index_.end()) {
      throw std::logic_error("There is no joint actuator named '" + name +
          "' in the model.");
    }
    return get_joint_actuator(it->second);
  }
  /// @}

  /// Returns `true` if this %MultibodyTree was finalized with Finalize() after
  /// all multibody elements were added, and `false` otherwise.
  /// When a %MultibodyTree is instantiated, its topology remains invalid until
  /// Finalize() is called, which validates the topology.
  /// @see Finalize().
  bool topology_is_valid() const { return topology_.is_valid(); }

  /// Returns the topology information for this multibody tree. Users should not
  /// need to call this method since MultibodyTreeTopology is an internal
  /// bookkeeping detail. Used at Finalize() stage by multibody elements to
  /// retrieve a local copy of their topology.
  const MultibodyTreeTopology& get_topology() const { return topology_; }

  /// This method must be called after all elements in the tree (joints, bodies,
  /// force elements, constraints) were added and before any computations are
  /// performed.
  /// It essentially compiles all the necessary "topological information", i.e.
  /// how bodies, joints and, any other elements connect with each other, and
  /// performs all the required pre-processing to perform computations at a
  /// later stage.
  ///
  /// If the finalize stage is successful, the topology of this %MultibodyTree
  /// is validated, meaning that the topology is up-to-date after this call.
  /// No more multibody tree elements can be added after a call to Finalize().
  ///
  /// @throws std::exception if called post-finalize.
  // TODO(amcastro-tri): Consider making this method private and calling it
  // automatically when CreateDefaultContext() is called.
  void Finalize();

  /// Allocates a new context for this %MultibodyTree uniquely identifying the
  /// state of the multibody system.
  ///
  /// @pre The method Finalize() must be called before attempting to create a
  /// context in order for the %MultibodyTree topology to be valid at the moment
  /// of allocation.
  ///
  /// @throws std::logic_error If users attempt to call this method on a
  ///         %MultibodyTree with an invalid topology.
  std::unique_ptr<systems::LeafContext<T>> CreateDefaultContext() const;

  /// Sets default values in the context. For mobilizers, this method sets them
  /// to their _zero_ configuration according to
  /// Mobilizer::set_zero_configuration().
  void SetDefaultContext(systems::Context<T>* context) const;

  /// Sets default values in the `state`. For mobilizers, this method sets them
  /// to their _zero_ configuration according to
  /// Mobilizer::set_zero_configuration().
  void SetDefaultState(const systems::Context<T>& context,
                       systems::State<T>* state) const;

  /// Sets `context` to store the pose `X_WB` of a given `body` B in the world
  /// frame W.
  /// @note In general setting the pose and/or velocity of a body in the model
  /// would involve a complex inverse kinematics problem. This method allows us
  /// to simplify this process when we know the body is free in space.
  /// @throws std::exception if `body` is not a free body in the model.
  /// @throws std::exception if called pre-finalize.
  void SetFreeBodyPoseOrThrow(
      const Body<T>& body, const Isometry3<T>& X_WB,
      systems::Context<T>* context) const;

  /// Sets `context` to store the spatial velocity `V_WB` of a given `body` B in
  /// the world frame W.
  /// @note In general setting the pose and/or velocity of a body in the model
  /// would involve a complex inverse kinematics problem. This method allows us
  /// to simplify this process when we know the body is free in space.
  /// @throws std::exception if `body` is not a free body in the model.
  /// @throws std::exception if called pre-finalize.
  void SetFreeBodySpatialVelocityOrThrow(
      const Body<T>& body, const SpatialVelocity<T>& V_WB,
      systems::Context<T>* context) const;

  /// Sets `sate` to store the pose `X_WB` of a given `body` B in the world
  /// frame W, for a given `context` of `this` model.
  /// @note In general setting the pose and/or velocity of a body in the model
  /// would involve a complex inverse kinematics problem. This method allows us
  /// to simplify this process when we know the body is free in space.
  /// @throws std::exception if `body` is not a free body in the model.
  /// @throws std::exception if called pre-finalize.
  void SetFreeBodyPoseOrThrow(
      const Body<T>& body, const Isometry3<T>& X_WB,
      const systems::Context<T>& context, systems::State<T>* state) const;

  /// Sets `state` to store the spatial velocity `V_WB` of a given `body` B in
  /// the world frame W, for a given `context` of `this` model.
  /// @note In general setting the pose and/or velocity of a body in the model
  /// would involve a complex inverse kinematics problem. This method allows us
  /// to simplify this process when we know the body is free in space.
  /// @throws std::exception if `body` is not a free body in the model.
  /// @throws std::exception if called pre-finalize.
  void SetFreeBodySpatialVelocityOrThrow(
      const Body<T>& body, const SpatialVelocity<T>& V_WB,
      const systems::Context<T>& context, systems::State<T>* state) const;

  /// @name Kinematic computations
  /// Kinematics computations are concerned with the motion of bodies in the
  /// model without regard to their mass or the forces and moments that cause
  /// the motion. Methods in this category include the computation of poses and
  /// spatial velocities.
  /// @{

  /// Computes the world pose `X_WB(q)` of each body B in the model as a
  /// function of the generalized positions q stored in `context`.
  /// @param[in] context
  ///   The context containing the state of the model. It stores the generalized
  ///   positions q of the model.
  /// @param[out] X_WB
  ///   On output this vector will contain the pose of each body in the model
  ///   ordered by BodyIndex. The index of a body in the model can be obtained
  ///   with Body::index(). This method throws an exception if `X_WB` is
  ///   `nullptr`. Vector `X_WB` is resized when needed to have size
  ///   num_bodies().
  ///
  /// @throws if X_WB is nullptr.
  void CalcAllBodyPosesInWorld(
      const systems::Context<T>& context,
      std::vector<Isometry3<T>>* X_WB) const;

  /// Computes the spatial velocity `V_WB(q, v)` of each body B in the model,
  /// measured and expressed in the world frame W. The body spatial velocities
  /// are a function of the generalized positions q and generalized velocities
  /// v, both stored in `context`.
  /// @param[in] context
  ///   The context containing the state of the model. It stores the generalized
  ///   positions q and velocities v of the model.
  /// @param[out] V_WB
  ///   On output this vector will contain the spatial velocity of each body in
  ///   the model ordered by BodyIndex. The index of a body in the model can be
  ///   obtained with Body::index(). This method throws an exception if
  ///   `V_WB` is `nullptr`. Vector `V_WB` is resized when needed to have size
  ///   num_bodies().
  ///
  /// /// @throws if V_WB is nullptr.
  void CalcAllBodySpatialVelocitiesInWorld(
      const systems::Context<T>& context,
      std::vector<SpatialVelocity<T>>* V_WB) const;

  /// Computes the relative transform `X_AB(q)` from a frame B to a frame A, as
  /// a function of the generalized positions q of the model.
  /// That is, the position `p_AQ` of a point Q measured and expressed in
  /// frame A can be computed from the position `p_BQ` of this point measured
  /// and expressed in frame B using the transformation `p_AQ = X_AB⋅p_BQ`.
  ///
  /// @param[in] context
  ///   The context containing the state of the %MultibodyTree model. It stores
  ///   the generalized positions q of the model.
  /// @param[in] frame_A
  ///   The target frame A in the computed relative transform `X_AB`.
  /// @param[in] frame_B
  ///   The source frame B in the computed relative transform `X_AB`.
  /// @retval X_AB
  ///   The relative transform from frame B to frame A, such that
  ///   `p_AQ = X_AB⋅p_BQ`.
  Isometry3<T> CalcRelativeTransform(
      const systems::Context<T>& context,
      const Frame<T>& frame_A, const Frame<T>& frame_B) const;

  /// Given the positions `p_BQi` for a set of points `Qi` measured and
  /// expressed in a frame B, this method computes the positions `p_AQi(q)` of
  /// each point `Qi` in the set as measured and expressed in another frame A,
  /// as a function of the generalized positions q of the model.
  ///
  /// @param[in] context
  ///   The context containing the state of the %MultibodyTree model. It stores
  ///   the generalized positions q of the model.
  /// @param[in] frame_B
  ///   The frame B in which the positions `p_BQi` of a set of points `Qi` are
  ///   given.
  /// @param[in] p_BQi
  ///   The input positions of each point `Qi` in frame B. `p_BQi ∈ ℝ³ˣⁿᵖ` with
  ///   `np` the number of points in the set. Each column of `p_BQi` corresponds
  ///   to a vector in ℝ³ holding the position of one of the points in the set
  ///   as measured and expressed in frame B.
  /// @param[in] frame_A
  ///   The frame A in which it is desired to compute the positions `p_AQi` of
  ///   each point `Qi` in the set.
  /// @param[out] p_AQi
  ///   The output positions of each point `Qi` now computed as measured and
  ///   expressed in frame A. The output `p_AQi` **must** have the same size as
  ///   the input `p_BQi` or otherwise this method aborts. That is `p_AQi`
  ///   **must** be in `ℝ³ˣⁿᵖ`.
  ///
  /// @note Both `p_BQi` and `p_AQi` must have three rows. Otherwise this
  /// method will throw a std::runtime_error exception. This method also throws
  /// a std::runtime_error exception if `p_BQi` and `p_AQi` differ in the number
  /// of columns.
  void CalcPointsPositions(
      const systems::Context<T>& context,
      const Frame<T>& frame_B,
      const Eigen::Ref<const MatrixX<T>>& p_BQi,
      const Frame<T>& frame_A,
      EigenPtr<MatrixX<T>> p_AQi) const;

  /// Evaluate the pose `X_WB` of a body B in the world frame W.
  /// @param[in] context
  ///   The context storing the state of the %MultibodyTree model.
  /// @param[in] body_B
  ///   The body B for which the pose is requested.
  /// @retval X_WB
  ///   The pose of body frame B in the world frame W.
  /// @throws if Finalize() was not called on `this` model or if `body_B` does
  /// not belong to this model.
  const Isometry3<T>& EvalBodyPoseInWorld(
      const systems::Context<T>& context,
      const Body<T>& body_B) const;

  /// Evaluate the spatial velocity `V_WB` of a body B in the world frame W.
  /// @param[in] context
  ///   The context storing the state of the %MultibodyTree model.
  /// @param[in] body_B
  ///   The body B for which the spatial velocity is requested.
  /// @returns V_WB
  ///   The spatial velocity of body frame B in the world frame W.
  /// @throws if Finalize() was not called on `this` model or if `body_B` does
  /// not belong to this model.
  const SpatialVelocity<T>& EvalBodySpatialVelocityInWorld(
      const systems::Context<T>& context,
      const Body<T>& body_B) const;

  /// @}
  // End of "Kinematic computations" section.

  /// @name Methods to compute multibody Jacobians.
  /// @{

  /// Given a set of points `Qi` with fixed position vectors `p_BQi` in a frame
  /// B, (that is, their time derivative `ᴮd/dt(p_BQi)` in frame B is zero),
  /// this method computes the geometric Jacobian `Jv_WQi` defined by:
  /// <pre>
  ///   v_WQi(q, v) = Jv_WQi(q)⋅v
  /// </pre>
  /// where `p_WQi` is the position vector in the world frame for each point
  /// `Qi` in the input set, `v_WQi(q, v)` is the translational velocity of
  /// point `Qi` in the world frame W and q and v are the vectors of generalized
  /// position and velocity, respectively. Since the spatial velocity of each
  /// point `Qi` is linear in the generalized velocities, the geometric
  /// Jacobian `Jv_WQi` is a function of the generalized coordinates q only.
  ///
  /// @param[in] context
  ///   The context containing the state of the model. It stores the
  ///   generalized positions q.
  /// @param[in] frame_B
  ///   The positions `p_BQi` of each point in the input set are measured and
  ///   expressed in this frame B and are constant (fixed) in this frame.
  /// @param[in] p_BQi_set
  ///   A matrix with the fixed position of a set of points `Qi` measured and
  ///   expressed in `frame_B`.
  ///   Each column of this matrix contains the position vector `p_BQi` for a
  ///   point `Qi` measured and expressed in frame B. Therefore this input
  ///   matrix lives in ℝ³ˣⁿᵖ with `np` the number of points in the set.
  /// @param[out] p_WQi_set
  ///   The output positions of each point `Qi` now computed as measured and
  ///   expressed in frame W. These positions are computed in the process of
  ///   computing the geometric Jacobian `J_WQi` and therefore external storage
  ///   must be provided.
  ///   The output `p_WQi_set` **must** have the same size
  ///   as the input set `p_BQi_set` or otherwise this method throws a
  ///   std::runtime_error exception. That is `p_WQi_set` **must** be in
  ///   `ℝ³ˣⁿᵖ`.
  /// @param[out] Jv_WQi
  ///   The geometric Jacobian `Jv_WQi(q)`, function of the generalized
  ///   positions q only. This Jacobian relates the translational velocity
  ///   `v_WQi` of each point `Qi` in the input set by: <pre>
  ///     `v_WQi(q, v) = Jv_WQi(q)⋅v`
  ///   </pre>
  ///   so that `v_WQi` is a column vector of size `3⋅np` concatenating the
  ///   velocity of all points `Qi` in the same order they were given in the
  ///   input set. Therefore `J_WQi` is a matrix of size `3⋅np x nv`, with `nv`
  ///   the number of generalized velocities. On input, matrix `J_WQi` **must**
  ///   have size `3⋅np x nv` or this method throws a std::runtime_error
  ///   exception.
  ///
  /// @throws an exception if the output `p_WQi_set` is nullptr or does not have
  /// the same size as the input array `p_BQi_set`.
  /// @throws an exception if `Jv_WQi` is nullptr or if it does not have the
  /// appropriate size, see documentation for `Jv_WQi` for details.
  // TODO(amcastro-tri): provide the Jacobian-times-vector operation, since for
  // most applications it is all we need and it is more efficient to compute.
  void CalcPointsGeometricJacobianExpressedInWorld(
      const systems::Context<T>& context,
      const Frame<T>& frame_B, const Eigen::Ref<const MatrixX<T>>& p_BQi_set,
      EigenPtr<MatrixX<T>> p_WQi_set, EigenPtr<MatrixX<T>> Jv_WQi) const;

<<<<<<< HEAD
=======
  /// This is a variant to compute the geometric Jacobian `Jv_WQi` for a set of
  /// points `Qi` moving with `frame_B`, given that we know the position `p_WQi`
  /// of each point in the set measured and expressed in the world frame W. The
  /// geometric Jacobian `Jv_WQi` is defined such that: <pre>
  ///   v_WQi(q, v) = Jv_WQi(q)⋅v
  /// </pre>
  /// where `v_WQi(q, v)` is the translational velocity of point `Qi` in the
  /// world frame W and q and v are the vectors of generalized position and
  /// velocity, respectively. Since the spatial velocity of each
  /// point `Qi` is linear in the generalized velocities, the geometric
  /// Jacobian `Jv_WQi` is a function of the generalized coordinates q only.
  ///
  /// @param[in] context
  ///   The context containing the state of the model. It stores the
  ///   generalized positions q.
  /// @param[in] frame_B
  ///   Points `Qi` in the set instantaneously move with this frame.
  /// @param[in] p_WQi_set
  ///   A matrix with the fixed position of a set of points `Qi` measured and
  ///   expressed in the world frame W.
  ///   Each column of this matrix contains the position vector `p_WQi` for a
  ///   point `Qi` measured and expressed in the world frame W. Therefore this
  ///   input matrix lives in ℝ³ˣⁿᵖ with `np` the number of points in the set.
  /// @param[out] Jv_WQi
  ///   The geometric Jacobian `Jv_WQi(q)`, function of the generalized
  ///   positions q only. This Jacobian relates the translational velocity
  ///   `v_WQi` of each point `Qi` in the input set by: <pre>
  ///     `v_WQi(q, v) = Jv_WQi(q)⋅v`
  ///   </pre>
  ///   so that `v_WQi` is a column vector of size `3⋅np` concatenating the
  ///   velocity of all points `Qi` in the same order they were given in the
  ///   input set. Therefore `J_WQi` is a matrix of size `3⋅np x nv`, with `nv`
  ///   the number of generalized velocities. On input, matrix `J_WQi` **must**
  ///   have size `3⋅np x nv` or this method throws a std::runtime_error
  ///   exception.
  ///
  /// @throws an exception if `Jv_WQi` is nullptr or if it does not have the
  /// appropriate size, see documentation for `Jv_WQi` for details.
  // TODO(amcastro-tri): provide the Jacobian-times-vector operation, since for
  // most applications it is all we need and it is more efficient to compute.
>>>>>>> 845c8299
  void CalcPointsGeometricJacobianExpressedInWorld(
      const systems::Context<T>& context,
      const Frame<T>& frame_B, const Eigen::Ref<const MatrixX<T>>& p_WQi_set,
      EigenPtr<MatrixX<T>> Jv_WQi) const;

  /// Given a frame F with fixed position `p_BoFo_B` in a frame B, this method
  /// computes the geometric Jacobian `Jv_WF` defined by:
  /// <pre>
  ///   V_WF(q, v) = Jv_WF(q)⋅v
  /// </pre>
  /// where `V_WF(q, v)` is the spatial velocity of frame F measured and
  /// expressed in the world frame W and q and v are the vectors of generalized
  /// position and velocity, respectively. Since the spatial velocity of frame
  /// F is linear in the generalized velocities, the geometric Jacobian `Jv_WF`
  /// is a function of the generalized coordinates q only.
  ///
  /// @param[in] context
  ///   The context containing the state of the model. It stores the
  ///   generalized positions q.
  /// @param[in] frame_B
  ///   The position `p_BoFo_B` of frame F is measured and expressed in this
  ///   frame B.
  /// @param[in] p_BoFo_B
  ///   The (fixed) position of frame F as measured and expressed in frame B.
  /// @param[out] Jv_WF
  ///   The geometric Jacobian `Jv_WF(q)`, function of the generalized positions
  ///   q only. This Jacobian relates to the spatial velocity `V_WF` of frame F
  ///   by: <pre>
  ///     V_WF(q, v) = Jv_WF(q)⋅v
  ///   </pre>
  ///   Therefore `Jv_WF` is a matrix of size `6 x nv`, with `nv`
  ///   the number of generalized velocities. On input, matrix `Jv_WF` **must**
  ///   have size `6 x nv` or this method throws an exception. The top rows of
  ///   this matrix (which can be accessed with Jv_WF.topRows<3>()) is the
  ///   Jacobian `Hw_WF` related to the angular velocity of F in W by
  ///   `w_WF = Hw_WF⋅v`. The bottom rows of this matrix (which can be accessed
  ///   with Jv_WF.bottomRows<3>()) is the Jacobian `Hv_WF` related to the
  ///   translational velocity of the origin of frame F in W by
  ///   `v_WFo = Hw_WF⋅v`. This ordering is consistent with the internal storage
  ///   of the SpatialVector class. Therefore the following operations results
  ///   in a valid spatial velocity: <pre>
  ///     SpatialVelocity<double> Jv_WF_times_v(Jv_WF * v);
  ///   </pre>
  ///
  /// @throws if `J_WF` is nullptr or if it is not of size `6 x nv`.
  void CalcFrameGeometricJacobianExpressedInWorld(
      const systems::Context<T>& context,
      const Frame<T>& frame_B, const Eigen::Ref<const Vector3<T>>& p_BoFo_B,
      EigenPtr<MatrixX<T>> Jv_WF) const;

  /// @}
  // End of multibody Jacobian methods section.

  /// @name Computational methods
  /// These methods expose the computational capabilities of MultibodyTree to
  /// compute kinematics, forward and inverse dynamics, and Jacobian matrices,
  /// among others.
  /// These methods follow Drake's naming scheme for methods performing a
  /// computation and therefore are named `CalcXXX()`, where `XXX` corresponds
  /// to the quantity or object of interest to be computed. They all take a
  /// `systems::Context` as an input argument storing the state of the multibody
  /// system. A `std::bad_cast` exception is thrown if the passed context is not
  /// a MultibodyTreeContext.
  /// @{

  /// Computes into the position kinematics `pc` all the kinematic quantities
  /// that depend on the generalized positions only. These include:
  /// - For each body B, the pose `X_BF` of each of the frames F attached to
  ///   body B.
  /// - Pose `X_WB` of each body B in the model as measured and expressed in
  ///   the world frame W.
  /// - Across-mobilizer Jacobian matrices `H_FM` and `H_PB_W`.
  /// - Body specific quantities such as `com_W` and `M_Bo_W`.
  ///
  /// Aborts if `pc` is nullptr.
  void CalcPositionKinematicsCache(
      const systems::Context<T>& context,
      PositionKinematicsCache<T>* pc) const;

  /// Computes all the kinematic quantities that depend on the generalized
  /// velocities and stores them in the velocity kinematics cache `vc`.
  /// These include:
  /// - Spatial velocity `V_WB` for each body B in the model as measured and
  ///   expressed in the world frame W.
  /// - Spatial velocity `V_PB` for each body B in the model as measured and
  ///   expressed in the inboard (or parent) body frame P.
  ///
  /// @pre The position kinematics `pc` must have been previously updated with a
  /// call to CalcPositionKinematicsCache().
  ///
  /// Aborts if `vc` is nullptr.
  void CalcVelocityKinematicsCache(
      const systems::Context<T>& context,
      const PositionKinematicsCache<T>& pc,
      VelocityKinematicsCache<T>* vc) const;

  /// Computes all the kinematic quantities that depend on the generalized
  /// accelerations that is, the generalized velocities' time derivatives, and
  /// stores them in the acceleration kinematics cache `ac`.
  /// These include:
  /// - Spatial acceleration `A_WB` for each body B in the model as measured and
  ///   expressed in the world frame W.
  ///
  /// @param[in] context
  ///   The context containing the state of the %MultibodyTree model.
  /// @param[in] pc
  ///   A position kinematics cache object already updated to be in sync with
  ///   `context`.
  /// @param[in] vc
  ///   A velocity kinematics cache object already updated to be in sync with
  ///   `context`.
  /// @param[in] known_vdot
  ///   A vector with the generalized accelerations for the full %MultibodyTree
  ///   model.
  /// @param[out] ac
  ///   A pointer to a valid, non nullptr, acceleration kinematics cache. This
  ///   method aborts if `ac` is nullptr.
  ///
  /// @pre The position kinematics `pc` must have been previously updated with a
  /// call to CalcPositionKinematicsCache().
  /// @pre The velocity kinematics `vc` must have been previously updated with a
  /// call to CalcVelocityKinematicsCache().
  void CalcAccelerationKinematicsCache(
      const systems::Context<T>& context,
      const PositionKinematicsCache<T>& pc,
      const VelocityKinematicsCache<T>& vc,
      const VectorX<T>& known_vdot,
      AccelerationKinematicsCache<T>* ac) const;

  /// Given the state of `this` %MultibodyTree in `context` and a known vector
  /// of generalized accelerations `known_vdot`, this method computes the
  /// spatial acceleration `A_WB` for each body as measured and expressed in the
  /// world frame W.
  ///
  /// @param[in] context
  ///   The context containing the state of the %MultibodyTree model.
  /// @param[in] pc
  ///   A position kinematics cache object already updated to be in sync with
  ///   `context`.
  /// @param[in] vc
  ///   A velocity kinematics cache object already updated to be in sync with
  ///   `context`.
  /// @param[in] known_vdot
  ///   A vector with the generalized accelerations for the full %MultibodyTree
  ///   model.
  /// @param[out] A_WB_array
  ///   A pointer to a valid, non nullptr, vector of spatial accelerations
  ///   containing the spatial acceleration `A_WB` for each body. It must be of
  ///   size equal to the number of bodies in the MultibodyTree. This method
  ///   will abort if the the pointer is null or if `A_WB_array` is not of size
  ///   `num_bodies()`. On output, entries will be ordered by BodyNodeIndex.
  ///   These accelerations can be read in the proper order with
  ///   Body::get_from_spatial_acceleration_array().
  ///
  /// @pre The position kinematics `pc` must have been previously updated with a
  /// call to CalcPositionKinematicsCache().
  /// @pre The velocity kinematics `vc` must have been previously updated with a
  /// call to CalcVelocityKinematicsCache().
  void CalcSpatialAccelerationsFromVdot(
      const systems::Context<T>& context,
      const PositionKinematicsCache<T>& pc,
      const VelocityKinematicsCache<T>& vc,
      const VectorX<T>& known_vdot,
      std::vector<SpatialAcceleration<T>>* A_WB_array) const;

  /// Given the state of `this` %MultibodyTree in `context` and a known vector
  /// of generalized accelerations `vdot`, this method computes the
  /// set of generalized forces `tau` that would need to be applied at each
  /// Mobilizer in order to attain the specified generalized accelerations.
  /// Mathematically, this method computes: <pre>
  ///   tau = M(q)v̇ + C(q, v)v - tau_app - ∑ J_WBᵀ(q) Fapp_Bo_W
  /// </pre>
  /// where `M(q)` is the %MultibodyTree mass matrix, `C(q, v)v` is the bias
  /// term containing Coriolis and gyroscopic effects and `tau_app` consists
  /// of a vector applied generalized forces. The last term is a summation over
  /// all bodies in the model where `Fapp_Bo_W` is an applied spatial force on
  /// body B at `Bo` which gets projected into the space of generalized forces
  /// with the geometric Jacobian `J_WB(q)` which maps generalized velocities
  /// into body B spatial velocity as `V_WB = J_WB(q)v`.
  /// This method does not compute explicit expressions for the mass matrix nor
  /// for the bias term, which would be of at least `O(n²)` complexity, but it
  /// implements an `O(n)` Newton-Euler recursive algorithm, where n is the
  /// number of bodies in the %MultibodyTree. The explicit formation of the
  /// mass matrix `M(q)` would require the calculation of `O(n²)` entries while
  /// explicitly forming the product `C(q, v) * v` could require up to `O(n³)`
  /// operations (see [Featherstone 1987, §4]), depending on the implementation.
  /// The recursive Newton-Euler algorithm is the most efficient currently known
  /// general method for solving inverse dynamics [Featherstone 2008].
  ///
  /// @param[in] context
  ///   The context containing the state of the %MultibodyTree model.
  /// @param[in] pc
  ///   A position kinematics cache object already updated to be in sync with
  ///   `context`.
  /// @param[in] vc
  ///   A velocity kinematics cache object already updated to be in sync with
  ///   `context`.
  /// @param[in] known_vdot
  ///   A vector with the known generalized accelerations `vdot` for the full
  ///   %MultibodyTree model. Use Mobilizer::get_accelerations_from_array() to
  ///   access entries into this array for a particular Mobilizer. You can use
  ///   the mutable version of this method to write into this array.
  /// @param[in] Fapplied_Bo_W_array
  ///   A vector containing the spatial force `Fapplied_Bo_W` applied on each
  ///   body at the body's frame origin `Bo` and expressed in the world frame W.
  ///   `Fapplied_Bo_W_array` can have zero size which means there are no
  ///   applied forces. To apply non-zero forces, `Fapplied_Bo_W_array` must be
  ///   of size equal to the number of bodies in `this` %MultibodyTree model.
  ///   This array must be ordered by BodyNodeIndex, which for a given body can
  ///   be retrieved with Body::node_index().
  ///   This method will abort if provided with an array that does not have a
  ///   size of either `num_bodies()` or zero.
  /// @param[in] tau_applied_array
  ///   An array of applied generalized forces for the entire model. For a
  ///   given mobilizer, entries in this array can be accessed using the method
  ///   Mobilizer::get_generalized_forces_from_array() while its mutable
  ///   counterpart, Mobilizer::get_mutable_generalized_forces_from_array(),
  ///   allows writing into this array.
  ///   `tau_applied_array` can have zero size, which means there are no applied
  ///   forces. To apply non-zero forces, `tau_applied_array` must be of size
  ///   equal to the number to the number of generalized velocities in the
  ///   model, see MultibodyTree::num_velocities().
  ///   This method will abort if provided with an array that does not have a
  ///   size of either MultibodyTree::num_velocities() or zero.
  /// @param[out] A_WB_array
  ///   A pointer to a valid, non nullptr, vector of spatial accelerations
  ///   containing the spatial acceleration `A_WB` for each body. It must be of
  ///   size equal to the number of bodies. This method will abort if the the
  ///   pointer is null or if `A_WB_array` is not of size `num_bodies()`.
  ///   On output, entries will be ordered by BodyNodeIndex.
  ///   To access the acceleration `A_WB` of given body B in this array, use the
  ///   index returned by Body::node_index().
  /// @param[out] F_BMo_W_array
  ///   A pointer to a valid, non nullptr, vector of spatial forces
  ///   containing, for each body B, the spatial force `F_BMo_W` corresponding
  ///   to its inboard mobilizer reaction forces on body B applied at the origin
  ///   `Mo` of the inboard mobilizer, expressed in the world frame W.
  ///   It must be of size equal to the number of bodies in the MultibodyTree.
  ///   This method will abort if the the pointer is null or if `F_BMo_W_array`
  ///   is not of size `num_bodies()`.
  ///   On output, entries will be ordered by BodyNodeIndex.
  ///   To access a mobilizer's reaction force on given body B in this array,
  ///   use the index returned by Body::node_index().
  /// @param[out] tau_array
  ///   On output this array will contain the generalized forces that must be
  ///   applied in order to achieve the desired generalized accelerations given
  ///   by the input argument `known_vdot`. It must not be nullptr and it
  ///   must be of size MultibodyTree::num_velocities(). Generalized forces
  ///   for each Mobilizer can be accessed with
  ///   Mobilizer::get_generalized_forces_from_array().
  ///
  /// @warning There is no mechanism to assert that either `A_WB_array` nor
  ///   `F_BMo_W_array` are ordered by BodyNodeIndex. You can use
  ///   Body::node_index() to obtain the node index for a given body.
  ///
  /// @note This method uses `F_BMo_W_array` and `tau_array` as the only local
  /// temporaries and therefore no additional dynamic memory allocation is
  /// performed.
  ///
  /// @warning `F_BMo_W_array` (`tau_array`) and `Fapplied_Bo_W_array`
  /// (`tau_applied_array`) can actually be the same
  /// array in order to reduce memory footprint and/or dynamic memory
  /// allocations. However the information in `Fapplied_Bo_W_array`
  /// (`tau_applied_array`) would be overwritten through `F_BMo_W_array`
  /// (`tau_array`). Make a copy if data must be preserved.
  ///
  /// @pre The position kinematics `pc` must have been previously updated with a
  /// call to CalcPositionKinematicsCache().
  /// @pre The velocity kinematics `vc` must have been previously updated with a
  /// call to CalcVelocityKinematicsCache().
  void CalcInverseDynamics(
      const systems::Context<T>& context,
      const PositionKinematicsCache<T>& pc,
      const VelocityKinematicsCache<T>& vc,
      const VectorX<T>& known_vdot,
      const std::vector<SpatialForce<T>>& Fapplied_Bo_W_array,
      const Eigen::Ref<const VectorX<T>>& tau_applied_array,
      std::vector<SpatialAcceleration<T>>* A_WB_array,
      std::vector<SpatialForce<T>>* F_BMo_W_array,
      EigenPtr<VectorX<T>> tau_array) const;

  /// Computes the combined force contribution of ForceElement objects in the
  /// model. A ForceElement can apply forces as a spatial force per body or as
  /// generalized forces, depending on the ForceElement model. Therefore this
  /// method provides outputs for both spatial forces per body (with
  /// `F_Bo_W_array`) and generalized forces (with `tau_array`).
  /// ForceElement contributions are a function of the state and time only.
  /// The output from this method can immediately be used as input to
  /// CalcInverseDynamics() to include the effect of applied forces by force
  /// elements.
  ///
  /// @param[in] context
  ///   The context containing the state of the %MultibodyTree model.
  /// @param[in] pc
  ///   A position kinematics cache object already updated to be in sync with
  ///   `context`.
  /// @param[in] vc
  ///   A velocity kinematics cache object already updated to be in sync with
  ///   `context`.
  /// @param[out] forces
  ///   A pointer to a valid, non nullptr, multibody forces object. On output
  ///   `forces` will store the forces exerted by all the ForceElement
  ///   objects in the model. This method will abort if the `forces` pointer is
  ///   null or if the forces object is not compatible with `this`
  ///   %MultibodyTree, see MultibodyForces::CheckInvariants().
  ///
  /// @pre The position kinematics `pc` must have been previously updated with a
  /// call to CalcPositionKinematicsCache().
  /// @pre The velocity kinematics `vc` must have been previously updated with a
  /// call to CalcVelocityKinematicsCache().
  void CalcForceElementsContribution(
      const systems::Context<T>& context,
      const PositionKinematicsCache<T>& pc,
      const VelocityKinematicsCache<T>& vc,
      MultibodyForces<T>* forces) const;

  /// Computes and returns the total potential energy stored in `this` multibody
  /// model for the configuration given by `context`.
  /// @param[in] context
  ///   The context containing the state of the %MultibodyTree model.
  /// @returns The total potential energy stored in `this` multibody model.
  T CalcPotentialEnergy(const systems::Context<T>& context) const;

  /// Computes and returns the power generated by conservative forces in the
  /// multibody model. This quantity is defined to be positive when the
  /// potential energy is decreasing. In other words, if `U(q)` is the potential
  /// energy as defined by CalcPotentialEnergy(), then the conservative power,
  /// `Pc`, is `Pc = -U̇(q)`.
  ///
  /// @see CalcPotentialEnergy()
  T CalcConservativePower(const systems::Context<T>& context) const;

  /// Performs the computation of the mass matrix `M(q)` of the model using
  /// inverse dynamics, where the generalized positions q are stored in
  /// `context`. See CalcInverseDynamics().
  ///
  /// @param[in] context
  ///   The context containing the state of the %MultibodyTree model.
  /// @param[out] H
  ///   A valid (non-null) pointer to a squared matrix in `ℛⁿˣⁿ` with n the
  ///   number of generalized velocities (num_velocities()) of the model.
  ///   This method aborts if H is nullptr or if it does not have the proper
  ///   size.
  ///
  /// The algorithm used to build `M(q)` consists in computing one column of
  /// `M(q)` at a time using inverse dynamics. The result from inverse dynamics,
  /// with no applied forces, is the vector of generalized forces: <pre>
  ///   tau = M(q)v̇ + C(q, v)v
  /// </pre>
  /// where q and v are the generalized positions and velocities, respectively.
  /// When `v = 0` the Coriolis and gyroscopic forces term `C(q, v)v` is zero.
  /// Therefore the `i-th` column of `M(q)` can be obtained performing inverse
  /// dynamics with an acceleration vector `v̇ = eᵢ`, with `eᵢ` the standard
  /// (or natural) basis of `ℛⁿ` with n the number of generalized velocities.
  /// We write this as: <pre>
  ///   H.ᵢ(q) = M(q) * e_i
  /// </pre>
  /// where `H.ᵢ(q)` (notice the dot for the rows index) denotes the `i-th`
  /// column in M(q).
  ///
  /// @warning This is an O(n²) algorithm. Avoid the explicit computation of the
  /// mass matrix whenever possible.
  void CalcMassMatrixViaInverseDynamics(
      const systems::Context<T>& context, EigenPtr<MatrixX<T>> H) const;

  /// Computes the bias term `C(q, v)v` containing Coriolis and gyroscopic
  /// effects of the multibody equations of motion: <pre>
  ///   M(q)v̇ + C(q, v)v = tau_app + ∑ J_WBᵀ(q) Fapp_Bo_W
  /// </pre>
  /// where `M(q)` is the multibody model's mass matrix and `tau_app` consists
  /// of a vector applied generalized forces. The last term is a summation over
  /// all bodies in the model where `Fapp_Bo_W` is an applied spatial force on
  /// body B at `Bo` which gets projected into the space of generalized forces
  /// with the geometric Jacobian `J_WB(q)` which maps generalized velocities
  /// into body B spatial velocity as `V_WB = J_WB(q)v`.
  ///
  /// @param[in] context
  ///   The context containing the state of the %MultibodyTree model. It stores
  ///   the generalized positions q and the generalized velocities v.
  /// @param[out] Cv
  ///   On output, `Cv` will contain the product `C(q, v)v`. It must be a valid
  ///   (non-null) pointer to a column vector in `ℛⁿ` with n the number of
  ///   generalized velocities (num_velocities()) of the model.
  ///   This method aborts if Cv is nullptr or if it does not have the
  ///   proper size.
  void CalcBiasTerm(
      const systems::Context<T>& context, EigenPtr<VectorX<T>> Cv) const;

  /// Transforms generalized velocities v to time derivatives `qdot` of the
  /// generalized positions vector `q` (stored in `context`). `v` and `qdot`
  /// are related linearly by `q̇ = N(q)⋅v`.
  /// Using the configuration `q` stored in the given `context` this method
  /// calculates `q̇ = N(q)⋅v`.
  ///
  /// @param[in] context
  ///   The context containing the state of the %MultibodyTree model.
  /// @param[in] v
  ///   A vector of of generalized velocities for `this` %MultibodyTree model.
  ///   This method aborts if v is not of size num_velocities().
  /// @param[out] qdot
  ///   A valid (non-null) pointer to a vector in `ℝⁿ` with n being the number
  ///   of generalized positions in `this` %MultibodyTree model,
  ///   given by `num_positions()`. This method aborts if `qdot` is nullptr
  ///   or if it is not of size num_positions().
  ///
  /// @see MapQDotToVelocity()
  /// @see Mobilizer::MapVelocityToQDot()
  void MapVelocityToQDot(
      const systems::Context<T>& context,
      const Eigen::Ref<const VectorX<T>>& v,
      EigenPtr<VectorX<T>> qdot) const;

  /// Transforms the time derivative `qdot` of the generalized positions vector
  /// `q` (stored in `context`) to generalized velocities `v`. `v` and `q̇`
  /// are related linearly by `q̇ = N(q)⋅v`. Although `N(q)` is not
  /// necessarily square, its left pseudo-inverse `N⁺(q)` can be used to
  /// invert that relationship without residual error, provided that `qdot` is
  /// in the range space of `N(q)` (that is, if it *could* have been produced as
  /// `q̇ = N(q)⋅v` for some `v`).
  /// Using the configuration `q` stored in the given `context` this method
  /// calculates `v = N⁺(q)⋅q̇`.
  ///
  /// @param[in] context
  ///   The context containing the state of the %MultibodyTree model.
  /// @param[in] qdot
  ///   A vector containing the time derivatives of the generalized positions.
  ///   This method aborts if `qdot` is not of size num_positions().
  /// @param[out] v
  ///   A valid (non-null) pointer to a vector in `ℛⁿ` with n the number of
  ///   generalized velocities. This method aborts if v is nullptr or if it
  ///   is not of size num_velocities().
  ///
  /// @see MapVelocityToQDot()
  /// @see Mobilizer::MapQDotToVelocity()
  void MapQDotToVelocity(
      const systems::Context<T>& context,
      const Eigen::Ref<const VectorX<T>>& qdot,
      EigenPtr<VectorX<T>> v) const;

  /// Computes all the quantities that are required in the final pass of the
  /// articulated body algorithm and stores them in the articulated body cache
  /// `abc`.
  ///
  /// These include:
  /// - Articulated body inertia `Pplus_PB_W`, which can be thought of as the
  ///   articulated body inertia of parent body P as though it were inertialess,
  ///   but taken about Bo and expressed in W.
  ///
  /// @param[in] context
  ///   The context containing the state of the %MultibodyTree model.
  /// @param[in] pc
  ///   A position kinematics cache object already updated to be in sync with
  ///   `context`.
  /// @param[out] abc
  ///   A pointer to a valid, non nullptr, articulated body cache. This method
  ///   throws an exception if `abc` is a nullptr.
  ///
  /// @pre The position kinematics `pc` must have been previously updated with a
  /// call to CalcPositionKinematicsCache() using the same `context`  .
  void CalcArticulatedBodyInertiaCache(
      const systems::Context<T>& context,
      const PositionKinematicsCache<T>& pc,
      ArticulatedBodyInertiaCache<T>* abc) const;

  /// @}
  // Closes "Computational methods" Doxygen section.

  /// @name Methods to retrieve multibody element variants
  ///
  /// Given two variants of the same %MultibodyTree, these methods map an
  /// element in one variant, to its corresponding element in the other variant.
  ///
  /// A concrete case is the call to ToAutoDiffXd() to obtain a
  /// %MultibodyTree variant templated on AutoDiffXd from a %MultibodyTree
  /// templated on `double`. Typically, a user holding a `Body<double>` (or any
  /// other multibody element in the original variant templated on `double`)
  /// would like to retrieve the corresponding `Body<AutoDiffXd>` variant from
  /// the new AutoDiffXd tree variant.
  ///
  /// Consider the following code example:
  /// @code
  ///   // The user creates a model.
  ///   MultibodyTree<double> model;
  ///   // User adds a body and keeps a reference to it.
  ///   const RigidBody<double>& body = model.AddBody<RigidBody>(...);
  ///   // User creates an AutoDiffXd variant. Variants on other scalar types
  ///   // can be created with a call to CloneToScalar().
  ///   std::unique_ptr<MultibodyTree<Tvariant>> variant_model =
  ///       model.ToAutoDiffXd();
  ///   // User retrieves the AutoDiffXd variant corresponding to the original
  ///   // body added above.
  ///   const RigidBody<AutoDiffXd>&
  ///       variant_body = variant_model.get_variant(body);
  /// @endcode
  ///
  /// MultibodyTree::get_variant() is templated on the multibody element
  /// type which is deduced from its only input argument. The returned element
  /// is templated on the scalar type T of the %MultibodyTree on which this
  /// method is invoked.
  /// @{

  /// SFINAE overload for Frame<T> elements.
  template <template <typename> class MultibodyElement, typename Scalar>
  std::enable_if_t<std::is_base_of<Frame<T>, MultibodyElement<T>>::value,
                   const MultibodyElement<T>&> get_variant(
      const MultibodyElement<Scalar>& element) const {
    return get_frame_variant(element);
  }

  /// SFINAE overload for Body<T> elements.
  template <template <typename> class MultibodyElement, typename Scalar>
  std::enable_if_t<std::is_base_of<Body<T>, MultibodyElement<T>>::value,
                   const MultibodyElement<T>&> get_variant(
      const MultibodyElement<Scalar>& element) const {
    return get_body_variant(element);
  }

  /// SFINAE overload for Mobilizer<T> elements.
  template <template <typename> class MultibodyElement, typename Scalar>
  std::enable_if_t<std::is_base_of<Mobilizer<T>, MultibodyElement<T>>::value,
                   const MultibodyElement<T>&> get_variant(
      const MultibodyElement<Scalar>& element) const {
    return get_mobilizer_variant(element);
  }

  /// SFINAE overload for Joint<T> elements.
  template <template <typename> class MultibodyElement, typename Scalar>
  std::enable_if_t<std::is_base_of<Joint<T>, MultibodyElement<T>>::value,
                   const MultibodyElement<T>&> get_variant(
      const MultibodyElement<Scalar>& element) const {
    return get_joint_variant(element);
  }
  /// @}

  /// Creates a deep copy of `this` %MultibodyTree templated on the same
  /// scalar type T as `this` tree.
  std::unique_ptr<MultibodyTree<T>> Clone() const {
    return CloneToScalar<T>();
  }

  /// Creates a deep copy of `this` %MultibodyTree templated on AutoDiffXd.
  std::unique_ptr<MultibodyTree<AutoDiffXd>> ToAutoDiffXd() const {
    return CloneToScalar<AutoDiffXd>();
  }

  /// Creates a deep copy of `this` %MultibodyTree templated on the scalar type
  /// `ToScalar`.
  /// The new deep copy is guaranteed to have exactly the same
  /// MultibodyTreeTopology as the original tree the method is called on.
  /// This method ensures the following cloning order:
  ///   - Body objects, and their corresponding BodyFrame objects.
  ///   - Frame objects.
  ///   - If a Frame is attached to another frame, its parent frame is
  ///     guaranteed to be created first.
  ///   - Mobilizer objects are created last and therefore clones of the
  ///     original Frame objects are guaranteed to already be part of the cloned
  ///     tree.
  ///
  /// Consider the following code example:
  /// @code
  ///   // The user creates a model.
  ///   MultibodyTree<double> model;
  ///   // User adds a body and keeps a reference to it.
  ///   const RigidBody<double>& body = model.AddBody<RigidBody>(...);
  ///   // User creates an AutoDiffXd variant, where ToScalar = AutoDiffXd.
  ///   std::unique_ptr<MultibodyTree<AutoDiffXd>> model_autodiff =
  ///       model.CloneToScalar<AutoDiffXd>();
  ///   // User retrieves the AutoDiffXd variant corresponding to the original
  ///   // body added above.
  ///   const RigidBody<AutoDiffXd>&
  ///       body_autodiff = model_autodiff.get_variant(body);
  /// @endcode
  ///
  /// MultibodyTree::get_variant() is templated on the multibody element
  /// type which is deduced from its only input argument. The returned element
  /// is templated on the scalar type T of the %MultibodyTree on which this
  /// method is invoked.
  /// In the example above, the user could have also invoked the method
  /// ToAutoDiffXd().
  ///
  /// @pre Finalize() must have already been called on this %MultibodyTree.
  template <typename ToScalar>
  std::unique_ptr<MultibodyTree<ToScalar>> CloneToScalar() const {
    if (!topology_is_valid()) {
      throw std::logic_error(
          "Attempting to clone a MultibodyTree with an invalid topology. "
          "MultibodyTree::Finalize() must be called before attempting to clone"
          " a MultibodyTree.");
    }
    auto tree_clone = std::make_unique<MultibodyTree<ToScalar>>();

    tree_clone->frames_.resize(num_frames());
    // Skipping the world body at body_index = 0.
    for (BodyIndex body_index(1); body_index < num_bodies(); ++body_index) {
      const Body<T>& body = get_body(body_index);
      tree_clone->CloneBodyAndAdd(body);
    }

    // Frames are cloned in their index order, that is, in the exact same order
    // they were added to the original tree. Since the Frame API enforces the
    // creation of the parent frame first, this traversal guarantees that parent
    // body frames are created before their child frames.
    for (const auto& frame : owned_frames_) {
      tree_clone->CloneFrameAndAdd(*frame);
    }

    for (const auto& mobilizer : owned_mobilizers_) {
      // This call assumes that tree_clone already contains all the cloned
      // frames.
      tree_clone->CloneMobilizerAndAdd(*mobilizer);
    }

    for (const auto& force_element : owned_force_elements_) {
      tree_clone->CloneForceElementAndAdd(*force_element);
    }

    // Since Joint<T> objects are implemented from basic element objects like
    // Body, Mobilizer, ForceElement and Constraint, they are cloned last so
    // that the clones of their dependencies are guaranteed to be available.
    // DO NOT change this order!!!
    for (const auto& joint : owned_joints_) {
      tree_clone->CloneJointAndAdd(*joint);
    }

    for (const auto& actuator : owned_actuators_) {
      tree_clone->CloneActuatorAndAdd(*actuator);
    }

    // We can safely make a deep copy here since the original multibody tree is
    // required to be finalized.
    tree_clone->topology_ = this->topology_;
    tree_clone->body_name_to_index_ = this->body_name_to_index_;
    tree_clone->joint_name_to_index_ = this->joint_name_to_index_;
    tree_clone->actuator_name_to_index_ = this->actuator_name_to_index_;

    // All other internals templated on T are created with the following call to
    // FinalizeInternals().
    tree_clone->FinalizeInternals();
    return tree_clone;
  }

 private:
  // Make MultibodyTree templated on every other scalar type a friend of
  // MultibodyTree<T> so that CloneToScalar<ToAnyOtherScalar>() can access
  // private methods from MultibodyTree<T>.
  template <typename> friend class MultibodyTree;

  // Friend class to facilitate testing.
  friend class MultibodyTreeTester;

  template <template<typename Scalar> class JointType>
  const JointType<T>& AddJoint(
      std::unique_ptr<JointType<T>> joint) {
    static_assert(std::is_convertible<JointType<T>*, Joint<T>*>::value,
                  "JointType must be a sub-class of Joint<T>.");
    if (topology_is_valid()) {
      throw std::logic_error("This MultibodyTree is finalized already. "
                             "Therefore adding more joints is not allowed. "
                             "See documentation for Finalize() for details.");
    }
    if (joint == nullptr) {
      throw std::logic_error("Input joint is a nullptr.");
    }
    const JointIndex joint_index(owned_joints_.size());
    joint->set_parent_tree(this, joint_index);
    JointType<T>* raw_joint_ptr = joint.get();
    owned_joints_.push_back(std::move(joint));
    return *raw_joint_ptr;
  }

  // Finalizes the MultibodyTreeTopology of this tree.
  void FinalizeTopology();

  // At Finalize(), this method performs all other finalization that is not
  // topological (i.e. performed by FinalizeTopology()). This includes for
  // instance the creation of BodyNode objects.
  // This method will throw a std::logic_error if FinalizeTopology() was not
  // previously called on this tree.
  void FinalizeInternals();

  // Helper method to add a QuaternionFreeMobilizer to all bodies that do not
  // have a mobilizer. The mobilizer is between each body and the world. To be
  // called at Finalize().
  // The world body is special in that it is the only body in the model with no
  // mobilizer, even after Finalize().
  void AddQuaternionFreeMobilizerToAllBodiesWithNoMobilizer();

  // Helper method to access the mobilizer of a free body.
  // If `body` is a free body in the model, this method will return the
  // QuaternionFloatingMobilizer for the body. If the body is not free but it
  // is connected to the model by a Joint, this method will throw a
  // std::exception.
  // The returned mobilizer provides a user-facing API to set the state for
  // this body including both pose and spatial velocity.
  // @note In general setting the pose and/or velocity of a body in the model
  // would involve a complex inverse kinematics problem. It is possible however
  // to do this directly for free bodies and the QuaternionFloatingMobilizer
  // user-facing API allows us to do exactly that.
  // @throws std::exception if `body` is not free in the model.
  // @throws std::exception if called pre-finalize.
  // @throws std::exception if called on the world body.
  const QuaternionFloatingMobilizer<T>& GetFreeBodyMobilizerOrThrow(
      const Body<T>& body) const;

  // Helper method for throwing an exception within public methods that should
  // not be called post-finalize. The invoking method should pass its name so
  // that the error message can include that detail.
  void ThrowIfFinalized(const char* source_method) const;

  // Helper method for throwing an exception within public methods that should
  // not be called pre-finalize. The invoking method should pass its name so
  // that the error message can include that detail.
  void ThrowIfNotFinalized(const char* source_method) const;

  // Computes the cache entry associated with the geometric Jacobian H_PB_W for
  // each node.
  // The geometric Jacobian `H_PB_W` relates to the spatial velocity of B in P
  // by `V_PB_W = H_PB_W(q)⋅v_B`, where `v_B` corresponds to the generalized
  // velocities associated to body B. `H_PB_W` has size `6 x nm` with `nm` the
  // number of mobilities associated with body B.
  // `H_PB_W_cache` stores the Jacobian matrices for all nodes in the tree as a
  // vector of the columns of these matrices. Therefore `H_PB_W_cache` has as
  // many entries as number of generalized velocities in the tree.
  void CalcAcrossNodeGeometricJacobianExpressedInWorld(
      const systems::Context<T>& context,
      const PositionKinematicsCache<T>& pc,
      std::vector<Vector6<T>>* H_PB_W_cache) const;

  // Implementation for CalcMassMatrixViaInverseDynamics().
  // It assumes:
  //  - The position kinematics cache object is already updated to be in sync
  //    with `context`.
  //  - H is not nullptr.
  //  - H has storage for a square matrix of size num_velocities().
  void DoCalcMassMatrixViaInverseDynamics(
      const systems::Context<T>& context,
      const PositionKinematicsCache<T>& pc,
      EigenPtr<MatrixX<T>> H) const;

  // Implementation of CalcBiasTerm().
  // It assumes:
  //  - The position kinematics cache object is already updated to be in sync
  //    with `context`.
  //  - The velocity kinematics cache object is already updated to be in sync
  //    with `context`.
  //  - Cv is not nullptr.
  //  - Cv has storage for a vector of size num_velocities().
  void DoCalcBiasTerm(
      const systems::Context<T>& context,
      const PositionKinematicsCache<T>& pc,
      const VelocityKinematicsCache<T>& vc,
      EigenPtr<VectorX<T>> Cv) const;

  // Implementation of CalcPotentialEnergy().
  // It is assumed that the position kinematics cache pc is in sync with
  // context.
  T DoCalcPotentialEnergy(const systems::Context<T>& context,
                          const PositionKinematicsCache<T>& pc) const;

  // Implementation of CalcConservativePower().
  // It is assumed that the position kinematics cache pc and the velocity
  // kinematics cache vc are in sync with context.
  T DoCalcConservativePower(const systems::Context<T>& context,
                            const PositionKinematicsCache<T>& pc,
                            const VelocityKinematicsCache<T>& vc) const;

  void CreateBodyNode(BodyNodeIndex body_node_index);

  // Helper method to create a clone of `frame` and add it to `this` tree.
  template <typename FromScalar>
  Frame<T>* CloneFrameAndAdd(const Frame<FromScalar>& frame) {
    FrameIndex frame_index = frame.index();

    auto frame_clone = frame.CloneToScalar(*this);
    frame_clone->set_parent_tree(this, frame_index);

    Frame<T>* raw_frame_clone_ptr = frame_clone.get();
    // The order in which frames are added into frames_ is important to keep the
    // topology invariant. Therefore we index new clones according to the
    // original frame_index.
    frames_[frame_index] = raw_frame_clone_ptr;
    // The order within owned_frames_ does not matter.
    owned_frames_.push_back(std::move(frame_clone));
    return raw_frame_clone_ptr;
  }

  // Helper method to create a clone of `body` and add it to `this` tree.
  // Because this method is only invoked in a controlled manner from within
  // CloneToScalar(), it is guaranteed that the cloned body in this variant's
  // `owned_bodies_` will occupy the same position as its corresponding Body
  // in the source variant `body`.
  template <typename FromScalar>
  Body<T>* CloneBodyAndAdd(const Body<FromScalar>& body) {
    const BodyIndex body_index = body.index();
    const FrameIndex body_frame_index = body.body_frame().index();

    auto body_clone = body.CloneToScalar(*this);
    body_clone->set_parent_tree(this, body_index);
    // MultibodyTree can access selected private methods in Body through its
    // BodyAttorney.
    Frame<T>* body_frame_clone =
        &internal::BodyAttorney<T>::get_mutable_body_frame(body_clone.get());
    body_frame_clone->set_parent_tree(this, body_frame_index);

    // The order in which frames are added into frames_ is important to keep the
    // topology invariant. Therefore we index new clones according to the
    // original body_frame_index.
    frames_[body_frame_index] = body_frame_clone;
    Body<T>* raw_body_clone_ptr = body_clone.get();
    // The order in which bodies are added into owned_bodies_ is important to
    // keep the topology invariant. Therefore this method is called from
    // MultibodyTree::CloneToScalar() within a loop by original body_index.
    DRAKE_DEMAND(static_cast<int>(owned_bodies_.size()) == body_index);
    owned_bodies_.push_back(std::move(body_clone));
    return raw_body_clone_ptr;
  }

  // Helper method to create a clone of `mobilizer` and add it to `this` tree.
  template <typename FromScalar>
  Mobilizer<T>* CloneMobilizerAndAdd(const Mobilizer<FromScalar>& mobilizer) {
    MobilizerIndex mobilizer_index = mobilizer.index();
    auto mobilizer_clone = mobilizer.CloneToScalar(*this);
    mobilizer_clone->set_parent_tree(this, mobilizer_index);
    Mobilizer<T>* raw_mobilizer_clone_ptr = mobilizer_clone.get();
    owned_mobilizers_.push_back(std::move(mobilizer_clone));
    return raw_mobilizer_clone_ptr;
  }

  // Helper method to create a clone of `force_element` and add it to `this`
  // tree.
  template <typename FromScalar>
  void CloneForceElementAndAdd(
      const ForceElement<FromScalar>& force_element) {
    ForceElementIndex force_element_index = force_element.index();
    auto force_element_clone = force_element.CloneToScalar(*this);
    force_element_clone->set_parent_tree(this, force_element_index);
    owned_force_elements_.push_back(std::move(force_element_clone));
  }

  // Helper method to create a clone of `joint` and add it to `this` tree.
  template <typename FromScalar>
  Joint<T>* CloneJointAndAdd(const Joint<FromScalar>& joint) {
    JointIndex joint_index = joint.index();
    auto joint_clone = joint.CloneToScalar(*this);
    joint_clone->set_parent_tree(this, joint_index);
    owned_joints_.push_back(std::move(joint_clone));
    return owned_joints_.back().get();
  }

  // Helper method to create a clone of `actuator` (which is templated on
  // FromScalar) and add it to `this` tree (templated on T).
  template <typename FromScalar>
  void CloneActuatorAndAdd(
      const JointActuator<FromScalar>& actuator) {
    JointActuatorIndex actuator_index = actuator.index();
    std::unique_ptr<JointActuator<T>> actuator_clone =
        actuator.CloneToScalar(*this);
    actuator_clone->set_parent_tree(this, actuator_index);
    owned_actuators_.push_back(std::move(actuator_clone));
  }

  // Helper method to retrieve the corresponding Frame<T> variant to a Frame in
  // a MultibodyTree variant templated on Scalar.
  template <template <typename> class FrameType, typename Scalar>
  const FrameType<T>& get_frame_variant(const FrameType<Scalar>& frame) const {
    static_assert(std::is_base_of<Frame<T>, FrameType<T>>::value,
                  "FrameType<T> must be a sub-class of Frame<T>.");
    // TODO(amcastro-tri):
    //   DRAKE_DEMAND the parent tree of the variant is indeed a variant of this
    //   MultibodyTree. That will require the tree to have some sort of id.
    FrameIndex frame_index = frame.index();
    DRAKE_DEMAND(frame_index < num_frames());
    const FrameType<T>* frame_variant =
        dynamic_cast<const FrameType<T>*>(frames_[frame_index]);
    DRAKE_DEMAND(frame_variant != nullptr);
    return *frame_variant;
  }

  // Helper method to retrieve the corresponding Body<T> variant to a Body in a
  // MultibodyTree variant templated on Scalar.
  template <template <typename> class BodyType, typename Scalar>
  const BodyType<T>& get_body_variant(const BodyType<Scalar>& body) const {
    static_assert(std::is_base_of<Body<T>, BodyType<T>>::value,
                  "BodyType<T> must be a sub-class of Body<T>.");
    // TODO(amcastro-tri):
    //   DRAKE_DEMAND the parent tree of the variant is indeed a variant of this
    //   MultibodyTree. That will require the tree to have some sort of id.
    BodyIndex body_index = body.index();
    DRAKE_DEMAND(body_index < num_bodies());
    const BodyType<T>* body_variant =
        dynamic_cast<const BodyType<T>*>(
            owned_bodies_[body_index].get());
    DRAKE_DEMAND(body_variant != nullptr);
    return *body_variant;
  }

  // Helper method to retrieve the corresponding Mobilizer<T> variant to a Body
  // in a MultibodyTree variant templated on Scalar.
  template <template <typename> class MobilizerType, typename Scalar>
  const MobilizerType<T>& get_mobilizer_variant(
      const MobilizerType<Scalar>& mobilizer) const {
    static_assert(std::is_base_of<Mobilizer<T>, MobilizerType<T>>::value,
                  "MobilizerType<T> must be a sub-class of Mobilizer<T>.");
    // TODO(amcastro-tri):
    //   DRAKE_DEMAND the parent tree of the variant is indeed a variant of this
    //   MultibodyTree. That will require the tree to have some sort of id.
    MobilizerIndex mobilizer_index = mobilizer.index();
    DRAKE_DEMAND(mobilizer_index < num_mobilizers());
    const MobilizerType<T>* mobilizer_variant =
        dynamic_cast<const MobilizerType<T>*>(
            owned_mobilizers_[mobilizer_index].get());
    DRAKE_DEMAND(mobilizer_variant != nullptr);
    return *mobilizer_variant;
  }

  // Helper method to retrieve the corresponding Joint<T> variant to a Joint
  // in a MultibodyTree variant templated on Scalar.
  template <template <typename> class JointType, typename Scalar>
  const JointType<T>& get_joint_variant(const JointType<Scalar>& joint) const {
    static_assert(std::is_base_of<Joint<T>, JointType<T>>::value,
                  "JointType<T> must be a sub-class of Joint<T>.");
    // TODO(amcastro-tri):
    //   DRAKE_DEMAND the parent tree of the variant is indeed a variant of this
    //   MultibodyTree. That will require the tree to have some sort of id.
    JointIndex joint_index = joint.index();
    DRAKE_DEMAND(joint_index < num_joints());
    const JointType<T>* joint_variant =
        dynamic_cast<const JointType<T>*>(
            owned_joints_[joint_index].get());
    DRAKE_DEMAND(joint_variant != nullptr);
    return *joint_variant;
  }

  // Helper method to Eval() position kinematics cached in the context.
  const PositionKinematicsCache<T>& EvalPositionKinematics(
      const systems::Context<T>& context) const;

  // Helper method to Eval() velocity kinematics cached in the context.
  const VelocityKinematicsCache<T>& EvalVelocityKinematics(
      const systems::Context<T>& context) const;

  // Helper method to allocate fake cache entries.
  // TODO(amcastro-tri): Remove when MultibodyCachingEvaluatorInterface lands.
  void AllocateFakeCacheEntries();

  // TODO(amcastro-tri): In future PR's adding MBT computational methods, write
  // a method that verifies the state of the topology with a signature similar
  // to RoadGeometry::CheckHasRightSizeForModel().

  const RigidBody<T>* world_body_{nullptr};
  std::vector<std::unique_ptr<Body<T>>> owned_bodies_;
  std::vector<std::unique_ptr<Frame<T>>> owned_frames_;
  std::vector<std::unique_ptr<Mobilizer<T>>> owned_mobilizers_;
  std::vector<std::unique_ptr<ForceElement<T>>> owned_force_elements_;
  std::vector<std::unique_ptr<JointActuator<T>>> owned_actuators_;
  std::vector<std::unique_ptr<internal::BodyNode<T>>> body_nodes_;

  std::vector<std::unique_ptr<Joint<T>>> owned_joints_;

  // List of all frames in the system ordered by their FrameIndex.
  // This vector contains a pointer to all frames in owned_frames_ as well as a
  // pointer to each BodyFrame, which are owned by their corresponding Body.
  std::vector<const Frame<T>*> frames_;

  // TODO(amcastro-tri): Consider moving these maps into MultibodyTreeTopology
  // since they are not templated on <T>.

  // Map used to find body indexes by their unique body name.
  std::unordered_map<std::string, BodyIndex> body_name_to_index_;

  // Map used to find joint indexes by their joint name.
  std::unordered_map<std::string, JointIndex> joint_name_to_index_;

  // Map used to find actuator indexes by their actuator name.
  std::unordered_map<std::string, JointActuatorIndex> actuator_name_to_index_;

  // Body node indexes ordered by level (a.k.a depth). Therefore for the
  // i-th level body_node_levels_[i] contains the list of all body node indexes
  // in that level.
  std::vector<std::vector<BodyNodeIndex>> body_node_levels_;

  MultibodyTreeTopology topology_;

  // Temporary solution for fake cache entries to help statbilize the API.
  // TODO(amcastro-tri): Remove when MultibodyCachingEvaluatorInterface lands.
  std::unique_ptr<PositionKinematicsCache<T>> pc_;
  std::unique_ptr<VelocityKinematicsCache<T>> vc_;
};

}  // namespace multibody
}  // namespace drake<|MERGE_RESOLUTION|>--- conflicted
+++ resolved
@@ -1130,8 +1130,6 @@
       const Frame<T>& frame_B, const Eigen::Ref<const MatrixX<T>>& p_BQi_set,
       EigenPtr<MatrixX<T>> p_WQi_set, EigenPtr<MatrixX<T>> Jv_WQi) const;
 
-<<<<<<< HEAD
-=======
   /// This is a variant to compute the geometric Jacobian `Jv_WQi` for a set of
   /// points `Qi` moving with `frame_B`, given that we know the position `p_WQi`
   /// of each point in the set measured and expressed in the world frame W. The
@@ -1172,7 +1170,6 @@
   /// appropriate size, see documentation for `Jv_WQi` for details.
   // TODO(amcastro-tri): provide the Jacobian-times-vector operation, since for
   // most applications it is all we need and it is more efficient to compute.
->>>>>>> 845c8299
   void CalcPointsGeometricJacobianExpressedInWorld(
       const systems::Context<T>& context,
       const Frame<T>& frame_B, const Eigen::Ref<const MatrixX<T>>& p_WQi_set,
