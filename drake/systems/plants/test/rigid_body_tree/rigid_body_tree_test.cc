#include <iostream>

#include <gtest/gtest.h>

#include "drake/common/drake_path.h"
#include "drake/common/eigen_types.h"
#include "drake/math/roll_pitch_yaw.h"
#include "drake/systems/plants/RigidBodyTree.h"
#include "drake/systems/plants/joints/QuaternionFloatingJoint.h"
#include "drake/systems/plants/joints/RevoluteJoint.h"
#include "drake/systems/plants/joints/floating_base_types.h"
#include "drake/systems/plants/parser_model_instance_id_table.h"
#include "drake/systems/plants/parser_urdf.h"

namespace drake {
namespace systems {
namespace plants {
namespace test {
namespace {

using drake::parsers::ModelInstanceIdTable;
using drake::parsers::urdf::AddModelInstanceFromUrdfFileWithRpyJointToWorld;
using drake::systems::plants::joints::kQuaternion;
using Eigen::Isometry3d;
using Eigen::Vector3d;

class RigidBodyTreeTest : public ::testing::Test {
 protected:
  virtual void SetUp() {
    tree_.reset(new RigidBodyTree<double>());

    // Defines four rigid bodies.
    r1b1_ = std::make_unique<RigidBody>();
    r1b1_->set_model_name("robot1");
    r1b1_->set_name("body1");

    r2b1_ = std::make_unique<RigidBody>();
    r2b1_->set_model_name("robot2");
    r2b1_->set_name("body1");

    r3b1_ = std::make_unique<RigidBody>();
    r3b1_->set_model_name("robot3");
    r3b1_->set_name("body1");

    r4b1_ = std::make_unique<RigidBody>();
    r4b1_->set_model_name("robot4");
    r4b1_->set_name("body1");
  }

  std::unique_ptr<RigidBodyTree<double>> tree_;
  std::unique_ptr<RigidBody> r1b1_{};
  std::unique_ptr<RigidBody> r2b1_{};
  std::unique_ptr<RigidBody> r3b1_{};
  std::unique_ptr<RigidBody> r4b1_{};
};

TEST_F(RigidBodyTreeTest, TestAddFloatingJointNoOffset) {
  // Adds rigid bodies r1b1_ and r2b1_ to the rigid body tree and verify they
  // can be found.

  // RigidBodyTree takes ownership of these bodies.
  // User still has access to these bodies through the raw pointers.
  RigidBody* r1b1 = tree_->add_rigid_body(std::move(r1b1_));
  RigidBody* r2b1 = tree_->add_rigid_body(std::move(r2b1_));

  EXPECT_TRUE(tree_->FindBody("body1", "robot1") != nullptr);
  EXPECT_TRUE(tree_->FindBody("body1", "robot2") != nullptr);
  EXPECT_THROW(tree_->FindBody("body2", "robot1"), std::logic_error);
  EXPECT_THROW(tree_->FindBody("body2", "robot2"), std::logic_error);

  // Adds floating joints that connect r1b1_ and r2b1_ to the rigid body tree's
  // world at zero offset.
  r1b1->add_joint(&tree_->world(), std::make_unique<QuaternionFloatingJoint>(
                                        "base", Isometry3d::Identity()));

  r2b1->add_joint(
      r1b1, std::make_unique<RevoluteJoint>("Joint1", Isometry3d::Identity(),
                                            Vector3d::UnitZ()));

  // Verfies that the two rigid bodies are located in the correct place.
  const DrakeJoint& jointR1B1 = tree_->FindBody("body1", "robot1")->getJoint();
  EXPECT_TRUE(jointR1B1.is_floating());
  EXPECT_TRUE(jointR1B1.get_transform_to_parent_body().matrix() ==
              Eigen::Isometry3d::Identity().matrix());

  const DrakeJoint& jointR2B1 = tree_->FindBody("body1", "robot2")->getJoint();
  EXPECT_FALSE(jointR2B1.is_floating());
  EXPECT_TRUE(jointR2B1.get_transform_to_parent_body().matrix() ==
              Eigen::Isometry3d::Identity().matrix());
}

TEST_F(RigidBodyTreeTest, TestAddFloatingJointWithOffset) {
  RigidBody* r1b1 = tree_->add_rigid_body(std::move(r1b1_));
  RigidBody* r2b1 = tree_->add_rigid_body(std::move(r2b1_));

  // Adds floating joints that connect r1b1_ and r2b1_ to the rigid body tree's
  // world at offset x = 1, y = 1, z = 1.
  Eigen::Isometry3d T_r1and2_to_world;
  {
    Eigen::Vector3d xyz, rpy;
    xyz << 1, 1, 1;
    rpy = Eigen::Vector3d::Zero();
    T_r1and2_to_world.matrix() << drake::math::rpy2rotmat(rpy), xyz, 0, 0, 0, 1;
  }

  r1b1->add_joint(&tree_->world(),
                  std::make_unique<QuaternionFloatingJoint>(
<<<<<<< HEAD
                      "Base", T_r1and2_to_world));

  r2b1->add_joint(&tree_->world(),
                  std::make_unique<QuaternionFloatingJoint>(
                      "Base", T_r1and2_to_world));
=======
                      "base", T_r1and2_to_world));

  r2b1->add_joint(&tree_->world(),
                  std::make_unique<QuaternionFloatingJoint>(
                      "base", T_r1and2_to_world));
>>>>>>> 014bf738

  // Verfies that the two rigid bodies are located in the correct place.
  const DrakeJoint& jointR1B1 = tree_->FindBody("body1", "robot1")->getJoint();
  EXPECT_TRUE(jointR1B1.is_floating());
  EXPECT_TRUE(jointR1B1.get_transform_to_parent_body().matrix() ==
              T_r1and2_to_world.matrix());

  const DrakeJoint& jointR2B1 = tree_->FindBody("body1", "robot2")->getJoint();
  EXPECT_TRUE(jointR2B1.is_floating());
  EXPECT_TRUE(jointR2B1.get_transform_to_parent_body().matrix() ==
              T_r1and2_to_world.matrix());
}

TEST_F(RigidBodyTreeTest, TestAddFloatingJointWeldToLink) {
  // Adds rigid body r1b1_ to the rigid body tree and welds it to the world with
  // zero offset. Verifies that it is in the correct place.
  RigidBody* r1b1 = tree_->add_rigid_body(std::move(r1b1_));

  r1b1->add_joint(&tree_->world(),
                  std::make_unique<QuaternionFloatingJoint>(
<<<<<<< HEAD
                      "Base", Isometry3d::Identity()));
=======
                      "base", Isometry3d::Identity()));
>>>>>>> 014bf738

  // Adds rigid body r2b1_ to the rigid body tree and welds it to r1b1_ with
  // offset x = 1, y = 1, z = 1. Verifies that it is in the correct place.
  RigidBody* r2b1 = tree_->add_rigid_body(std::move(r2b1_));

  Eigen::Isometry3d T_r2_to_r1;
  {
    Eigen::Vector3d xyz, rpy;
    xyz << 1, 1, 1;
    rpy = Eigen::Vector3d::Zero();
    T_r2_to_r1.matrix() << drake::math::rpy2rotmat(rpy), xyz, 0, 0, 0, 1;
  }

  r2b1->add_joint(&tree_->world(),
                  std::make_unique<QuaternionFloatingJoint>(
<<<<<<< HEAD
                      "Base", T_r2_to_r1));
=======
                      "base", T_r2_to_r1));
>>>>>>> 014bf738

  // Adds rigid body r3b1 and r4b1 to the rigid body tree and welds it to r2b1
  // with offset x = 2, y = 2, z = 2. Verifies that it is in the correct place.
  RigidBody* r3b1 = tree_->add_rigid_body(std::move(r3b1_));
  RigidBody* r4b1 = tree_->add_rigid_body(std::move(r4b1_));

  Eigen::Isometry3d T_r3_and_r4_to_r2;
  {
    Eigen::Vector3d xyz, rpy;
    xyz << 2, 2, 2;
    rpy = Eigen::Vector3d::Zero();
    T_r3_and_r4_to_r2.matrix() << drake::math::rpy2rotmat(rpy), xyz, 0, 0, 0, 1;
  }

  auto r3b1_and_r4b1_weld = std::allocate_shared<RigidBodyFrame>(
      Eigen::aligned_allocator<RigidBodyFrame>(), "body1",
      tree_->FindBody("body1", "robot2"), T_r3_and_r4_to_r2);

  r3b1->add_joint(&tree_->world(),
                  std::make_unique<QuaternionFloatingJoint>(
<<<<<<< HEAD
                      "Base", T_r3_and_r4_to_r2));

  r4b1->add_joint(&tree_->world(),
                  std::make_unique<QuaternionFloatingJoint>(
                      "Base", T_r3_and_r4_to_r2));
=======
                      "base", T_r3_and_r4_to_r2));

  r4b1->add_joint(&tree_->world(),
                  std::make_unique<QuaternionFloatingJoint>(
                      "base", T_r3_and_r4_to_r2));
>>>>>>> 014bf738

  EXPECT_TRUE(tree_->FindBody("body1", "robot1")
                  ->getJoint()
                  .get_transform_to_parent_body()
                  .matrix() == Eigen::Isometry3d::Identity().matrix());

  EXPECT_TRUE(tree_->FindBody("body1", "robot2")
                  ->getJoint()
                  .get_transform_to_parent_body()
                  .matrix() == T_r2_to_r1.matrix());

  EXPECT_TRUE(tree_->FindBody("body1", "robot3")
                  ->getJoint()
                  .get_transform_to_parent_body()
                  .matrix() == T_r3_and_r4_to_r2.matrix());

  EXPECT_TRUE(tree_->FindBody("body1", "robot4")
                  ->getJoint()
                  .get_transform_to_parent_body()
                  .matrix() == T_r3_and_r4_to_r2.matrix());
}

// Ensures RigidBodyTree::doKinemantics(q, v, bool) is explicitly instantiated
// with vector block input parameters. For more information, see:
// https://github.com/RobotLocomotion/drake/issues/2634.
TEST_F(RigidBodyTreeTest, TestDoKinematicsWithVectorBlocks) {
  std::string filename =
      drake::GetDrakePath() +
      "/systems/plants/test/rigid_body_tree/two_dof_robot.urdf";
  AddModelInstanceFromUrdfFileWithRpyJointToWorld(filename, tree_.get());

  VectorX<double> q;
  VectorX<double> v;
  q.resize(tree_->get_num_positions());
  v.resize(tree_->get_num_velocities());
  q.setZero();
  v.setZero();

  Eigen::VectorBlock<VectorX<double>> q_block = q.head(q.size());
  Eigen::VectorBlock<VectorX<double>> v_block = v.head(v.size());

  KinematicsCache<double> cache = tree_->doKinematics(q_block, v_block);
  EXPECT_TRUE(cache.hasV());
}

// Ensure's the model's instance ID was saved in model_instance_id_table.
// Since only one model was added   (a 2-DOF robot), there should only be one
// model in the table. Furthermore, it should be called "two_dof_robot" and
// the model instance ID should be 1 (zero was assigned to the world model).
TEST_F(RigidBodyTreeTest, TestModelInstanceIdTable) {
  std::string filename =
      drake::GetDrakePath() +
      "/systems/plants/test/rigid_body_tree/two_dof_robot.urdf";

  ModelInstanceIdTable model_instance_id_table =
      AddModelInstanceFromUrdfFileWithRpyJointToWorld(filename, tree_.get());

  const int kExpectedTableSize = 1;
  const int kExpectedModelInstanceId = 0;
  EXPECT_EQ(static_cast<int>(model_instance_id_table.size()),
            kExpectedTableSize);
  EXPECT_NE(model_instance_id_table.find("two_dof_robot"),
            model_instance_id_table.end());
  EXPECT_EQ(model_instance_id_table["two_dof_robot"], kExpectedModelInstanceId);
}

// Verifies that each rigid body in @p body_list appears exactly once in
// @p expected_names.
void VerifyBodyListIsCorrect(std::vector<const RigidBody*> body_list,
                             std::vector<std::string> expected_names) {
  for (const RigidBody* body : body_list) {
    EXPECT_NE(std::find(expected_names.begin(), expected_names.end(),
                        body->get_name()),
              expected_names.end());
    std::remove_if(
        expected_names.begin(), expected_names.end(),
        [body](std::string name) { return name == body->get_name(); });
  }
}

// Tests the correct functionality of RigidBodyTree::FindModelInstanceBodies().
TEST_F(RigidBodyTreeTest, TestFindModelInstanceBodies) {
  std::string filename_2dof_robot =
      drake::GetDrakePath() +
      "/systems/plants/test/rigid_body_tree/two_dof_robot.urdf";

  std::string filename_3dof_robot =
      drake::GetDrakePath() +
      "/systems/plants/test/rigid_body_tree/three_dof_robot.urdf";

  std::string filename_4dof_robot =
      drake::GetDrakePath() +
      "/systems/plants/test/rigid_body_tree/four_dof_robot.urdf";

  ModelInstanceIdTable model_instance_id_table_1 =
      AddModelInstanceFromUrdfFileWithRpyJointToWorld(filename_2dof_robot,
                                                      tree_.get());

  ModelInstanceIdTable model_instance_id_table_2 =
      AddModelInstanceFromUrdfFileWithRpyJointToWorld(filename_3dof_robot,
                                                      tree_.get());

  ModelInstanceIdTable model_instance_id_table_3 =
      AddModelInstanceFromUrdfFileWithRpyJointToWorld(filename_4dof_robot,
                                                      tree_.get());

  const std::string kTwoDofModelName = "two_dof_robot";
  const std::string kThreeDofModelName = "three_dof_robot";
  const std::string kFourDofModelName = "four_dof_robot";

  // Gets the model instance IDs.
  int two_dof_model_instance_id =
      model_instance_id_table_1.at(kTwoDofModelName);
  int three_dof_model_instance_id =
      model_instance_id_table_2.at(kThreeDofModelName);
  int four_dof_model_instance_id =
      model_instance_id_table_3.at(kFourDofModelName);

  // Gets the rigid bodies belonging to each model instance.
  std::vector<const RigidBody*> two_dof_robot_bodies =
      tree_->FindModelInstanceBodies(two_dof_model_instance_id);

  std::vector<const RigidBody*> three_dof_robot_bodies =
      tree_->FindModelInstanceBodies(three_dof_model_instance_id);

  std::vector<const RigidBody*> four_dof_robot_bodies =
      tree_->FindModelInstanceBodies(four_dof_model_instance_id);

  // Verifies the sizes of the vectors of rigid bodies are correct.
  EXPECT_EQ(two_dof_robot_bodies.size(), 3u);
  EXPECT_EQ(three_dof_robot_bodies.size(), 4u);
  EXPECT_EQ(four_dof_robot_bodies.size(), 5u);

  // Verifies that the model instance IDs and model names are correct.
  for (const RigidBody* body : two_dof_robot_bodies) {
    EXPECT_EQ(body->get_model_instance_id(), two_dof_model_instance_id);
    EXPECT_EQ(body->get_model_name(), kTwoDofModelName);
  }

  for (const RigidBody* body : three_dof_robot_bodies) {
    EXPECT_EQ(body->get_model_instance_id(), three_dof_model_instance_id);
    EXPECT_EQ(body->get_model_name(), kThreeDofModelName);
  }

  for (const RigidBody* body : four_dof_robot_bodies) {
    EXPECT_EQ(body->get_model_instance_id(), four_dof_model_instance_id);
    EXPECT_EQ(body->get_model_name(), kFourDofModelName);
  }

  // Verifies that the names of the RigidBodies fall into the expected range of
  // values.
  VerifyBodyListIsCorrect(two_dof_robot_bodies, {"link1", "link2", "link3"});
  VerifyBodyListIsCorrect(three_dof_robot_bodies,
                          {"link1", "link2", "link3", "link4"});
  VerifyBodyListIsCorrect(four_dof_robot_bodies,
                          {"link1", "link2", "link3", "link4", "link5"});
}

// Verifies the correct functionality of RigidBodyTree::FindChildrenOfBody()
// and RigidBodyTree::FindBaseBodies(). This also tests
// RigidBodyTree::get_body() and RigidBodyTree::get_num_bodies().
TEST_F(RigidBodyTreeTest, TestFindChildrenOfBodyAndFindBaseBodies) {
  // Adds kNumModelInstances instances of a particular URDF model to the tree.
  // Stores the model instance IDs in model_instance_id_list.
  const int kNumModelInstances = 10;

  std::string file_name =
      drake::GetDrakePath() +
      "/systems/plants/test/rigid_body_tree/two_dof_robot.urdf";

  std::vector<int> model_instance_id_list;

  for (int i = 0; i < kNumModelInstances; ++i) {
    ModelInstanceIdTable model_instance_id_table =
        AddModelInstanceFromUrdfFileWithRpyJointToWorld(file_name, tree_.get());
    model_instance_id_list.push_back(model_instance_id_table["two_dof_robot"]);
  }

  // Obtains a list of base bodies and verifies that all of the bodies in this
  // list are called "link1".
  std::vector<int> base_body_list = tree_->FindBaseBodies();
  for (int index : base_body_list) {
    EXPECT_EQ(tree_->get_body(index).get_name(), "link1");
  }

  // Obtains a list of the world's children. Verifies that this list is
  // identical to base_body_list.
  std::vector<int> children_of_world_list =
      tree_->FindChildrenOfBody(RigidBodyTree<double>::kWorldBodyIndex);

  EXPECT_EQ(base_body_list.size(), children_of_world_list.size());

  // There are three bodies per model instance plus one body for the world.
  EXPECT_EQ(tree_->get_num_bodies(), 3 * kNumModelInstances + 1);

  for (int world_child_index : children_of_world_list) {
    bool found_child_in_base_body_list = false;
    for (int body_index : base_body_list) {
      if (body_index == world_child_index) {
        found_child_in_base_body_list = true;
      }
    }
    EXPECT_TRUE(found_child_in_base_body_list);
  }

  // Obtains a list of base bodies that belong to a particular model instance.
  // Verifies that this list has only one element, which is expected since, in
  // this case, each model instance only has one connection to the world. Also
  // verify that the name of this body is "link1".
  std::vector<int> base_body_specific_id_list =
      tree_->FindBaseBodies(model_instance_id_list.at(0));

  EXPECT_EQ(base_body_specific_id_list.size(), 1u);
  EXPECT_EQ(tree_->get_body(base_body_specific_id_list.at(0)).get_name(),
            "link1");

  // Obtains the children of the above "link1" body. Verify that there is only
  // one child and it is called "link2".
  std::vector<int> children_of_one_base_body =
      tree_->FindChildrenOfBody(base_body_specific_id_list.at(0));

  EXPECT_EQ(children_of_one_base_body.size(), 1u);

  EXPECT_EQ(tree_->get_body(children_of_one_base_body.at(0)).get_name(),
            "link2");

  // Verifies that an empty list is returned if a non-matching model instance
  // ID is provided.
  int body_index = base_body_specific_id_list.at(0);
  int non_matching_model_instance_id =
      tree_->get_body(body_index).get_model_instance_id() + 1;

  std::vector<int> list_of_children_bad_instance_id =
      tree_->FindChildrenOfBody(body_index, non_matching_model_instance_id);

  EXPECT_EQ(list_of_children_bad_instance_id.size(), 0u);
}

}  // namespace
}  // namespace test
}  // namespace plants
}  // namespace systems
}  // namespace drake<|MERGE_RESOLUTION|>--- conflicted
+++ resolved
@@ -105,19 +105,11 @@
 
   r1b1->add_joint(&tree_->world(),
                   std::make_unique<QuaternionFloatingJoint>(
-<<<<<<< HEAD
-                      "Base", T_r1and2_to_world));
+                      "base", T_r1and2_to_world));
 
   r2b1->add_joint(&tree_->world(),
                   std::make_unique<QuaternionFloatingJoint>(
-                      "Base", T_r1and2_to_world));
-=======
                       "base", T_r1and2_to_world));
-
-  r2b1->add_joint(&tree_->world(),
-                  std::make_unique<QuaternionFloatingJoint>(
-                      "base", T_r1and2_to_world));
->>>>>>> 014bf738
 
   // Verfies that the two rigid bodies are located in the correct place.
   const DrakeJoint& jointR1B1 = tree_->FindBody("body1", "robot1")->getJoint();
@@ -138,11 +130,7 @@
 
   r1b1->add_joint(&tree_->world(),
                   std::make_unique<QuaternionFloatingJoint>(
-<<<<<<< HEAD
-                      "Base", Isometry3d::Identity()));
-=======
                       "base", Isometry3d::Identity()));
->>>>>>> 014bf738
 
   // Adds rigid body r2b1_ to the rigid body tree and welds it to r1b1_ with
   // offset x = 1, y = 1, z = 1. Verifies that it is in the correct place.
@@ -158,11 +146,7 @@
 
   r2b1->add_joint(&tree_->world(),
                   std::make_unique<QuaternionFloatingJoint>(
-<<<<<<< HEAD
-                      "Base", T_r2_to_r1));
-=======
                       "base", T_r2_to_r1));
->>>>>>> 014bf738
 
   // Adds rigid body r3b1 and r4b1 to the rigid body tree and welds it to r2b1
   // with offset x = 2, y = 2, z = 2. Verifies that it is in the correct place.
@@ -183,19 +167,11 @@
 
   r3b1->add_joint(&tree_->world(),
                   std::make_unique<QuaternionFloatingJoint>(
-<<<<<<< HEAD
-                      "Base", T_r3_and_r4_to_r2));
+                      "base", T_r3_and_r4_to_r2));
 
   r4b1->add_joint(&tree_->world(),
                   std::make_unique<QuaternionFloatingJoint>(
-                      "Base", T_r3_and_r4_to_r2));
-=======
                       "base", T_r3_and_r4_to_r2));
-
-  r4b1->add_joint(&tree_->world(),
-                  std::make_unique<QuaternionFloatingJoint>(
-                      "base", T_r3_and_r4_to_r2));
->>>>>>> 014bf738
 
   EXPECT_TRUE(tree_->FindBody("body1", "robot1")
                   ->getJoint()
