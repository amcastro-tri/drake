--- conflicted
+++ resolved
@@ -1,11 +1,7 @@
 #pragma once
 
 #include "drake/common/eigen_types.h"
-<<<<<<< HEAD
-#include "drake/math/autodiff_gradient.h"
-=======
 #include "drake/math/autodiff.h"
->>>>>>> ad104f68
 #include "drake/math/rotation_matrix.h"
 #include "drake/multibody/plant/discrete_contact_pair.h"
 
@@ -81,19 +77,6 @@
   // Orientation of contact frame C in the world frame W.
   // Rz_WC = R_WC.col(2) corresponds to the normal from object A into object B.
   math::RotationMatrix<T> R_WC;
-
-  ContactConfiguration<double> DiscardGradientAndClone() const {
-    return ContactConfiguration<double>{
-        .objectA = objectA,
-        .p_ApC_W = math::DiscardGradient(p_ApC_W),
-        .objectB = objectB,
-        .p_BqC_W = math::DiscardGradient(p_BqC_W),
-        .phi = ExtractDoubleOrThrow(phi),
-        .vn = ExtractDoubleOrThrow(vn),
-        .fe = ExtractDoubleOrThrow(fe),
-        .R_WC =
-            math::RotationMatrix<double>(math::DiscardGradient(R_WC.matrix()))};
-  }
 };
 
 // Extracts a ContactConfiguration from the given DiscreteContactPair.
