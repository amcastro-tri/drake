--- conflicted
+++ resolved
@@ -13,12 +13,8 @@
     comtraj = [];
     mu = 0.5;
     plan_shift = zeros(6,1);
-<<<<<<< HEAD
-    plan_shift_mode = QPLocomotionPlan.PLAN_SHIFT_Z_AND_ZMP;
-=======
     plan_shift_zmp_inds = 1:2;
     plan_shift_body_motion_inds = 3;
->>>>>>> 63319c28
     g = 9.81; % gravity m/s^2
     is_quasistatic = false;
     constrained_dofs = [];
@@ -39,16 +35,6 @@
 
   properties(Access=protected)
     toe_off_active = struct('right', false, 'left', false);
-<<<<<<< HEAD
-  end
-
-  properties(Constant)
-    PLAN_SHIFT_NONE = 0;
-    PLAN_SHIFT_XYZ = 1;
-    PLAN_SHIFT_Z_ONLY = 2;
-    PLAN_SHIFT_Z_AND_ZMP = 3;
-=======
->>>>>>> 63319c28
   end
 
   methods
@@ -254,13 +240,10 @@
 
       [x0_xyzquat, J] = obj.robot.forwardKin(kinsol, body_motion_data.body_id, [0;0;0], 2);
       xd0_xyzquat = J * qd;
-<<<<<<< HEAD
-=======
 
       % Undo our plan shift, since it will be reapplied later
       x0_xyzquat(obj.plan_shift_body_motion_inds) = x0_xyzquat(obj.plan_shift_body_motion_inds) + obj.plan_shift(obj.plan_shift_body_motion_inds);
 
->>>>>>> 63319c28
       [x0_expmap,dexpmap2dquat] = quat2expmap(x0_xyzquat(4:7));
       xd0_xyzexpmap = [xd0_xyzquat(1:3);dexpmap2dquat*xd0_xyzquat(4:7)];
       
@@ -333,26 +316,10 @@
     end
 
     function qp_input = applyPlanShift(obj, qp_input)
-<<<<<<< HEAD
-      if obj.plan_shift_mode == QPLocomotionPlan.PLAN_SHIFT_XYZ ||...
-         obj.plan_shift_mode == QPLocomotionPlan.PLAN_SHIFT_Z_AND_ZMP
-        qp_input.zmp_data.x0(1:2) = qp_input.zmp_data.x0(1:2) - obj.plan_shift(1:2);
-        qp_input.zmp_data.y0 = qp_input.zmp_data.y0 - obj.plan_shift(1:2);
-      end
-      if obj.plan_shift_mode == QPLocomotionPlan.PLAN_SHIFT_XYZ
-        inds = 1:3;
-      elseif obj.plan_shift_mode == QPLocomotionPlan.PLAN_SHIFT_Z_ONLY ||...
-             obj.plan_shift_mode == QPLocomotionPlan.PLAN_SHIFT_Z_AND_ZMP
-        inds = 3;
-      else
-        inds = [];
-      end
-=======
       qp_input.zmp_data.x0(obj.plan_shift_zmp_inds) = qp_input.zmp_data.x0(obj.plan_shift_zmp_inds) - obj.plan_shift(obj.plan_shift_zmp_inds);
       qp_input.zmp_data.y0(obj.plan_shift_zmp_inds) = qp_input.zmp_data.y0(obj.plan_shift_zmp_inds) - obj.plan_shift(obj.plan_shift_zmp_inds);
 
       inds = obj.plan_shift_body_motion_inds;
->>>>>>> 63319c28
       for j = 1:length(qp_input.body_motion_data)
         qp_input.body_motion_data(j).coefs(inds,:,end) = qp_input.body_motion_data(j).coefs(inds,:,end) - obj.plan_shift(inds);
       end
