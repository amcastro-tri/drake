--- conflicted
+++ resolved
@@ -243,15 +243,9 @@
   /// are composed, frame B is located with its origin Q at `p_PoQ` from P's
   /// origin Po.
   ///
-<<<<<<< HEAD
-  /// This operation can be written in a more compact form in terms of the
-  /// rigid shift operator `Φᵀ(p_PoBo)` (see SpatialVelocity::Shift()) as: <pre>
-  ///   A_WB = Φᵀ(p_PoBo)A_WP + Ac_WB(w_WP, V_PB) + A_PB_W
-=======
   /// This operation can be written in a more compact fom in terms of the
   /// rigid shift operator `Φᵀ(p_PoQ)` (see SpatialVelocity::Shift()) as: <pre>
   ///   A_WB = Φᵀ(p_PoQ)A_WP + Ac_WB(w_WP, V_PB) + A_PB_W
->>>>>>> 9ba3ce5e
   /// </pre>
   /// where `Φᵀ(p_PoQ)A_WP` denotes the application of the rigid shift
   /// operation as in SpatialVelocity::Shift() and `Ac_WB(w_WP, V_PB)` contains
