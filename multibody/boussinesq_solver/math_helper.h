#pragma once

#include "drake/common/eigen_types.h"

namespace drake {
namespace multibody {
namespace boussinesq_solver {

/// This method computes the area of the triangle defined by points p1, p2 and
/// p3. The return value is positive if the points are oriented counterclockwise
/// and negative otherwise.
/// @param p1 First vertex.
/// @param p2 Second vertex.
/// @param p3 Third vertex.
/// @returns The are of the triangle defined by p1, p2 and p3.
double CalcTriangleArea(const Vector2<double> &p1,
                        const Vector2<double> &p2,
                        const Vector2<double> &p3);

/// This method checks the orientation of the three points p1, p2, p3.
/// It returns 1 if the three points are ordered counter-clockwise. -1 if
/// clockwise. 0 if the three are co-linear.
/// @param p1 First vertex.
/// @param p2 Second vertex.
/// @param p3 Third vertex.
/// @returns The orientation of the triangle defined by p1, p2 and p3.
int CalcTriangleOrientation(const Vector2<double> &p1,
                            const Vector2<double> &p2,
                            const Vector2<double> &p3);

<<<<<<< HEAD
/// This method returns the integral of Jmn = int(sin^m * cos^n) in the interval
/// [theta_0, theta_f], where m = 0, n = -1;
/// @param theta_0 Start of the interval.
/// @param theta_f End of the interval.
=======
/// This method returns the integral of Jₘₙ =∫ sinᵐ x cosⁿ x dx
/// in the interval x ∈ [θ₀, θf], where m = 0, n = -1;
/// @param theta_0.
/// @param theta_f.
>>>>>>> 440b7ab7
/// @returns the integral Jmn.
double CalcIntegralJm0nN1(double theta_0, double theta_f);

<<<<<<< HEAD
/// This method returns the integral of Jmn = int(sin^m * cos^n) in the interval
/// [theta_0, theta_f], where m = 1, n = -2;
/// @param theta_0 Start of the interval.
/// @param theta_f End of the interval.
=======
/// This method returns the integral of Jₘₙ =∫ sinᵐ x cosⁿ x dx
/// in the interval x ∈ [θ₀, θf], where m = 1, n = -2;
/// @param theta_0.
/// @param theta_f.
>>>>>>> 440b7ab7
/// @returns the integral Jmn.
double CalcIntegralJm1nN2(double theta_0, double theta_f);

/// This method returns the inverse of a 2x2 matrix
/// @param matrix to be inversed
/// @returns the integral Jmn.
Matrix2<double> InverseMatrix2(Matrix2<double> matrix);


}  // namespace boussinesq_solver
}  // namespace multibody
}  // namespace drake<|MERGE_RESOLUTION|>--- conflicted
+++ resolved
@@ -28,31 +28,17 @@
                             const Vector2<double> &p2,
                             const Vector2<double> &p3);
 
-<<<<<<< HEAD
-/// This method returns the integral of Jmn = int(sin^m * cos^n) in the interval
-/// [theta_0, theta_f], where m = 0, n = -1;
-/// @param theta_0 Start of the interval.
-/// @param theta_f End of the interval.
-=======
 /// This method returns the integral of Jₘₙ =∫ sinᵐ x cosⁿ x dx
 /// in the interval x ∈ [θ₀, θf], where m = 0, n = -1;
 /// @param theta_0.
 /// @param theta_f.
->>>>>>> 440b7ab7
 /// @returns the integral Jmn.
 double CalcIntegralJm0nN1(double theta_0, double theta_f);
 
-<<<<<<< HEAD
-/// This method returns the integral of Jmn = int(sin^m * cos^n) in the interval
-/// [theta_0, theta_f], where m = 1, n = -2;
-/// @param theta_0 Start of the interval.
-/// @param theta_f End of the interval.
-=======
 /// This method returns the integral of Jₘₙ =∫ sinᵐ x cosⁿ x dx
 /// in the interval x ∈ [θ₀, θf], where m = 1, n = -2;
 /// @param theta_0.
 /// @param theta_f.
->>>>>>> 440b7ab7
 /// @returns the integral Jmn.
 double CalcIntegralJm1nN2(double theta_0, double theta_f);
 
