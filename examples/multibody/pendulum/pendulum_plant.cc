#include "drake/examples/multibody/pendulum/pendulum_plant.h"

#include <cmath>
#include <vector>

#include "drake/common/default_scalars.h"
#include "drake/common/drake_throw.h"
#include "drake/common/eigen_autodiff_types.h"
#include "drake/geometry/frame_id_vector.h"
#include "drake/geometry/frame_kinematics_vector.h"
#include "drake/geometry/geometry_frame.h"
#include "drake/geometry/geometry_instance.h"
#include "drake/multibody/multibody_tree/joints/revolute_joint.h"
<<<<<<< HEAD
=======
#include "drake/multibody/multibody_tree/multibody_forcing.h"
>>>>>>> a14b3540
#include "drake/multibody/multibody_tree/uniform_gravity_field_element.h"
#include "drake/systems/framework/leaf_system.h"

namespace drake {
namespace examples {
namespace multibody {
namespace pendulum {

using Eigen::Isometry3d;
using Eigen::Translation3d;
using Eigen::Vector3d;

using geometry::Cylinder;
using geometry::FrameId;
using geometry::FrameIdVector;
using geometry::FramePoseVector;
using geometry::GeometryFrame;
using geometry::GeometryInstance;
using geometry::GeometrySystem;
using geometry::SourceId;
using geometry::Sphere;
using drake::multibody::BodyIndex;
using drake::multibody::MultibodyTree;
<<<<<<< HEAD
=======
using drake::multibody::MultibodyForcing;
>>>>>>> a14b3540
using drake::multibody::PositionKinematicsCache;
using drake::multibody::RevoluteJoint;
using drake::multibody::RigidBody;
using drake::multibody::SpatialAcceleration;
using drake::multibody::SpatialForce;
using drake::multibody::SpatialInertia;
using drake::multibody::UniformGravityFieldElement;
using drake::multibody::UnitInertia;
using drake::multibody::VelocityKinematicsCache;
using systems::BasicVector;
using systems::Context;
using systems::OutputPort;
using systems::State;

template<typename T>
PendulumPlant<T>::PendulumPlant(
    double mass, double length, double gravity) :
    systems::LeafSystem<T>(systems::SystemTypeTag<
        drake::examples::multibody::pendulum::PendulumPlant>()),
    mass_(mass),
    length_(length),
    gravity_(gravity) {
  BuildMultibodyTreeModel();

  // Some very basic verification that the model is what we expect it to be.
  DRAKE_DEMAND(model_->get_num_positions() == 1);
  DRAKE_DEMAND(model_->get_num_velocities() == 1);
  DRAKE_DEMAND(model_->get_num_states() == 2);

  this->DeclareContinuousState(
      model_->get_num_positions(),
      model_->get_num_velocities(), 0 /* num_z */);
}

template<typename T>
PendulumPlant<T>::PendulumPlant(
    double mass, double length, double gravity,
    geometry::GeometrySystem<double>* geometry_system) :
    PendulumPlant(mass, length, gravity) {
  DRAKE_DEMAND(geometry_system != nullptr);
  RegisterGeometry(geometry_system);
  DeclareGeometrySystemPorts();
}

template<typename T>
template<typename U>
PendulumPlant<T>::PendulumPlant(
    const PendulumPlant<U> &other) :
    PendulumPlant(other.mass(), other.length(), other.gravity()) {
  source_id_ = other.source_id_;
  frame_id_ = other.frame_id_;
  // Only declare ports to communicate with a GeometrySystem if the plant is
  // provided with a valid source id.
  if (frame_id_) DeclareGeometrySystemPorts();
}

template<typename T>
void PendulumPlant<T>::DeclareGeometrySystemPorts() {
  geometry_id_port_ =
      this->DeclareAbstractOutputPort(
          &PendulumPlant::AllocateFrameIdOutput,
          &PendulumPlant::CalcFrameIdOutput).get_index();
  geometry_pose_port_ =
      this->DeclareAbstractOutputPort(
          &PendulumPlant::AllocateFramePoseOutput,
          &PendulumPlant::CalcFramePoseOutput).get_index();
}

template <typename T>
FrameIdVector PendulumPlant<T>::AllocateFrameIdOutput(
    const Context<T>&) const {
  DRAKE_DEMAND(source_id_ != nullopt);
  DRAKE_DEMAND(frame_id_ != nullopt);
  FrameIdVector ids(source_id_.value());
  // Add a frame for the one single body in this model.
  ids.AddFrameId(frame_id_.value());
  return ids;
}

template <typename T>
void PendulumPlant<T>::CalcFrameIdOutput(
    const Context<T>&, FrameIdVector*) const {
  // Just a sanity check.
  DRAKE_DEMAND(source_id_ != nullopt);
  DRAKE_DEMAND(frame_id_ != nullopt);
  // NOTE: This only needs to do work if the topology changes. This system makes
  // no topology changes.
}

template <typename T>
FramePoseVector<T> PendulumPlant<T>::AllocateFramePoseOutput(
    const Context<T>&) const {
  DRAKE_DEMAND(source_id_ != nullopt);
  FramePoseVector<T> poses(source_id_.value());
  // There is only one moveable frame.
  poses.mutable_vector().resize(1);
  return poses;
}

template <typename T>
void PendulumPlant<T>::CalcFramePoseOutput(
    const Context<T>& context, FramePoseVector<T>* poses) const {
  DRAKE_ASSERT(static_cast<int>(poses->vector().size()) == 1);
  DRAKE_ASSERT(model_->get_num_bodies() == 2);

  PositionKinematicsCache<T> pc(model_->get_topology());
  model_->CalcPositionKinematicsCache(context, &pc);

  std::vector<Isometry3<T>>& pose_data = poses->mutable_vector();
  pose_data[0] = pc.get_X_WB(link_->get_node_index());
}

template <typename T>
const OutputPort<T>& PendulumPlant<T>::get_geometry_id_output_port()
const {
  return systems::System<T>::get_output_port(geometry_id_port_);
}

template <typename T>
const OutputPort<T>& PendulumPlant<T>::get_geometry_pose_output_port()
const {
  return systems::System<T>::get_output_port(geometry_pose_port_);
}

template<typename T>
void PendulumPlant<T>::BuildMultibodyTreeModel() {
  model_ = std::make_unique<MultibodyTree<T>>();
  DRAKE_DEMAND(model_ != nullptr);

  // Position of the com of the pendulum's body (in this case a point mass) in
  // the body's frame. The body's frame's origin Bo is defined to be at the
  // world's origin Wo, through which the rotation axis passes.
  // With the pendulum at rest pointing in the downwards -z direction, the body
  // frame B and the world frame W are coincident.
  const Vector3<double> p_BoBcm_B = -length() * Vector3<double>::UnitZ();

  // Define each link's spatial inertia about the body's origin Bo.
  UnitInertia<double> G_Bo =
      UnitInertia<double>::PointMass(p_BoBcm_B);
  SpatialInertia<double> M_Bo(mass(), p_BoBcm_B, G_Bo);

  link_ = &model_->template AddBody<RigidBody>(M_Bo);

  joint_ = &model_->template AddJoint<RevoluteJoint>(
      "Joint",
      model_->get_world_body(), {}, /* frame F IS the the world frame W. */
      *link_, {}, /* frame M IS the the body frame B. */
      Vector3d::UnitY()); /* pendulum oscillates in the x-z plane. */

  model_->template AddForceElement<UniformGravityFieldElement>(
      -gravity() * Vector3d::UnitZ());

  model_->Finalize();
}

template<typename T>
void PendulumPlant<T>::RegisterGeometry(
    geometry::GeometrySystem<double>* geometry_system) {
  DRAKE_DEMAND(geometry_system != nullptr);

  source_id_ = geometry_system->RegisterSource("multibody_pendulum");

  // The pendulum's body frame B is defined to have its origin Bo coincident
  // with the world's origin Wo. For the pendulum at rest pointing downwards in
  // the -z direction, the pendulum's body frame B is coincident with the world
  // frame W.
  frame_id_ = geometry_system->RegisterFrame(
      source_id_.value(),
      GeometryFrame("PendulumFrame", Isometry3<double>::Identity()));

  // Pose of the pendulum's point mass in the body's frame.
  const Vector3<double> p_BoBcm_B = -length() * Vector3<double>::UnitZ();

  // Pose of the geometry frame G in the body frame B.
  const Isometry3<double> X_BG{Translation3<double>(p_BoBcm_B)};

  // A sphere at the world's origin.
  geometry_system->RegisterGeometry(
      source_id_.value(), frame_id_.value(),
      std::make_unique<GeometryInstance>(
          Isometry3d::Identity(), /* Geometry pose in link's frame */
          std::make_unique<Sphere>(length() / 8)));

  // A rod (massless in the multibody model) between the revolute pin and the
  // point mass.
  geometry_system->RegisterGeometry(
      source_id_.value(), frame_id_.value(),
      std::make_unique<GeometryInstance>(
          Isometry3d{Translation3d(p_BoBcm_B / 2.0)},
          std::make_unique<Cylinder>(length() / 15, length())));

  // A sphere at the point mass:
  geometry_system->RegisterGeometry(
      source_id_.value(), frame_id_.value(),
      std::make_unique<GeometryInstance>(
          X_BG, /* Geometry pose in link's frame */
          std::make_unique<Sphere>(length() / 5)));
}

template<typename T>
std::unique_ptr<systems::LeafContext<T>>
PendulumPlant<T>::DoMakeContext() const {
  return model_->CreateDefaultContext();
}

template<typename T>
void PendulumPlant<T>::DoCalcTimeDerivatives(
    const systems::Context<T>& context,
    systems::ContinuousState<T>* derivatives) const {
  const auto x =
      dynamic_cast<const systems::BasicVector<T>&>(
          context.get_continuous_state_vector()).get_value();
  const int nv = model_->get_num_velocities();

<<<<<<< HEAD
  PositionKinematicsCache<T> pc(model_->get_topology());
  VelocityKinematicsCache<T> vc(model_->get_topology());

  MatrixX<T> M(nv, nv);
  model_->CalcMassMatrixViaInverseDynamics(context, &M);

  model_->CalcPositionKinematicsCache(context, &pc);
  model_->CalcVelocityKinematicsCache(context, pc, &vc);

  // Compute applied forces, which in this case will contain gravity.
  std::vector<SpatialForce<T>> Fapplied_Bo_W_array(model_->get_num_bodies());
  VectorX<T> tau_applied(model_->get_num_velocities());
  model_->CalcForceElementsContribution(
      context, pc, vc, &Fapplied_Bo_W_array, &tau_applied);
  std::vector<SpatialAcceleration<T>> A_WB_array(model_->get_num_bodies());

  VectorX<T> vdot = VectorX<T>::Zero(nv);
  VectorX<T> C(nv);
  // WARNING: to reduce memory foot-print, we use the input applied arrays also
  // as output arrays. This means that both Fapplied_Bo_W_array and tau_applied
  // get overwritten on output. This is not important in this case since we
  // don't need their values anymore. Please see the documentation for
  // CalcInverseDynamics() for details.
  model_->CalcInverseDynamics(
      context, pc, vc, vdot, Fapplied_Bo_W_array, tau_applied,
      &A_WB_array, &Fapplied_Bo_W_array, &C);
=======
  // Mass matrix:
  MatrixX<T> M(nv, nv);
  // Forces:
  MultibodyForcing<T> forcing(*model_);
  // Bodies's accelerations, ordered by BodyNodeIndex.
  std::vector<SpatialAcceleration<T>> A_WB_array(model_->get_num_bodies());
  // Generalized accelerations:
  VectorX<T> vdot = VectorX<T>::Zero(nv);
>>>>>>> a14b3540

  // TODO(amcastro-tri): Eval() these from the context.
  PositionKinematicsCache<T> pc(model_->get_topology());
  VelocityKinematicsCache<T> vc(model_->get_topology());
  model_->CalcPositionKinematicsCache(context, &pc);
  model_->CalcVelocityKinematicsCache(context, pc, &vc);

  // Compute forces applied through force elements. This effectively resets
  // the forcing to zero and adds in contributions due to force elements:
  model_->CalcForceElementsContribution(context, pc, vc, &forcing);

  // TODO(amcastro-tri): add in external actuation torque from input port.

  model_->CalcMassMatrixViaInverseDynamics(context, &M);

  // WARNING: to reduce memory foot-print, we use the input applied arrays also
  // as output arrays. This means that both Fapplied_Bo_W_array and tau_applied
  // get overwritten on output. This is not important in this case since we
  // don't need their values anymore. Please see the documentation for
  // CalcInverseDynamics() for details.
  // With vdot = 0, this computes:
  //   tau = C(q, v)v - tau_app - ∑ J_WBᵀ(q) Fapp_Bo_W.
  std::vector<SpatialForce<T>>& F_BBo_W_array = forcing.mutable_body_forces();
  VectorX<T>& tau_array = forcing.mutable_generalized_forces();
  model_->CalcInverseDynamics(
      context, pc, vc, vdot,
      F_BBo_W_array, tau_array,
      &A_WB_array,
      &F_BBo_W_array, /* Notice these arrays gets overwritten on output. */
      &tau_array);

  vdot = M.ldlt().solve(-tau_array);

  auto v = x.bottomRows(nv);
  VectorX<T> xdot(model_->get_num_states());
  // For this simple model v = qdot.
  xdot << v, M.llt().solve(-C);
  derivatives->SetFromVector(xdot);
}

template<typename T>
void PendulumPlant<T>::SetAngle(
    Context<T>* context, const T& angle) const {
  DRAKE_DEMAND(context != nullptr);
  joint_->set_angle(context, angle);
}

}  // namespace pendulum
}  // namespace multibody
}  // namespace examples
}  // namespace drake

DRAKE_DEFINE_CLASS_TEMPLATE_INSTANTIATIONS_ON_DEFAULT_NONSYMBOLIC_SCALARS(
    class drake::examples::multibody::pendulum::PendulumPlant)<|MERGE_RESOLUTION|>--- conflicted
+++ resolved
@@ -11,10 +11,7 @@
 #include "drake/geometry/geometry_frame.h"
 #include "drake/geometry/geometry_instance.h"
 #include "drake/multibody/multibody_tree/joints/revolute_joint.h"
-<<<<<<< HEAD
-=======
 #include "drake/multibody/multibody_tree/multibody_forcing.h"
->>>>>>> a14b3540
 #include "drake/multibody/multibody_tree/uniform_gravity_field_element.h"
 #include "drake/systems/framework/leaf_system.h"
 
@@ -38,10 +35,7 @@
 using geometry::Sphere;
 using drake::multibody::BodyIndex;
 using drake::multibody::MultibodyTree;
-<<<<<<< HEAD
-=======
 using drake::multibody::MultibodyForcing;
->>>>>>> a14b3540
 using drake::multibody::PositionKinematicsCache;
 using drake::multibody::RevoluteJoint;
 using drake::multibody::RigidBody;
@@ -256,34 +250,6 @@
           context.get_continuous_state_vector()).get_value();
   const int nv = model_->get_num_velocities();
 
-<<<<<<< HEAD
-  PositionKinematicsCache<T> pc(model_->get_topology());
-  VelocityKinematicsCache<T> vc(model_->get_topology());
-
-  MatrixX<T> M(nv, nv);
-  model_->CalcMassMatrixViaInverseDynamics(context, &M);
-
-  model_->CalcPositionKinematicsCache(context, &pc);
-  model_->CalcVelocityKinematicsCache(context, pc, &vc);
-
-  // Compute applied forces, which in this case will contain gravity.
-  std::vector<SpatialForce<T>> Fapplied_Bo_W_array(model_->get_num_bodies());
-  VectorX<T> tau_applied(model_->get_num_velocities());
-  model_->CalcForceElementsContribution(
-      context, pc, vc, &Fapplied_Bo_W_array, &tau_applied);
-  std::vector<SpatialAcceleration<T>> A_WB_array(model_->get_num_bodies());
-
-  VectorX<T> vdot = VectorX<T>::Zero(nv);
-  VectorX<T> C(nv);
-  // WARNING: to reduce memory foot-print, we use the input applied arrays also
-  // as output arrays. This means that both Fapplied_Bo_W_array and tau_applied
-  // get overwritten on output. This is not important in this case since we
-  // don't need their values anymore. Please see the documentation for
-  // CalcInverseDynamics() for details.
-  model_->CalcInverseDynamics(
-      context, pc, vc, vdot, Fapplied_Bo_W_array, tau_applied,
-      &A_WB_array, &Fapplied_Bo_W_array, &C);
-=======
   // Mass matrix:
   MatrixX<T> M(nv, nv);
   // Forces:
@@ -292,7 +258,6 @@
   std::vector<SpatialAcceleration<T>> A_WB_array(model_->get_num_bodies());
   // Generalized accelerations:
   VectorX<T> vdot = VectorX<T>::Zero(nv);
->>>>>>> a14b3540
 
   // TODO(amcastro-tri): Eval() these from the context.
   PositionKinematicsCache<T> pc(model_->get_topology());
