--- conflicted
+++ resolved
@@ -559,8 +559,6 @@
     return joint;
   }
 
-<<<<<<< HEAD
-=======
   /// Creates and adds a JointActuator model for an actuator acting on a given
   /// `joint`.
   /// This method returns a constant reference to the actuator just added, which
@@ -578,7 +576,6 @@
   /// `name`. See HasJointActuatorNamed(), JointActuator::get_name().
   // TODO(amcastro-tri): consider adding sugar method to declare an actuated
   // joint with a single call. Maybe MBT::AddActuatedJoint() or the like.
->>>>>>> f63c2778
   const JointActuator<T>& AddJointActuator(
       const std::string& name, const Joint<T>& joint) {
     if (HasJointActuatorNamed(name)) {
@@ -593,12 +590,8 @@
                              "See documentation for Finalize() for details.");
     }
 
-<<<<<<< HEAD
-    const JointActuatorIndex actuator_index(owned_actuators_.size());
-=======
     const JointActuatorIndex actuator_index =
         topology_.add_joint_actuator(joint.num_dofs());
->>>>>>> f63c2778
     owned_actuators_.push_back(std::make_unique<JointActuator<T>>(name, joint));
     JointActuator<T>* actuator = owned_actuators_.back().get();
     actuator->set_parent_tree(this, actuator_index);
@@ -606,7 +599,6 @@
     return *actuator;
   }
 
-<<<<<<< HEAD
   // This method adds a QuaternionFreeMobilizer to all bodies that do not have
   // a mobilizer. The mobilizer is between each body and the world.
   void AddQuaternionFreeMobilizerToAllBodiesWithNoMobilizer();
@@ -616,8 +608,6 @@
   const QuaternionFloatingMobilizer<T>& GetFreeBodyMobilizerOrThrow(
       const Body<T>& body) const;
 
-=======
->>>>>>> f63c2778
   /// @}
   // Closes Doxygen section "Methods to add new MultibodyTree elements."
 
@@ -726,19 +716,11 @@
 
   /// Returns a constant reference to the joint actuator with unique index
   /// `actuator_index`.
-<<<<<<< HEAD
-  /// @throws std::runtime_error when `actuator_index` does not correspond to a
-  /// joint actuator in this multibody tree.
-  const JointActuator<T>& get_joint_actuator(
-      JointActuatorIndex actuator_index) const {
-    DRAKE_THROW_UNLESS(actuator_index < get_num_actuators());
-=======
   /// @throws if `actuator_index` does not correspond to a joint actuator in
   /// this multibody tree.
   const JointActuator<T>& get_joint_actuator(
       JointActuatorIndex actuator_index) const {
     DRAKE_THROW_UNLESS(actuator_index < num_actuators());
->>>>>>> f63c2778
     return *owned_actuators_[actuator_index];
   }
 
@@ -853,14 +835,9 @@
   /// @throws std::logic_error if there is no actuator with the requested name.
   /// @see HasJointActuatorNamed() to query if there exists an actuator in
   /// `this` model with a given specified name.
-<<<<<<< HEAD
-  const JointActuator<T>& GetJointActuatorByName(const std::string& name) const {
-    auto it = actuator_name_to_index_.find(name);
-=======
   const JointActuator<T>& GetJointActuatorByName(
       const std::string& name) const {
     const auto it = actuator_name_to_index_.find(name);
->>>>>>> f63c2778
     if (it == actuator_name_to_index_.end()) {
       throw std::logic_error("There is no joint actuator named '" + name +
           "' in the model.");
@@ -1926,11 +1903,7 @@
   template <typename FromScalar>
   void CloneActuatorAndAdd(
       const JointActuator<FromScalar>& actuator) {
-<<<<<<< HEAD
-    JointActuatorIndex actuator_index = actuator.get_index();
-=======
     JointActuatorIndex actuator_index = actuator.index();
->>>>>>> f63c2778
     std::unique_ptr<JointActuator<T>> actuator_clone =
         actuator.CloneToScalar(*this);
     actuator_clone->set_parent_tree(this, actuator_index);
