--- conflicted
+++ resolved
@@ -106,12 +106,8 @@
 DRAKE_EXPORT ModelInstanceIdTable
 AddModelInstanceFromUrdfStringWithRpyJointToWorldSearchingInRosPackages(
     const std::string& urdf_string,
-<<<<<<< HEAD
+    // TODO(#2274) Fix NOLINTNEXTLINE(runtime/references).
     std::map<std::string, std::string>& ros_package_map, RigidBodyTreed* tree);
-=======
-    // TODO(#2274) Fix NOLINTNEXTLINE(runtime/references).
-    std::map<std::string, std::string>& ros_package_map, RigidBodyTree* tree);
->>>>>>> 014bf738
 
 #ifndef SWIG
 DRAKE_DEPRECATED("Please use AddModelInstanceFromUrdfStringWithRpyJointToWorldSearchingInRosPackages().")  // NOLINT(whitespace/line_length)
@@ -119,12 +115,8 @@
 DRAKE_EXPORT
 ModelInstanceIdTable AddModelInstanceFromUrdfString(
     const std::string& urdf_string,
-<<<<<<< HEAD
+    // TODO(#2274) Fix NOLINTNEXTLINE(runtime/references).
     std::map<std::string, std::string>& ros_package_map, RigidBodyTreed* tree);
-=======
-    // TODO(#2274) Fix NOLINTNEXTLINE(runtime/references).
-    std::map<std::string, std::string>& ros_package_map, RigidBodyTree* tree);
->>>>>>> 014bf738
 
 /**
  * Reads a URDF model specified by @p urdf_string and adds an instance of it to
