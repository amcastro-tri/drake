--- conflicted
+++ resolved
@@ -7,17 +7,9 @@
 #include <utility>
 #include <vector>
 
-<<<<<<< HEAD
 #include <iostream>
 #define PRINT_VAR(a) std::cout << #a": " << a << std::endl;
 
-
-=======
-
-#include <iostream>
-#define PRINT_VAR(a) std::cout << #a": " << a << std::endl;
-
->>>>>>> 734e9f02
 namespace drake {
 namespace geometry {
 namespace mesh_query {
