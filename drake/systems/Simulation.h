#ifndef DRAKE_SYSTEMS_SIMULATION_H_
#define DRAKE_SYSTEMS_SIMULATION_H_

#include <Eigen/Dense>
#include <chrono>
#include <iostream>
#include <stdexcept>
#include <thread>

#include "drake/core/Vector.h"

namespace Drake {

/** @defgroup simulation Simulation
*@{
*@brief Algorithms for simulating dynamical systems
*@}
*/

// simulation options
struct SimulationOptions {
  double realtime_factor;  // 1 means try to run at realtime speed, 0 is run as
                           // fast as possible, < 0 means use default
  double initial_step_size;
  double timeout_seconds;

  /**
   * This variable dermines what happens if the simulation's timing is delayed
   * by more than timeout_seconds. When this occurs, a warning is printed if
   * this variable is true, and an exception is raised if this variable is
   * false.
   */
  bool warn_real_time_violation;

  SimulationOptions()
      : realtime_factor(-1.0),
        initial_step_size(0.01),
        timeout_seconds(1.0),
        warn_real_time_violation(false) {}
};
static const SimulationOptions default_simulation_options;

typedef std::chrono::system_clock TimeClock;  // would love to use steady_clock,
                                              // but it seems to not compile on
                                              // all platforms (e.g. MSVC 2013
                                              // Win64)
typedef std::chrono::duration<double> TimeDuration;
typedef std::chrono::time_point<TimeClock, TimeDuration> TimePoint;

/*!
 * Determines whether the simulation time has lagged behind the real time beyond
 * the specified <pre>timeout_seconds</pre>, after accounting for the real-time
 * factor. If it has, throw a <pre>std::runtime_error</pre> exception.
 *
 * @param wall_clock_start_time The the simulation's start time.
 * @param sim_time The current simulation time.
 * @param realtime_factor The simulation's desired real-time factor. This
 * is the speed at which the simulation should run relative to real-time.
 * For example, 0 means the simulation should run as fast as possible,
 * 1.0 means the simulation should run at real-time, and 2.0 means the
 * simulation should run at 2X real-time speed.
 * @param timeout_seconds The maximum difference between the current time and
 * the desired time (as determined based on the current simulation time
 * and real-time factor) before which an exception is thrown.
 * return True if the realtime factor was successfully handled. False otherwise.
 */
inline bool handle_realtime_factor(const TimePoint& wall_clock_start_time,
                                   double sim_time, double realtime_factor,
                                   double timeout_seconds) {
  bool result = true;
  if (realtime_factor > 0.0) {
    TimePoint wall_time = TimeClock::now();
    TimePoint desired_time =
        wall_clock_start_time + TimeDuration(sim_time / realtime_factor);
    if (desired_time > wall_time) {
      // could probably just call sleep_until, but just in case
      std::this_thread::sleep_until(desired_time);
    } else if (wall_time >
               desired_time + TimeDuration(timeout_seconds / realtime_factor)) {
      result = false;
    }
  }

  return result;
}

/** simulate
 * @brief Runs a simulation given a model, it's initial conditions, and a number
 *of simulation parameters
 * @ingroup simulation
 *
 * Currently runs with a fixed step integrator using the initial step size in
 * \p options and stepping from initial time \p ti to final time \p tf.
 * There is no error control; if you have accuracy or stability problems try
 * a smaller step size.
 *
 * @param sys The system being simulated.
 * @param ti The initial time of the simulation.
 * @param tf The final time of the simulation.
 * @param xi The state vector of the system being simulated.
 * @param options The simulation options.
 */
template <typename System>
void simulate(const System& sys, double ti, double tf,
              const typename System::template StateVector<double>& xi,
              SimulationOptions& options) {
  typename System::template StateVector<double> x(xi);
  simulate(sys,ti,tf,xi,options,x);
}

template <typename System>
void simulate(const System& sys, double ti, double tf,
              const typename System::template StateVector<double>& xi,
              SimulationOptions& options,typename System::template StateVector<double>& x) {
  if (options.realtime_factor < 0.0) options.realtime_factor = 0.0;

  TimePoint start = TimeClock::now();
  typename System::template StateVector<double> x1est, xdot0, xdot1;
  typename System::template InputVector<double> u(
      Eigen::VectorXd::Zero(getNumInputs(sys)));
  typename System::template OutputVector<double> y;

<<<<<<< HEAD
  x = xi;
=======
  bool rt_warning_printed = false;
>>>>>>> b2785254

  // Take steps from ti to tf.
  double t = ti;
  while (t < tf) {
    if (!handle_realtime_factor(start, t, options.realtime_factor,
                                options.timeout_seconds)) {
      std::stringstream error_msg;
      error_msg
          << "The simulation is not keeping up with desired real-time factor. "
          << "It is behind by more than " << options.timeout_seconds
          << " (scaled) second at simulation time " << t;

      if (options.warn_real_time_violation) {
        if (!rt_warning_printed) {
          std::cerr << "WARNING: " << error_msg.str() << std::endl;
          rt_warning_printed = true;  // Suppress future warnings.
        }
      } else {
        throw std::runtime_error(error_msg.str());
      }
    }
    const double dt = (std::min)(options.initial_step_size, tf - t);

    // Output is at t0, x0, u0.
    y = sys.output(t, x, u);

    // This is an RK2 integrator (explicit trapezoid rule).
    // First stage: xd0 = dynamics(t0,x0,u0).
    xdot0 = sys.dynamics(t, x, u);
    x1est =
        toEigen(x) + dt * toEigen(xdot0);  // explicit Euler step
    t += dt;

    // Second stage: xd1 = dynamics(t1,x1est,u0).
    xdot1 = sys.dynamics(t, x1est, u);

    // 2nd order result: x = x0 + dt (xd0+xd1)/2.
    x = toEigen(x) +
        (dt / 2) * (toEigen(xdot0) + toEigen(xdot1));
  }
}

/** simulate
 * @brief Runs a simulation using the default simulation options
 * @ingroup simulation
 *
 */
template <typename System>
void simulate(const System& sys, double t0, double tf,
              const typename System::template StateVectorType<double>& x0) {
  simulate(sys, t0, tf, x0, default_simulation_options);
}

/** simulate
 * @brief Runs a simulation using the default simulation options
 * @ingroup simulation
 *
 */
template <typename System>
void simulate(const System& sys, double t0, double tf) {
  auto x0 = getInitialState(sys);
  simulate(sys, t0, tf, x0);
}

}  // end namespace Drake

#endif  // DRAKE_SYSTEMS_SIMULATION_H_<|MERGE_RESOLUTION|>--- conflicted
+++ resolved
@@ -120,11 +120,8 @@
       Eigen::VectorXd::Zero(getNumInputs(sys)));
   typename System::template OutputVector<double> y;
 
-<<<<<<< HEAD
   x = xi;
-=======
   bool rt_warning_printed = false;
->>>>>>> b2785254
 
   // Take steps from ti to tf.
   double t = ti;
