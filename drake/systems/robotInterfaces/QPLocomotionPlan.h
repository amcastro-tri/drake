#pragma once

#include <vector>
#include <map>
#include <string>

#include <Eigen/Core>
#include <Eigen/Geometry>

#include <lcm/lcm-cpp.hpp>

#include "drake/systems/trajectories/PiecewisePolynomial.h"
#include "drake/systems/trajectories/ExponentialPlusPiecewisePolynomial.h"
#include "drake/systems/plants/RigidBodyTree.h"
#include "drake/lcmt_qp_controller_input.hpp"
#include "BodyMotionData.h"
#include "drake/systems/robotInterfaces/Side.h"
#include "drake/systems/controllers/zmpUtil.h"
#include "drake/common/drake_export.h"

class QuadraticLyapunovFunction {
  // TODO(tkoolen): move into its own file
  // TODO(tkoolen): make part of a Lyapunov function class hierarchy
  // TODO(tkoolen): more functionality
 private:
  Eigen::MatrixXd S_;
  ExponentialPlusPiecewisePolynomial<double> s1_;

 public:
  QuadraticLyapunovFunction() {}

  template <typename DerivedS>
  QuadraticLyapunovFunction(
      const Eigen::MatrixBase<DerivedS>& S,
      const ExponentialPlusPiecewisePolynomial<double>& s1)
      : S_(S), s1_(s1) {}

  const Eigen::MatrixXd& getS() const { return S_; }

  const ExponentialPlusPiecewisePolynomial<double>& getS1() const {
    return s1_;
  }
  void setS1(const ExponentialPlusPiecewisePolynomial<double>& new_s1) {
    s1_ = new_s1;
  }
};

struct RigidBodySupportStateElement {
  // TODO(tkoolen): turn this into a class with more functionality
  // TODO(tkoolen): consolidate with SupportStateElement?
  int body;  // TODO(tkoolen): should probably be a RigidBody smart pointer
  Eigen::Matrix3Xd contact_points;
  bool use_contact_surface;
  // TODO(tkoolen): should probably be a different type
  Eigen::Vector4d support_surface;
};

typedef std::vector<RigidBodySupportStateElement> RigidBodySupportState;

enum SupportLogicType {
  REQUIRE_SUPPORT,
  ONLY_IF_FORCE_SENSED,
  ONLY_IF_KINEMATIC,
  KINEMATIC_OR_SENSED,
  PREVENT_SUPPORT
};

struct KneeSettings {
  double min_knee_angle;
  double knee_kp;
  double knee_kd;
  double knee_weight;
};

struct QPLocomotionPlanSettings {
  QPLocomotionPlanSettings() : min_foot_shift_delay(0.1) {}

  double duration;
  std::vector<RigidBodySupportState> supports;
  std::vector<double> support_times;  // length: supports.size() + 1
  typedef std::map<std::string, Eigen::Matrix3Xd> ContactNameToContactPointsMap;
  std::vector<ContactNameToContactPointsMap>
      contact_groups;  // one for each RigidBody
  std::vector<bool> planned_support_command;
  double early_contact_allowed_fraction;

  std::vector<BodyMotionData> body_motions;
  PiecewisePolynomial<double> zmp_trajectory;
  TVLQRData zmp_data;
  Eigen::MatrixXd D_control;
  QuadraticLyapunovFunction V;
  PiecewisePolynomial<double> q_traj;
  ExponentialPlusPiecewisePolynomial<double> com_traj;

  std::string gain_set;
  double mu;
  bool use_plan_shift;
  std::vector<Eigen::Index> plan_shift_body_motion_indices;
  double g;
  double min_foot_shift_delay;  // seconds to wait before updating foot-specific
                                // plan shifts (default value set in the
                                // constructor above)
  bool is_quasistatic;
  KneeSettings knee_settings;
  double ankle_limits_tolerance;
  std::string pelvis_name;
  std::map<Side, std::string> foot_names;
  std::map<Side, std::string> knee_names;
  std::map<Side, std::string> aky_names;
  std::map<Side, std::string> akx_names;
  double zmp_safety_margin;
  std::vector<int> constrained_position_indices;
  std::vector<int> untracked_position_indices;

  void addSupport(
      const RigidBodySupportState& support_state,
      const ContactNameToContactPointsMap& contact_group_name_to_contact_points,
      double duration_in) {
    supports.push_back(support_state);
    contact_groups.push_back(contact_group_name_to_contact_points);
    if (support_times.empty()) support_times.push_back(0.0);
    support_times.push_back(support_times[support_times.size() - 1] + duration);
  }

  // may be useful later
  static KneeSettings createDefaultKneeSettings() {
    KneeSettings knee_settings;
    knee_settings.min_knee_angle = 0.7;
    knee_settings.knee_kp = 40.0;
    knee_settings.knee_kd = 4.0;
    knee_settings.knee_weight = 1.0;
    return knee_settings;
  }

  // may be useful later in setting up constrained_position_indices
  static std::vector<int> findPositionIndices(
<<<<<<< HEAD
      RigidBodyTree<double>& robot,
=======
      // TODO(#2274) Fix this NOLINTNEXTLINE(runtime/references).
      RigidBodyTree& robot,
>>>>>>> 014bf738
      const std::vector<std::string>& joint_name_substrings) {
    std::vector<int> ret;
    for (auto body_it = robot.bodies.begin(); body_it != robot.bodies.end();
         ++body_it) {
      RigidBody& body = **body_it;
      if (body.has_parent_body()) {
        const DrakeJoint& joint = body.getJoint();
        for (auto joint_name_it = joint_name_substrings.begin();
             joint_name_it != joint_name_substrings.end(); ++joint_name_it) {
          if (joint.get_name().find(*joint_name_it) != std::string::npos) {
            for (int i = 0; i < joint.get_num_positions(); i++) {
              ret.push_back(body.get_position_start_index() + i);
            }
            break;
          }
        }
      }
    }
    return ret;
  }
};

class DRAKE_EXPORT QPLocomotionPlan {
 private:
  RigidBodyTree<double>& robot_;  // TODO(tkoolen): const correctness
  QPLocomotionPlanSettings settings_;
  const std::map<Side, int> foot_body_ids_;
  const std::map<Side, int> knee_indices_;
  const std::map<Side, int> aky_indices_;
  const std::map<Side, int> akx_indices_;
  const int pelvis_id_;

  lcm::LCM lcm_;
  std::string lcm_channel_;

  double start_time_;
  Eigen::Vector3d plan_shift_;
  std::map<Side, Eigen::Vector3d> foot_shifts_;
  double last_foot_shift_time_;
  drake::lcmt_qp_controller_input last_qp_input_;
  std::map<Side, bool> toe_off_active_;
  std::map<Side, bool> knee_pd_active_;
  std::map<Side, KneeSettings> knee_pd_settings_;
  PiecewisePolynomial<double> shifted_zmp_trajectory_;

  /*
   * when the plan says a given body is in support, require the controller to
   * use that support.
   * To allow the controller to use that support only if it thinks the body is
   * in contact with the terrain, try KINEMATIC_OR_SENSED
   */
  static const std::map<SupportLogicType, std::vector<bool> >
      support_logic_maps_;

 public:
<<<<<<< HEAD
  QPLocomotionPlan(RigidBodyTree<double>& robot,
=======
  // TODO(#2274) Fix this NOLINTNEXTLINE(runtime/references).
  QPLocomotionPlan(RigidBodyTree& robot,
>>>>>>> 014bf738
                   const QPLocomotionPlanSettings& settings,
                   const std::string& lcm_channel);

  /*
   * Get the input structure which can be passed to the stateless QP control
   * loop
   * @param t the current time
   * @param q the current robot configuration
   * @param v the current robot velocity
   * @param contact_force_detected num_bodies vector indicating whether contact
   * force
   */
  template <typename DerivedQ, typename DerivedV>
  drake::lcmt_qp_controller_input createQPControllerInput(
      double t_global, const Eigen::MatrixBase<DerivedQ>& q,
      const Eigen::MatrixBase<DerivedV>& v,
      const std::vector<bool>& contact_force_detected);

  void setDuration(double duration);

  void setStartTime(double start_time);

  double getStartTime() const;

  double getDuration() const;

  bool isFinished(double t) const;

  drake::lcmt_qp_controller_input getLastQPInput() const;

  const RigidBodyTree<double>& getRobot() const;

 private:
  drake::lcmt_zmp_data createZMPData(double t_plan) const;

  drake::lcmt_support_data createSupportDataElement(
      const RigidBodySupportStateElement& element,
      const std::vector<bool>& support_logic);

  bool isSupportingBody(int body_index,
                        const RigidBodySupportState& support_state) const;

  std::vector<Side> getSupportSides(
      const RigidBodySupportState& support_state) const;

  // TODO(#2274) Fix this NOLINTNEXTLINE(runtime/references).
  void updateSwingTrajectory(double t_plan, BodyMotionData& body_motion_data,
                             int body_motion_segment_index,
                             const KinematicsCache<double>& cache);

  void updatePlanShift(const KinematicsCache<double>& cache, double t_plan,
                       const std::vector<bool>& contact_force_detected,
                       int support_index);

  void findPlannedSupportFraction(
      double t_plan, int support_index,
      // TODO(#2274) Fix this NOLINTNEXTLINE(runtime/references).
      double& last_support_fraction,
      // TODO(#2274) Fix this NOLINTNEXTLINE(runtime/references).
      double& next_support_fraction,
      // TODO(#2274) Fix this NOLINTNEXTLINE(runtime/references).
      double& transition_fraction) const;

  void updateZMPController(const double t_plan,
                           const double last_support_fraction,
                           const double next_support_fraction,
                           const double transition_fraction);

  void updateZMPTrajectory(const double t_plan,
                           const double last_support_fraction,
                           const double next_support_fraction,
                           const double transition_fraction);

  void updateS1Trajectory();

  // TODO(#2274) Fix this NOLINTNEXTLINE(runtime/references).
  void applyKneePD(Side side, drake::lcmt_qp_controller_input& qp_input);

  static const std::map<SupportLogicType, std::vector<bool> >
  createSupportLogicMaps();

  static const std::map<Side, int> createFootBodyIdMap(
<<<<<<< HEAD
      RigidBodyTree<double>& robot,
      const std::map<Side, std::string>& foot_names);

  static const std::map<Side, int> createJointIndicesMap(
      RigidBodyTree<double>& robot,
      const std::map<Side, std::string>& foot_body_ids);
=======
      const RigidBodyTree& robot,
      const std::map<Side, std::string>& foot_names);

  static const std::map<Side, int> createJointIndicesMap(
      // TODO(#2274) Fix this NOLINTNEXTLINE(runtime/references).
      RigidBodyTree& robot, const std::map<Side, std::string>& foot_body_ids);
>>>>>>> 014bf738
};<|MERGE_RESOLUTION|>--- conflicted
+++ resolved
@@ -134,12 +134,8 @@
 
   // may be useful later in setting up constrained_position_indices
   static std::vector<int> findPositionIndices(
-<<<<<<< HEAD
+      // TODO(#2274) Fix this NOLINTNEXTLINE(runtime/references).
       RigidBodyTree<double>& robot,
-=======
-      // TODO(#2274) Fix this NOLINTNEXTLINE(runtime/references).
-      RigidBodyTree& robot,
->>>>>>> 014bf738
       const std::vector<std::string>& joint_name_substrings) {
     std::vector<int> ret;
     for (auto body_it = robot.bodies.begin(); body_it != robot.bodies.end();
@@ -195,12 +191,8 @@
       support_logic_maps_;
 
  public:
-<<<<<<< HEAD
+  // TODO(#2274) Fix this NOLINTNEXTLINE(runtime/references).
   QPLocomotionPlan(RigidBodyTree<double>& robot,
-=======
-  // TODO(#2274) Fix this NOLINTNEXTLINE(runtime/references).
-  QPLocomotionPlan(RigidBodyTree& robot,
->>>>>>> 014bf738
                    const QPLocomotionPlanSettings& settings,
                    const std::string& lcm_channel);
 
@@ -279,23 +271,15 @@
   // TODO(#2274) Fix this NOLINTNEXTLINE(runtime/references).
   void applyKneePD(Side side, drake::lcmt_qp_controller_input& qp_input);
 
-  static const std::map<SupportLogicType, std::vector<bool> >
+  static const std::map<SupportLogicType, std::vector<bool>>
   createSupportLogicMaps();
 
   static const std::map<Side, int> createFootBodyIdMap(
-<<<<<<< HEAD
-      RigidBodyTree<double>& robot,
+      const RigidBodyTree<double>& robot,
       const std::map<Side, std::string>& foot_names);
 
   static const std::map<Side, int> createJointIndicesMap(
+      // TODO(#2274) Fix this NOLINTNEXTLINE(runtime/references).
       RigidBodyTree<double>& robot,
       const std::map<Side, std::string>& foot_body_ids);
-=======
-      const RigidBodyTree& robot,
-      const std::map<Side, std::string>& foot_names);
-
-  static const std::map<Side, int> createJointIndicesMap(
-      // TODO(#2274) Fix this NOLINTNEXTLINE(runtime/references).
-      RigidBodyTree& robot, const std::map<Side, std::string>& foot_body_ids);
->>>>>>> 014bf738
 };