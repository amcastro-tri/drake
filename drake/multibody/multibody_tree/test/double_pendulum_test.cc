// clang-format: off
#include "drake/multibody/multibody_tree/multibody_tree.h"
// clang-format: on

#include <functional>
#include <memory>

#include <gtest/gtest.h>

#include "drake/common/eigen_autodiff_types.h"
#include "drake/common/eigen_types.h"
#include "drake/common/test_utilities/eigen_matrix_compare.h"
#include "drake/math/autodiff.h"
#include "drake/math/autodiff_gradient.h"
#include "drake/multibody/benchmarks/acrobot/acrobot.h"
#include "drake/multibody/multibody_tree/fixed_offset_frame.h"
#include "drake/multibody/multibody_tree/joints/revolute_joint.h"
#include "drake/multibody/multibody_tree/revolute_mobilizer.h"
#include "drake/multibody/multibody_tree/rigid_body.h"
#include "drake/multibody/multibody_tree/uniform_gravity_field_element.h"
#include "drake/systems/framework/context.h"

namespace drake {
namespace multibody {

// Friend class for accessing Joint<T> protected/private internals.
class JointTester {
 public:
  JointTester() = delete;
  // For these tests we do know that a RevoluteJoint is implemented with a
  // RevoluteMobilizer.
  static const RevoluteMobilizer<double>* get_mobilizer(
      const RevoluteJoint<double>& joint) {
    return joint.get_mobilizer();
  }
};

namespace {

const double kEpsilon = std::numeric_limits<double>::epsilon();

using benchmarks::Acrobot;
using Eigen::AngleAxisd;
using Eigen::Isometry3d;
using Eigen::Matrix2d;
using Eigen::Matrix3d;
using Eigen::Matrix4d;
using Eigen::Translation3d;
using Eigen::Vector2d;
using Eigen::Vector3d;
using Eigen::VectorXd;
using std::make_unique;
using std::unique_ptr;
using std::vector;
using systems::Context;

// Set of MultibodyTree tests for a double pendulum model.
// This double pendulum is similar to the acrobot model described in Section 3.1
// of the Underactuated Robotics notes available online at
// http://underactuated.csail.mit.edu/underactuated.html?chapter=3.
// The only difference is that this model has no actuation.
// This double pendulum is defined in the x-y plane with gravity acting in the
// negative y-axis direction.
// In this model the two links of the pendulum have the same length with their
// respective centers of mass located at the links' centroids.
//
// The schematic below shows the location and relationship of the frames defined
// by the model. A few comments:
//  - The pendulum moves in the x-y plane, with angles θ₁ and θ₂ defined
//    positive according to the right-hand-rule with the thumb aligned in the
//    z-direction.
//  - The body frames for each link are placed at their geometric center.
//  - The origin of the shoulder frames (Si and So) are coincident at all times.
//    So is aligned with Si for θ₁ = 0.
//  - The origin of the elbow frames (Ei and Eo) are coincident at all times.
//    Eo is aligned with Ei for θ₂ = 0.
//
//       y ^
//         | Si ≡ W World body frame.
//         +--> x  Shoulder inboard frame Si coincides with W.
//      X_SiSo(θ₁) Shoulder revolute mobilizer with generalized position θ₁.
//      +--+-----+
//      |  ^     |
//      |  | So  | Shoulder outboard frame So.
//      |  +-->  |
//      |        |
//      |  X_USo | Pose of So in U.
//      |        |
//      |  ^     |
//      |  | U   | Upper link body frame U.
//      |  +-->  |
//      |        |
//      |  X_UEi | Pose of Ei in U.
//      |        |
//      |  ^     |
//      |  | Ei  | Elbow inboard frame Ei.
//      |  +-->  |
//      +--------+
//      X_EiEo(θ₂) Elbow revolute mobilizer with generalized position θ₂.
//      +--+-----+
//      |  ^     |
//      |  |Eo/L | Elbow outboard frame Eo.
//      |  +-->  | Lower link's frame L is coincident with the elbow frame Eo.
//      |        |
//      |p_LoLcm | Position vector of the link's com measured from the link's
//      |        | frame origin Lo.
//      |  ^     |
//      |  | Lcm | Lower link's frame L shifted to its center of mass.
//      |  +-->  |
//      |        |
//      |        |
//      |        |
//      |        |
//      |        |
//      |        |
//      +--------+
class PendulumTests : public ::testing::Test {
 public:
  // Creates an "empty" MultibodyTree that only contains the "world" body and
  // world body frame.
  void SetUp() override {
    model_ = std::make_unique<MultibodyTree<double>>();

    // Retrieves the world body.
    world_body_ = &model_->get_world_body();
  }

  // Sets up the MultibodyTree model for a double pendulum. See this unit test's
  // class description for details.
  void CreatePendulumModel() {
    // Spatial inertia of the upper link about its frame U and expressed in U.
    Vector3d link1_com_U = Vector3d::Zero();  // U is at the link's COM.
    // Inertia for a thin rod with moment of inertia link1_Ic_ about the y axis.
    UnitInertia<double> G_U =
        UnitInertia<double>::StraightLine(link1_Ic_, Vector3d::UnitY());
    SpatialInertia<double> M_U(link1_mass_, link1_com_U, G_U);

    // Spatial inertia of the lower link about its frame L and expressed in L.
    Vector3d link2_com_L = Vector3d::Zero();  // L is at the link's COM.
    // Inertia for a thin rod with moment of inertia link2_Ic_ about the y axis.
    UnitInertia<double> G_Lcm =
        UnitInertia<double>::StraightLine(link2_Ic_, Vector3d::UnitY());
    // Spatial inertia about L's center of mass Lcm.
    SpatialInertia<double> M_Lcm(link2_mass_, link2_com_L, G_Lcm);
    // Since L's frame origin Lo is not at the the lower link's center of mass
    // Lcm, we must shift M_Lcm to obtain M_Lo.
    const Vector3d p_LoLcm(0.0, -half_link2_length_, 0.0);
    SpatialInertia<double> M_L = M_Lcm.Shift(-p_LoLcm);

    // Adds the upper and lower links of the pendulum.
    // Using: const BodyType& AddBody(std::unique_ptr<BodyType> body).
    upper_link_ =
        &model_->AddBody(make_unique<RigidBody<double>>(M_U));
    // Using: const BodyType<T>& AddBody(Args&&... args)
    lower_link_ = &model_->AddBody<RigidBody>(M_L);

    // The shoulder is the mobilizer that connects the world to the upper link.
    // Its inboard frame, Si, is the world frame. Its outboard frame, So, a
    // fixed offset frame on the upper link.
    shoulder_inboard_frame_ = &model_->get_world_frame();

    // The body frame of the upper link is U, and that of the lower link is L.
    // We will add a frame for the pendulum's shoulder. This will be the
    // shoulder's outboard frame So.
    // X_USo specifies the pose of the shoulder outboard frame So in the body
    // frame U of the upper link.
    // In this case the frame is created explicitly from the body frame of
    // upper_link.
    shoulder_outboard_frame_ =
        &model_->AddFrame<FixedOffsetFrame>(
            upper_link_->get_body_frame(), X_USo_);

    // Adds the shoulder and elbow mobilizers of the pendulum.
    // Using:
    //  const Mobilizer& AddMobilizer(std::unique_ptr<MobilizerType> mobilizer).
    shoulder_mobilizer_ =
        &model_->AddMobilizer(
            make_unique<RevoluteMobilizer<double>>(
                *shoulder_inboard_frame_, *shoulder_outboard_frame_,
                Vector3d::UnitZ() /*revolute axis*/));

    // The elbow is the mobilizer that connects upper and lower links.
    // Below we will create inboard and outboard frames associated with the
    // pendulum's elbow.
    // An inboard frame Ei is rigidly attached to the upper link. It is located
    // at y = -half_link_length_ in the frame of the upper link body.
    // X_UEi specifies the pose of the elbow inboard frame Ei in the body
    // frame U of the upper link.
    // In this case we create a frame using the FixedOffsetFrame::Create()
    // method taking a Body, i.e., creating a frame with a fixed offset from the
    // upper link body frame.
    // To make this test a bit more interesting, we define the lower link's
    // frame L to be coincident with the elbow's outboard frame. Therefore,
    // Lo != Lcm.

    // Instead of creating inboard/outboard frames by hand, we'll create a
    // Joint<T> object that takes care of that for us:
    elbow_joint_ = &model_->AddJoint<RevoluteJoint>(
        "ElbowJoint",
        *upper_link_, X_UEi_, *lower_link_, Isometry3d::Identity(),
        Vector3d::UnitZ() /*revolute axis*/);
<<<<<<< HEAD
    elbow_inboard_frame_ = &elbow_joint_->get_frame_on_parent();
    elbow_outboard_frame_ = &elbow_joint_->get_frame_on_child();
    EXPECT_EQ(elbow_joint_->get_name(), "ElbowJoint");

    // Assert that indeed the elbow joint's outboard frame IS the lower link
    // frame.
    ASSERT_EQ(elbow_outboard_frame_->get_index(),
              lower_link_->get_body_frame().get_index());
=======

    // Add force element for a constant gravity pointing downwards, that is, in
    // the minus y-axis direction.
    model_->AddForceElement<UniformGravityFieldElement>(
        Vector3d(0.0, -acceleration_of_gravity_, 0.0));
>>>>>>> 50a9d877
  }

  // Helper method to extract a pose from the position kinematics.
  // TODO(amcastro-tri):
  // Replace this by a method Body<T>::get_pose_in_world(const Context<T>&)
  // when we can place cache entries in the context.
  template <typename T>
  const Isometry3<T>& get_body_pose_in_world(
      const PositionKinematicsCache<T>& pc,
      const Body<T>& body) const {
    const MultibodyTreeTopology& topology = model_->get_topology();
    // Cache entries are accessed by BodyNodeIndex for fast traversals.
    return pc.get_X_WB(topology.get_body(body.get_index()).body_node);
  }

  // Helper method to extract spatial velocity from the velocity kinematics
  // cache.
  // TODO(amcastro-tri):
  // Replace this by a method
  // Body<T>::get_spatial_velocity_in_world(const Context<T>&)
  // when we can place cache entries in the context.
  const SpatialVelocity<double>& get_body_spatial_velocity_in_world(
      const VelocityKinematicsCache<double>& vc,
      const Body<double>& body) const {
    const MultibodyTreeTopology& topology = model_->get_topology();
    // Cache entries are accessed by BodyNodeIndex for fast traversals.
    return vc.get_V_WB(topology.get_body(body.get_index()).body_node);
  }

  // Helper method to extract spatial acceleration from the acceleration
  // kinematics cache.
  // TODO(amcastro-tri):
  // Replace this by a method
  // Body<T>::get_spatial_acceleration_in_world(const Context<T>&)
  // when we can place cache entries in the context.
  const SpatialAcceleration<double>& get_body_spatial_acceleration_in_world(
      const AccelerationKinematicsCache<double>& ac,
      const Body<double>& body) const {
    const MultibodyTreeTopology& topology = model_->get_topology();
    // Cache entries are accessed by BodyNodeIndex for fast traversals.
    return ac.get_A_WB(topology.get_body(body.get_index()).body_node);
  }

 protected:
  // For testing only so that we can retrieve/set (future to be) cache entries,
  // this method initializes the poses of each link in the position kinematics
  // cache.
  void SetPendulumPoses(PositionKinematicsCache<double>* pc) {
    pc->get_mutable_X_WB(BodyNodeIndex(1)) = X_WL_;
  }

  std::unique_ptr<MultibodyTree<double>> model_;
  const Body<double>* world_body_;
  // Bodies:
  const RigidBody<double>* upper_link_;
  const RigidBody<double>* lower_link_;
  // Frames:
  const BodyFrame<double>* shoulder_inboard_frame_;
  const FixedOffsetFrame<double>* shoulder_outboard_frame_;
  const Frame<double>* elbow_inboard_frame_;
  const Frame<double>* elbow_outboard_frame_;
  // Mobilizers:
  const RevoluteMobilizer<double>* shoulder_mobilizer_;
  const RevoluteMobilizer<double>* elbow_mobilizer_;
  // Joints:
  const RevoluteJoint<double>* elbow_joint_;
  // Pendulum parameters:
  const double link1_length_ = 1.0;
  const double link1_mass_ = 1.0;
  // Unit inertia about an axis perpendicular to the rod for link1.
  const double link1_Ic_ = .083;
  const double link2_length_ = 2.0;
  const double link2_mass_ = 1.0;
  // Unit inertia about an axis perpendicular to the rod for link2.
  const double link2_Ic_ = .33;
  const double half_link1_length_ = link1_length_ / 2;
  const double half_link2_length_ = link2_length_ / 2;
  // Acceleration of gravity at Earth's surface.
  const double acceleration_of_gravity_ = 9.81;
  // Poses:
  // Desired pose of the lower link frame L in the world frame W.
  const Isometry3d X_WL_{Translation3d(0.0, -half_link1_length_, 0.0)};
  // Pose of the shoulder outboard frame So in the upper link frame U.
  const Isometry3d X_USo_{Translation3d(0.0, half_link1_length_, 0.0)};
  // Pose of the elbow inboard frame Ei in the upper link frame U.
  const Isometry3d X_UEi_{Translation3d(0.0, -half_link1_length_, 0.0)};
  // Pose of the elbow outboard frame Eo in the lower link frame L.
  const Isometry3d X_LEo_{Translation3d(0.0, half_link2_length_, 0.0)};
};

TEST_F(PendulumTests, CreateModelBasics) {
  // Initially there is only one body, the world.
  EXPECT_EQ(model_->get_num_bodies(), 1);
  // And there is only one frame, the world frame.
  EXPECT_EQ(model_->get_num_frames(), 1);

  CreatePendulumModel();

  // Verifies the number of multibody elements is correct.
  EXPECT_EQ(model_->get_num_bodies(), 3);
  EXPECT_EQ(model_->get_num_frames(), 5);
  // Joint has no implementation before finalize.
  EXPECT_EQ(model_->get_num_mobilizers(), 1);

  // Check that frames are associated with the correct bodies.
  EXPECT_EQ(
      shoulder_inboard_frame_->get_body().get_index(),
      world_body_->get_index());
  EXPECT_EQ(
      shoulder_outboard_frame_->get_body().get_index(),
      upper_link_->get_index());

  // Checks that mobilizers connect the right frames.
  EXPECT_EQ(shoulder_mobilizer_->get_inboard_frame().get_index(),
            world_body_->get_body_frame().get_index());
  EXPECT_EQ(shoulder_mobilizer_->get_outboard_frame().get_index(),
            shoulder_outboard_frame_->get_index());

  // Checks that mobilizers connect the right bodies.
  EXPECT_EQ(shoulder_mobilizer_->get_inboard_body().get_index(),
            world_body_->get_index());
  EXPECT_EQ(shoulder_mobilizer_->get_outboard_body().get_index(),
            upper_link_->get_index());

  // Checks we can retrieve the body associated with a frame.
  EXPECT_EQ(&shoulder_inboard_frame_->get_body(), world_body_);
  EXPECT_EQ(&shoulder_outboard_frame_->get_body(), upper_link_);

  // Checks we can request inboard/outboard bodies to a mobilizer.
  EXPECT_EQ(&shoulder_mobilizer_->get_inboard_body(), world_body_);
  EXPECT_EQ(&shoulder_mobilizer_->get_outboard_body(), upper_link_);

  // Request revolute mobilizers' axes.
  EXPECT_EQ(shoulder_mobilizer_->get_revolute_axis(), Vector3d::UnitZ());

  // We need to Finalize() our model before testing the elbow mobilizer was
  // created correctly. Joint implementations are created at Finalize().
  ASSERT_NO_THROW(model_->Finalize());
  elbow_mobilizer_ = JointTester::get_mobilizer(*elbow_joint_);

  EXPECT_EQ(model_->get_num_mobilizers(), 2);
  // Check that frames are associated with the correct bodies.
  EXPECT_EQ(
      elbow_inboard_frame_->get_body().get_index(), upper_link_->get_index());
  EXPECT_EQ(
      elbow_outboard_frame_->get_body().get_index(), lower_link_->get_index());
  // Checks that mobilizers connect the right frames.
  EXPECT_EQ(elbow_mobilizer_->get_inboard_frame().get_index(),
            elbow_inboard_frame_->get_index());
  EXPECT_EQ(elbow_mobilizer_->get_outboard_frame().get_index(),
            elbow_outboard_frame_->get_index());
  // Checks that mobilizers connect the right bodies.
  EXPECT_EQ(elbow_mobilizer_->get_inboard_body().get_index(),
            upper_link_->get_index());
  EXPECT_EQ(elbow_mobilizer_->get_outboard_body().get_index(),
            lower_link_->get_index());
  // Checks we can retrieve the body associated with a frame.
  EXPECT_EQ(&elbow_inboard_frame_->get_body(), upper_link_);
  EXPECT_EQ(&elbow_outboard_frame_->get_body(), lower_link_);
  // Checks we can request inboard/outboard bodies to a mobilizer.
  EXPECT_EQ(&elbow_mobilizer_->get_inboard_body(), upper_link_);
  EXPECT_EQ(&elbow_mobilizer_->get_outboard_body(), lower_link_);
  // Request revolute mobilizers' axes.
  EXPECT_EQ(elbow_mobilizer_->get_revolute_axis(), Vector3d::UnitZ());
}

// Frame indexes are assigned by MultibodyTree. The number of frames
// equals the number of body frames (one per body) plus the number of
// additional frames added to the system (like FixedOffsetFrame objects).
// Frames are indexed in the order they are added to the MultibodyTree model.
// The order of the frames and their indexes is an implementation detail that
// users do not need to know about. Therefore this unit test would need to
// change in the future if we decide to change the "internal detail" on how we
// assign these indexes.
TEST_F(PendulumTests, Indexes) {
  CreatePendulumModel();
  EXPECT_EQ(shoulder_inboard_frame_->get_index(), FrameIndex(0));
  EXPECT_EQ(upper_link_->get_body_frame().get_index(), FrameIndex(1));
  EXPECT_EQ(lower_link_->get_body_frame().get_index(), FrameIndex(2));
  EXPECT_EQ(shoulder_outboard_frame_->get_index(), FrameIndex(3));
  EXPECT_EQ(elbow_inboard_frame_->get_index(), FrameIndex(4));
  EXPECT_EQ(elbow_outboard_frame_->get_index(), FrameIndex(2));
  // Verifies the elbow's outboard frame IS the lower link's frame.
  EXPECT_EQ(elbow_outboard_frame_->get_index(),
            lower_link_->get_body_frame().get_index());
}

// Asserts that the Finalize() stage is successful and that re-finalization is
// not allowed.
TEST_F(PendulumTests, Finalize) {
  CreatePendulumModel();
  // Finalize() stage.
  EXPECT_FALSE(model_->topology_is_valid());  // Not valid before Finalize().
  EXPECT_NO_THROW(model_->Finalize());
  EXPECT_TRUE(model_->topology_is_valid());  // Valid after Finalize().

  // Asserts that no more multibody elements can be added after finalize.
  SpatialInertia<double> M_Bo_B;
  EXPECT_THROW(model_->AddBody<RigidBody>(M_Bo_B), std::logic_error);
  EXPECT_THROW(model_->AddFrame<FixedOffsetFrame>(*lower_link_, X_LEo_),
               std::logic_error);
  EXPECT_THROW(model_->AddMobilizer<RevoluteMobilizer>(
      *shoulder_inboard_frame_, *shoulder_outboard_frame_,
      Vector3d::UnitZ()), std::logic_error);

  // Asserts re-finalization is not allowed.
  EXPECT_THROW(model_->Finalize(), std::logic_error);
}

// This is an experiment with std::reference_wrapper to show that we can save
// bodies in an array of references.
TEST_F(PendulumTests, StdReferenceWrapperExperiment) {
  // Initially there is only one body, the world.
  EXPECT_EQ(model_->get_num_bodies(), 1);
  // And there is only one frame, the world frame.
  EXPECT_EQ(model_->get_num_frames(), 1);
  CreatePendulumModel();

  // Vector of references.
  vector<std::reference_wrapper<const Body<double>>> bodies;
  bodies.push_back(*world_body_);
  bodies.push_back(*upper_link_);
  bodies.push_back(*lower_link_);

  // Verify that vector "bodies" effectively holds valid references to the
  // actual body elements in the tree.
  // In addition, since these tests compare actual memory addresses, they
  // ensure that bodies were not copied instead.
  // Unfortunately we need the ugly get() method since operator.() is not
  // overloaded.
  EXPECT_EQ(&bodies[world_body_->get_index()].get(), world_body_);
  EXPECT_EQ(&bodies[upper_link_->get_index()].get(), upper_link_);
  EXPECT_EQ(&bodies[lower_link_->get_index()].get(), lower_link_);
}

TEST_F(PendulumTests, CreateContext) {
  CreatePendulumModel();

  // Verifies the number of multibody elements is correct. In this case:
  // - world_
  // - upper_link_
  // - lower_link_
  EXPECT_EQ(model_->get_num_bodies(), 3);

  // Verify we cannot create a Context until we have a valid topology.
  EXPECT_FALSE(model_->topology_is_valid());  // Not valid before Finalize().
  EXPECT_THROW(model_->CreateDefaultContext(), std::logic_error);

  // Finalize() stage.
  EXPECT_NO_THROW(model_->Finalize());
  EXPECT_TRUE(model_->topology_is_valid());  // Valid after Finalize().

  // Create Context.
  std::unique_ptr<Context<double>> context;
  EXPECT_NO_THROW(context = model_->CreateDefaultContext());

  // Tests MultibodyTreeContext accessors.
  auto mbt_context =
      dynamic_cast<MultibodyTreeContext<double>*>(context.get());
  ASSERT_TRUE(mbt_context != nullptr);

  // Verifies the correct number of generalized positions and velocities.
  EXPECT_EQ(mbt_context->get_positions().size(), 2);
  EXPECT_EQ(mbt_context->get_mutable_positions().size(), 2);
  EXPECT_EQ(mbt_context->get_velocities().size(), 2);
  EXPECT_EQ(mbt_context->get_mutable_velocities().size(), 2);

  // Verifies methods to retrieve fixed-sized segments of the state.
  EXPECT_EQ(mbt_context->get_state_segment<1>(1).size(), 1);
  EXPECT_EQ(mbt_context->get_mutable_state_segment<1>(1).size(), 1);

  // Set the poses of each body in the position kinematics cache to have an
  // arbitrary value that we can use for unit testing. In practice the poses in
  // the position kinematics will be the result of a position kinematics update
  // and will live in the context as a cache entry.
  PositionKinematicsCache<double> pc(model_->get_topology());
  SetPendulumPoses(&pc);

  // Retrieve body poses from position kinematics cache.
  const Isometry3d &X_WW = get_body_pose_in_world(pc, *world_body_);
  const Isometry3d &X_WLu = get_body_pose_in_world(pc, *upper_link_);

  // Asserts that the retrieved poses match with the ones specified by the unit
  // test method SetPendulumPoses().
  EXPECT_TRUE(X_WW.matrix().isApprox(Matrix4d::Identity()));
  EXPECT_TRUE(X_WLu.matrix().isApprox(X_WL_.matrix()));
}

// Unit test fixture to verify the correctness of MultibodyTree methods for
// computing kinematics. This fixture uses the reference solution provided by
// benchmarks::Acrobot.
class PendulumKinematicTests : public PendulumTests {
 public:
  void SetUp() override {
    PendulumTests::SetUp();
    CreatePendulumModel();
    model_->Finalize();
    // Only for testing, in this case we do know our Joint model IS a
    // RevoluteMobilizer.
    elbow_mobilizer_ = JointTester::get_mobilizer(*elbow_joint_);
    context_ = model_->CreateDefaultContext();
    mbt_context_ =
        dynamic_cast<MultibodyTreeContext<double>*>(context_.get());
  }

  /// Verifies that we can compute the mass matrix of the system using inverse
  /// dynamics.
  /// The result from inverse dynamics is the vector of generalized forces:
  ///   tau = M(q) * vdot + C(q, v) * v
  /// where q and v are the generalized positions and velocities, respectively.
  /// When v = 0 the Coriolis and gyroscopic forces term C(q, v) * v is zero.
  /// Therefore the i-th column of M(q) can be obtained performing inverse
  /// dynamics with an acceleration vector vdot = e_i, with e_i the i-th vector
  /// in the standard basis of ℝ²:
  ///   tau = Hi(q) = M(q) * e_i
  /// where Hi(q) is the i-th column in M(q).
  ///
  /// The solution is verified against the independent benchmark from
  /// drake::multibody::benchmarks::Acrobot.
  void VerifyMassMatrixViaInverseDynamics(
      double shoulder_angle, double elbow_angle) {
    shoulder_mobilizer_->set_angle(context_.get(), shoulder_angle);
    elbow_mobilizer_->set_angle(context_.get(), elbow_angle);

    Matrix2d H;
    model_->CalcMassMatrixViaInverseDynamics(*context_, &H);

    Matrix2d H_expected = acrobot_benchmark_.CalcMassMatrix(elbow_angle);
    EXPECT_TRUE(H.isApprox(H_expected, 5 * kEpsilon));
  }

  /// Verifies the results from MultibodyTree::CalcInverseDynamics() for a
  /// number of state configurations against the independently coded
  /// implementation in drake::multibody::benchmarks::Acrobot.
  void VerifyCoriolisTermViaInverseDynamics(
      double shoulder_angle, double elbow_angle) {
    const double kTolerance = 5 * kEpsilon;

    shoulder_mobilizer_->set_angle(context_.get(), shoulder_angle);
    elbow_mobilizer_->set_angle(context_.get(), elbow_angle);

    double shoulder_rate, elbow_rate;
    Vector2d C;
    Vector2d C_expected;

    // C(q, v) = 0 for v = 0.
    shoulder_rate = 0.0;
    elbow_rate = 0.0;
    shoulder_mobilizer_->set_angular_rate(context_.get(), shoulder_rate);
    elbow_mobilizer_->set_angular_rate(context_.get(), elbow_rate);
    model_->CalcBiasTerm(*context_, &C);
    C_expected = acrobot_benchmark_.CalcCoriolisVector(
            shoulder_angle, elbow_angle, shoulder_rate, elbow_rate);
    EXPECT_TRUE(CompareMatrices(
        C, C_expected, kTolerance, MatrixCompareType::relative));

    // First column of C(q, e_1) times e_1.
    shoulder_rate = 1.0;
    elbow_rate = 0.0;
    shoulder_mobilizer_->set_angular_rate(context_.get(), shoulder_rate);
    elbow_mobilizer_->set_angular_rate(context_.get(), elbow_rate);
    model_->CalcBiasTerm(*context_, &C);
    C_expected = acrobot_benchmark_.CalcCoriolisVector(
        shoulder_angle, elbow_angle, shoulder_rate, elbow_rate);
    EXPECT_TRUE(CompareMatrices(
        C, C_expected, kTolerance, MatrixCompareType::relative));

    // Second column of C(q, e_2) times e_2.
    shoulder_rate = 0.0;
    elbow_rate = 1.0;
    shoulder_mobilizer_->set_angular_rate(context_.get(), shoulder_rate);
    elbow_mobilizer_->set_angular_rate(context_.get(), elbow_rate);
    model_->CalcBiasTerm(*context_, &C);
    C_expected = acrobot_benchmark_.CalcCoriolisVector(
        shoulder_angle, elbow_angle, shoulder_rate, elbow_rate);
    EXPECT_TRUE(CompareMatrices(
        C, C_expected, kTolerance, MatrixCompareType::relative));

    // Both velocities are non-zero.
    shoulder_rate = 1.0;
    elbow_rate = 1.0;
    shoulder_mobilizer_->set_angular_rate(context_.get(), shoulder_rate);
    elbow_mobilizer_->set_angular_rate(context_.get(), elbow_rate);
    model_->CalcBiasTerm(*context_, &C);
    C_expected = acrobot_benchmark_.CalcCoriolisVector(
        shoulder_angle, elbow_angle, shoulder_rate, elbow_rate);
    EXPECT_TRUE(CompareMatrices(
        C, C_expected, kTolerance, MatrixCompareType::relative));
  }

  /// This method verifies the correctness of
  /// MultibodyTree::CalcForceElementsContribution() to compute the vector of
  /// generalized forces due to gravity.
  /// Generalized forces due to gravity are a function of positions only and are
  /// denoted by tau_g(q).
  /// The solution is verified against the independent benchmark from
  /// drake::multibody::benchmarks::Acrobot.
  Vector2d VerifyGravityTerm(
      const Eigen::Ref<const VectorXd>& q) const {
    DRAKE_DEMAND(q.size() == model_->get_num_positions());

    // This is the minimum factor of the machine precision within which these
    // tests pass. This factor incorporates an additional factor of two (2) to
    // be on the safe side on other architectures (particularly in Macs).
    const int kEpsilonFactor = 20;
    const double kTolerance = kEpsilonFactor * kEpsilon;

    const double shoulder_angle =  q(0);
    const double elbow_angle =  q(1);

    PositionKinematicsCache<double> pc(model_->get_topology());
    VelocityKinematicsCache<double> vc(model_->get_topology());
    // Even though tau_g(q) only depends on positions, other velocity dependent
    // forces (for instance damping) could depend on velocities. Therefore we
    // set the velocity kinematics cache entries to zero so that only tau_g(q)
    // gets computed (at least for this pendulum model that only includes
    // gravity and damping).
    vc.InitializeToZero();

    // ======================================================================
    // Compute position kinematics.
    shoulder_mobilizer_->set_angle(context_.get(), shoulder_angle);
    elbow_joint_->set_angle(context_.get(), elbow_angle);
    model_->CalcPositionKinematicsCache(*context_, &pc);

    // ======================================================================
    // The force of gravity gets included in this call since we have
    // UniformGravityFieldElement in the model.
    VectorXd tau_applied(model_->get_num_velocities());
    vector<SpatialForce<double>> Fapplied_Bo_W_array(model_->get_num_bodies());
    model_->CalcForceElementsContribution(
        *context_, pc, vc, &Fapplied_Bo_W_array, &tau_applied);

    // ======================================================================
    // To get generalized forces, compute inverse dynamics applying the forces
    // computed by CalcForceElementsContribution().

    // Output vector of generalized forces.
    VectorXd tau(model_->get_num_velocities());

    // Output vector of spatial forces for each body B at their inboard
    // frame Mo, expressed in the world W.
    vector<SpatialForce<double>> F_BMo_W_array(model_->get_num_bodies());

    // ======================================================================
    // Compute expected values using the acrobot benchmark.
    const Vector2d tau_g_expected = acrobot_benchmark_.CalcGravityVector(
        shoulder_angle, elbow_angle);

    // ======================================================================
    // Notice that we do not need to allocate extra memory since both
    // Fapplied_Bo_W_array and tau can be used as input and output arguments.
    // However, the data given at input is lost on output. A user might choose
    // then to have separate input/output arrays.

    const VectorXd vdot = VectorXd::Zero(model_->get_num_velocities());
    vector<SpatialAcceleration<double>> A_WB_array(model_->get_num_bodies());

    // Try first using different arrays for input/ouput:
    // Initialize output to garbage, it should not affect the results.
    tau.setConstant(std::numeric_limits<double>::quiet_NaN());
    tau_applied.setZero();
    model_->CalcInverseDynamics(
        *context_, pc, vc, vdot, Fapplied_Bo_W_array, tau_applied,
        &A_WB_array, &F_BMo_W_array, &tau);
    // The result from inverse dynamics must be tau = -tau_g(q).
    EXPECT_TRUE(tau.isApprox(-tau_g_expected, kTolerance));

    // Now try using the same arrays for input/output (input data
    // Fapplied_Bo_W_array will get overwritten through the output argument).
    tau_applied.setZero();  // This will now get overwritten.
    model_->CalcInverseDynamics(
        *context_, pc, vc, vdot, Fapplied_Bo_W_array, tau_applied,
        &A_WB_array, &Fapplied_Bo_W_array, &tau_applied);
    // The result from inverse dynamics must be tau = -tau_g(q).
    EXPECT_TRUE(tau.isApprox(-tau_g_expected, kTolerance));

    // Compute the system's potential energy:
    const double V_expected =
        acrobot_benchmark_.CalcPotentialEnergy(shoulder_angle, elbow_angle);
    const double V = model_->CalcPotentialEnergy(*context_);
    EXPECT_NEAR(V, V_expected, kTolerance);

    return tau;
  }

  /// Given the transformation `X_AB` between two frames A and B and its time
  /// derivative in frame A `Xdot_AB`, this method computes the spatial velocity
  /// `V_AB` of frame B as measured and expressed in A.
  static SpatialVelocity<double> ComputeSpatialVelocityFromXdot(
      const Matrix4d& X_AB, const Matrix4d& X_AB_dot) {
    const Matrix3d R_AB = X_AB.topLeftCorner(3, 3);
    const Matrix3d R_AB_dot = X_AB_dot.topLeftCorner(3, 3);
    // Compute cross product matrix w_ABx = [w_AB].
    Matrix3d w_ABx = R_AB_dot * R_AB.transpose();
    // Take the average to take into account both upper and lower parts.
    w_ABx = (w_ABx - w_ABx.transpose()) / 2.0;
    // Extract angular velocity vector.
    Vector3d w_AB(w_ABx(2, 1), w_ABx(0, 2), w_ABx(1, 0));
    // Extract linear velocity vector.
    Vector3d v_AB = X_AB_dot.col(3).head(3);
    return SpatialVelocity<double>(w_AB, v_AB);
  }

 protected:
  std::unique_ptr<Context<double>> context_;
  MultibodyTreeContext<double>* mbt_context_;
  // Reference benchmark for verification.
  Acrobot<double> acrobot_benchmark_{
      Vector3d::UnitZ() /* Plane normal */, Vector3d::UnitY() /* Up vector */,
      link1_mass_, link2_mass_,
      link1_length_, link2_length_, half_link1_length_, half_link2_length_,
      link1_Ic_, link2_Ic_, 0.0, 0.0, acceleration_of_gravity_};

 private:
  // This method verifies the correctness of
  // MultibodyTree::CalcInverseDynamics() to compute the generalized forces that
  // would need to be applied in order to attain the generalized accelerations
  // vdot.
  // The generalized accelerations are given by:
  //   tau = M(q) * vdot + C(q, v) * v
  // where q and v are the generalized positions and velocities, respectively.
  // These, together with the generalized accelerations vdot are inputs to this
  // method.
  // The solution is verified against the independent benchmark from
  // drake::multibody::benchmarks::Acrobot.
  Vector2d VerifyInverseDynamics(
      const Eigen::Ref<const VectorXd>& q,
      const Eigen::Ref<const VectorXd>& v,
      const Eigen::Ref<const VectorXd>& vdot) const {
    DRAKE_DEMAND(q.size() == model_->get_num_positions());
    DRAKE_DEMAND(v.size() == model_->get_num_velocities());
    DRAKE_DEMAND(vdot.size() == model_->get_num_velocities());

    // This is the minimum factor of the machine precision within which these
    // tests pass. This factor incorporates an additional factor of two (2) to
    // be on the safe side on other architectures (particularly in Macs).
    const int kEpsilonFactor = 30;
    const double kTolerance = kEpsilonFactor * kEpsilon;

    const double shoulder_angle =  q(0);
    const double elbow_angle =  q(1);

    const double shoulder_angle_rate = v(0);
    const double elbow_angle_rate = v(1);

    PositionKinematicsCache<double> pc(model_->get_topology());
    VelocityKinematicsCache<double> vc(model_->get_topology());

    // ======================================================================
    // Compute position kinematics.
    shoulder_mobilizer_->set_angle(context_.get(), shoulder_angle);
    elbow_joint_->set_angle(context_.get(), elbow_angle);
    model_->CalcPositionKinematicsCache(*context_, &pc);

    // ======================================================================
    // Compute velocity kinematics.
    shoulder_mobilizer_->set_angular_rate(context_.get(), shoulder_angle_rate);
    elbow_joint_->set_angular_rate(context_.get(), elbow_angle_rate);
    model_->CalcVelocityKinematicsCache(*context_, pc, &vc);

    // ======================================================================
    // Compute inverse dynamics.
    VectorXd tau(model_->get_num_velocities());
    vector<SpatialAcceleration<double>> A_WB_array(model_->get_num_bodies());
    vector<SpatialForce<double>> F_BMo_W_array(model_->get_num_bodies());
    model_->CalcInverseDynamics(*context_, pc, vc, vdot, {}, VectorXd(),
                                &A_WB_array, &F_BMo_W_array, &tau);

    // ======================================================================
    // Compute acceleration kinematics.
    AccelerationKinematicsCache<double> ac(model_->get_topology());
    model_->CalcAccelerationKinematicsCache(*context_, pc, vc, vdot, &ac);

    // From acceleration kinematics.
    const SpatialAcceleration<double>& A_WUcm_ac =
        get_body_spatial_acceleration_in_world(ac, *upper_link_);
    const SpatialAcceleration<double>& A_WL_ac =
        get_body_spatial_acceleration_in_world(ac, *lower_link_);
    // From inverse dynamics.
    const SpatialAcceleration<double>& A_WUcm_id =
        A_WB_array[upper_link_->get_node_index()];
    const SpatialAcceleration<double>& A_WL_id =
        A_WB_array[lower_link_->get_node_index()];
    EXPECT_TRUE(A_WUcm_id.IsApprox(A_WUcm_ac, kTolerance));
    EXPECT_TRUE(A_WL_id.IsApprox(A_WL_ac, kTolerance));

    // ======================================================================
    // Compute expected values using the acrobot benchmark.
    const Vector2d C_expected = acrobot_benchmark_.CalcCoriolisVector(
        shoulder_angle, elbow_angle, shoulder_angle_rate, elbow_angle_rate);
    const Matrix2d H = acrobot_benchmark_.CalcMassMatrix(elbow_angle);
    const Vector2d tau_expected = H * vdot + C_expected;

    EXPECT_TRUE(CompareMatrices(tau, tau_expected, kTolerance,
                                MatrixCompareType::relative));
    return tau;
  }
};

// Verify the correctness of method MultibodyTree::CalcPositionKinematicsCache()
// comparing the computed results the reference solution provided by
// benchmarks::Acrobot.
TEST_F(PendulumKinematicTests, CalcPositionKinematics) {
  // This is the minimum factor of the machine precision within which these
  // tests pass.
  const int kEpsilonFactor = 3;
  const double kTolerance = kEpsilonFactor * kEpsilon;

  // By default CreateDefaultContext() sets mobilizer to their zero
  // configuration.
  EXPECT_EQ(shoulder_mobilizer_->get_angle(*context_), 0.0);
  EXPECT_EQ(elbow_joint_->get_angle(*context_), 0.0);

  // Test mobilizer's setter/getters.
  shoulder_mobilizer_->set_angle(context_.get(), M_PI);
  EXPECT_EQ(shoulder_mobilizer_->get_angle(*context_), M_PI);
  shoulder_mobilizer_->set_zero_configuration(context_.get());
  EXPECT_EQ(shoulder_mobilizer_->get_angle(*context_), 0.0);

  PositionKinematicsCache<double> pc(model_->get_topology());

  const int num_angles = 50;
  const double kDeltaAngle = 2 * M_PI / (num_angles - 1.0);
  for (double ishoulder = 0; ishoulder < num_angles; ++ishoulder) {
    const double shoulder_angle = -M_PI + ishoulder * kDeltaAngle;
    for (double ielbow = 0; ielbow < num_angles; ++ielbow) {
      const double elbow_angle = -M_PI + ielbow * kDeltaAngle;

      shoulder_mobilizer_->set_angle(context_.get(), shoulder_angle);
      EXPECT_EQ(shoulder_mobilizer_->get_angle(*context_), shoulder_angle);
      elbow_joint_->set_angle(context_.get(), elbow_angle);
      EXPECT_EQ(elbow_joint_->get_angle(*context_), elbow_angle);

      // Verify this matches the corresponding entries in the context.
      EXPECT_EQ(mbt_context_->get_positions()(0), shoulder_angle);
      EXPECT_EQ(mbt_context_->get_positions()(1), elbow_angle);

      model_->CalcPositionKinematicsCache(*context_, &pc);

      // Indexes to the BodyNode objects associated with each mobilizer.
      const BodyNodeIndex shoulder_node =
          shoulder_mobilizer_->get_topology().body_node;
      const BodyNodeIndex elbow_node =
          elbow_mobilizer_->get_topology().body_node;

      // Expected poses of the outboard frames measured in the inboard frame.
      Isometry3d X_SiSo(AngleAxisd(shoulder_angle, Vector3d::UnitZ()));
      Isometry3d X_EiEo(AngleAxisd(elbow_angle, Vector3d::UnitZ()));

      // Verify the values in the position kinematics cache.
      EXPECT_TRUE(pc.get_X_FM(shoulder_node).matrix().isApprox(
          X_SiSo.matrix()));
      EXPECT_TRUE(pc.get_X_FM(elbow_node).matrix().isApprox(
          X_EiEo.matrix()));

      // Verify that both, const and mutable versions point to the same address.
      EXPECT_EQ(&pc.get_X_FM(shoulder_node),
                &pc.get_mutable_X_FM(shoulder_node));
      EXPECT_EQ(&pc.get_X_FM(elbow_node),
                &pc.get_mutable_X_FM(elbow_node));

      // Retrieve body poses from position kinematics cache.
      const Isometry3d& X_WW = get_body_pose_in_world(pc, *world_body_);
      const Isometry3d& X_WU = get_body_pose_in_world(pc, *upper_link_);
      const Isometry3d& X_WL = get_body_pose_in_world(pc, *lower_link_);

      const Isometry3d X_WU_expected =
          acrobot_benchmark_.CalcLink1PoseInWorldFrame(shoulder_angle);

      const Isometry3d X_WL_expected =
          acrobot_benchmark_.CalcElbowOutboardFramePoseInWorldFrame(
              shoulder_angle, elbow_angle);

      // Asserts that the retrieved poses match with the ones specified by the
      // unit test method SetPendulumPoses().
      EXPECT_TRUE(X_WW.matrix().isApprox(Matrix4d::Identity(), kTolerance));
      EXPECT_TRUE(X_WU.matrix().isApprox(X_WU_expected.matrix(), kTolerance));
      EXPECT_TRUE(X_WL.matrix().isApprox(X_WL_expected.matrix(), kTolerance));
    }
  }
}

TEST_F(PendulumKinematicTests, CalcVelocityAndAccelerationKinematics) {
  // This is the minimum factor of the machine precision within which these
  // tests pass. There is an additional factor of two (2) to be on the safe side
  // on other architectures (particularly in Macs).
  const int kEpsilonFactor = 30;
  const double kTolerance = kEpsilonFactor * kEpsilon;

  PositionKinematicsCache<double> pc(model_->get_topology());
  VelocityKinematicsCache<double> vc(model_->get_topology());
  AccelerationKinematicsCache<double> ac(model_->get_topology());

  const int num_angles = 50;
  const double kDeltaAngle = 2 * M_PI / (num_angles - 1.0);
  for (double ishoulder = 0; ishoulder < num_angles; ++ishoulder) {
    const double shoulder_angle = -M_PI + ishoulder * kDeltaAngle;
    for (double ielbow = 0; ielbow < num_angles; ++ielbow) {
      const double elbow_angle = -M_PI + ielbow * kDeltaAngle;

      // ======================================================================
      // Compute position kinematics.
      shoulder_mobilizer_->set_angle(context_.get(), shoulder_angle);
      elbow_joint_->set_angle(context_.get(), elbow_angle);
      model_->CalcPositionKinematicsCache(*context_, &pc);

      // Obtain the lower link center of mass to later shift its computed
      // spatial velocity and acceleration to the center of mass frame for
      // comparison with the benchmark.
      const Isometry3d& X_WL = get_body_pose_in_world(pc, *lower_link_);
      const Matrix3d R_WL = X_WL.linear();
      const Vector3d p_LoLcm_L = lower_link_->get_default_com();
      const Vector3d p_LoLcm_W = R_WL * p_LoLcm_L;

      // ======================================================================
      // Compute velocity kinematics

      // Set the shoulder's angular velocity.
      const double shoulder_angle_rate = 1.0;
      shoulder_mobilizer_->set_angular_rate(context_.get(),
                                            shoulder_angle_rate);
      EXPECT_EQ(shoulder_mobilizer_->get_angular_rate(*context_),
                shoulder_angle_rate);

      // Set the elbow's angular velocity.
      const double elbow_angle_rate = -0.5;
      elbow_joint_->set_angular_rate(context_.get(), elbow_angle_rate);
      EXPECT_EQ(elbow_joint_->get_angular_rate(*context_), elbow_angle_rate);
      model_->CalcVelocityKinematicsCache(*context_, pc, &vc);

      // Retrieve body spatial velocities from velocity kinematics cache.
      const SpatialVelocity<double>& V_WUcm =
          get_body_spatial_velocity_in_world(vc, *upper_link_);
      const SpatialVelocity<double>& V_WL =
          get_body_spatial_velocity_in_world(vc, *lower_link_);
      // Obtain the lower link's center of mass frame spatial velocity by
      // shifting V_WL:
      const SpatialVelocity<double> V_WLcm = V_WL.Shift(p_LoLcm_W);

      const SpatialVelocity<double> V_WUcm_expected(
          acrobot_benchmark_.CalcLink1SpatialVelocityInWorldFrame(
              shoulder_angle, shoulder_angle_rate));
      const SpatialVelocity<double> V_WLcm_expected(
          acrobot_benchmark_.CalcLink2SpatialVelocityInWorldFrame(
              shoulder_angle, elbow_angle,
              shoulder_angle_rate, elbow_angle_rate));

      EXPECT_TRUE(V_WUcm.IsApprox(V_WUcm_expected, kTolerance));
      EXPECT_TRUE(V_WLcm.IsApprox(V_WLcm_expected, kTolerance));

      // ======================================================================
      // Compute acceleration kinematics
      // Test a number of acceleration configurations.
      // For zero vdot:
      VectorX<double> vdot(2);  // Vector of generalized accelerations.
      vdot = VectorX<double>::Zero(2);

      model_->CalcAccelerationKinematicsCache(*context_, pc, vc, vdot, &ac);

      // Retrieve body spatial accelerations from acceleration kinematics cache.
      SpatialAcceleration<double> A_WUcm =
          get_body_spatial_acceleration_in_world(ac, *upper_link_);
      SpatialAcceleration<double> A_WL =
          get_body_spatial_acceleration_in_world(ac, *lower_link_);
      // Obtain the lower link's center of mass frame spatial acceleration by
      // shifting A_WL:
      const Vector3d& w_WL = V_WL.rotational();
      SpatialAcceleration<double> A_WLcm = A_WL.Shift(p_LoLcm_W, w_WL);

      SpatialAcceleration<double> A_WUcm_expected(
          acrobot_benchmark_.CalcLink1SpatialAccelerationInWorldFrame(
              shoulder_angle, shoulder_angle_rate, vdot(0)));

      SpatialAcceleration<double> A_WLcm_expected(
          acrobot_benchmark_.CalcLink2SpatialAccelerationInWorldFrame(
              shoulder_angle, elbow_angle,
              shoulder_angle_rate, elbow_angle_rate,
              vdot(0), vdot(1)));

      EXPECT_TRUE(A_WUcm.IsApprox(A_WUcm_expected, kTolerance));
      EXPECT_TRUE(A_WLcm.IsApprox(A_WLcm_expected, kTolerance));

      // For a non-zero vdot [rad/sec^2]:
      shoulder_mobilizer_->get_mutable_accelerations_from_array(
          &vdot)(0) = -1.0;
      elbow_mobilizer_->get_mutable_accelerations_from_array(&vdot)(0) = 2.0;
      EXPECT_EQ(
          shoulder_mobilizer_->get_accelerations_from_array(vdot).size(), 1);
      EXPECT_EQ(
          shoulder_mobilizer_->get_accelerations_from_array(vdot)(0), -1.0);
      EXPECT_EQ(
          elbow_mobilizer_->get_accelerations_from_array(vdot).size(), 1);
      EXPECT_EQ(
          elbow_mobilizer_->get_accelerations_from_array(vdot)(0), 2.0);

      model_->CalcAccelerationKinematicsCache(*context_, pc, vc, vdot, &ac);

      // Retrieve body spatial accelerations from acceleration kinematics cache.
      A_WUcm = get_body_spatial_acceleration_in_world(ac, *upper_link_);
      A_WL = get_body_spatial_acceleration_in_world(ac, *lower_link_);
      A_WLcm = A_WL.Shift(p_LoLcm_W, w_WL);

      A_WUcm_expected = SpatialAcceleration<double>(
          acrobot_benchmark_.CalcLink1SpatialAccelerationInWorldFrame(
              shoulder_angle, shoulder_angle_rate, vdot(0)));

      A_WLcm_expected = SpatialAcceleration<double>(
          acrobot_benchmark_.CalcLink2SpatialAccelerationInWorldFrame(
              shoulder_angle, elbow_angle,
              shoulder_angle_rate, elbow_angle_rate,
              vdot(0), vdot(1)));

      EXPECT_TRUE(A_WUcm.IsApprox(A_WUcm_expected, kTolerance));
      EXPECT_TRUE(A_WLcm.IsApprox(A_WLcm_expected, kTolerance));
    }
  }
}

// Compute the bias term containing Coriolis and gyroscopic effects for a
// number of different pendulum configurations.
// This is computed using inverse dynamics with vdot = 0.
TEST_F(PendulumKinematicTests, CoriolisTerm) {
  // C(q, v) should be zero when elbow_angle = 0 independent of the shoulder
  // angle.
  VerifyCoriolisTermViaInverseDynamics(0.0, 0.0);
  VerifyCoriolisTermViaInverseDynamics(M_PI / 3.0, 0.0);

  // Attempt a number of non-zero elbow angles.
  VerifyCoriolisTermViaInverseDynamics(0.0, M_PI / 2.0);
  VerifyCoriolisTermViaInverseDynamics(0.0, M_PI / 3.0);
  VerifyCoriolisTermViaInverseDynamics(0.0, M_PI / 4.0);

  // Repeat previous tests but this time with different non-zero values of the
  // shoulder angle. Results should be independent of the shoulder angle for
  // this double pendulum system.
  VerifyCoriolisTermViaInverseDynamics(M_PI / 3.0, M_PI / 2.0);
  VerifyCoriolisTermViaInverseDynamics(M_PI / 3.0, M_PI / 3.0);
  VerifyCoriolisTermViaInverseDynamics(M_PI / 3.0, M_PI / 4.0);
}

// Compute the mass matrix using the inverse dynamics method.
TEST_F(PendulumKinematicTests, MassMatrix) {
  VerifyMassMatrixViaInverseDynamics(0.0, 0.0);
  VerifyMassMatrixViaInverseDynamics(0.0, M_PI / 2.0);
  VerifyMassMatrixViaInverseDynamics(0.0, M_PI / 3.0);
  VerifyMassMatrixViaInverseDynamics(0.0, M_PI / 4.0);

  // For the double pendulum system it turns out that the mass matrix is only a
  // function of the elbow angle, independent of the shoulder angle.
  // Therefore M(q) = H(elbow_angle). We therefore run the same previous tests
  // with different shoulder angles to verify this is true.
  VerifyMassMatrixViaInverseDynamics(M_PI / 3.0, 0.0);
  VerifyMassMatrixViaInverseDynamics(M_PI / 3.0, M_PI / 2.0);
  VerifyMassMatrixViaInverseDynamics(M_PI / 3.0, M_PI / 3.0);
  VerifyMassMatrixViaInverseDynamics(M_PI / 3.0, M_PI / 4.0);
}

// A test to compute generalized forces due to gravity.
TEST_F(PendulumKinematicTests, GravityTerm) {
  // A list of conditions used for testing.
  std::vector<Vector2d> test_matrix;

  test_matrix.push_back({0.0, 0.0});
  test_matrix.push_back({0.0, M_PI / 2.0});
  test_matrix.push_back({0.0, M_PI / 3.0});
  test_matrix.push_back({0.0, M_PI / 4.0});

  test_matrix.push_back({M_PI / 2.0, M_PI / 2.0});
  test_matrix.push_back({M_PI / 2.0, M_PI / 3.0});
  test_matrix.push_back({M_PI / 2.0, M_PI / 4.0});

  test_matrix.push_back({M_PI / 3.0, M_PI / 2.0});
  test_matrix.push_back({M_PI / 3.0, M_PI / 3.0});
  test_matrix.push_back({M_PI / 3.0, M_PI / 4.0});

  test_matrix.push_back({M_PI / 4.0, M_PI / 2.0});
  test_matrix.push_back({M_PI / 4.0, M_PI / 3.0});
  test_matrix.push_back({M_PI / 4.0, M_PI / 4.0});

  for (const Vector2d& q : test_matrix) {
    VerifyGravityTerm(q);
  }
}

// Compute the spatial velocity of each link as measured in the world frame
// using automatic differentiation through
// MultibodyTree::CalcPositionKinematicsCache(). The results are verified
// comparing with the reference solution provided by benchmarks::Acrobot.
TEST_F(PendulumKinematicTests, CalcVelocityKinematicsWithAutoDiffXd) {
  // This is the minimum factor of the machine precision within which these
  // tests pass.
  const int kEpsilonFactor = 100;
  const double kTolerance = kEpsilonFactor * kEpsilon;

  std::unique_ptr<MultibodyTree<AutoDiffXd>> model_autodiff =
      model_->ToAutoDiffXd();

  const RevoluteMobilizer<AutoDiffXd>& shoulder_mobilizer_autodiff =
      model_autodiff->get_variant(*shoulder_mobilizer_);

  const RevoluteJoint<AutoDiffXd>& elbow_joint_autodiff =
      model_autodiff->get_variant(*elbow_joint_);

  const RigidBody<AutoDiffXd>& upper_link_autodiff =
      model_autodiff->get_variant(*upper_link_);
  const RigidBody<AutoDiffXd>& lower_link_autodiff =
      model_autodiff->get_variant(*lower_link_);

  std::unique_ptr<Context<AutoDiffXd>> context_autodiff =
      model_autodiff->CreateDefaultContext();

  PositionKinematicsCache<AutoDiffXd> pc(model_autodiff->get_topology());

  const int num_angles = 50;
  const double kDeltaAngle = 2 * M_PI / (num_angles - 1.0);

  const int num_velocities = 2;
  const double w_WU_min = -1.0;
  const double w_WU_max = 1.0;
  const double w_UL_min = -0.5;
  const double w_UL_max = 0.5;

  const double kDelta_w_WU = (w_WU_max - w_WU_min) / (num_velocities - 1.0);
  const double kDelta_w_UL = (w_UL_max - w_UL_min) / (num_velocities - 1.0);

  // Loops over angular velocities.
  for (int iw_shoulder = 0; iw_shoulder < num_velocities; ++iw_shoulder) {
    const double w_WU = w_WU_min + iw_shoulder * kDelta_w_WU;
    for (int iw_elbow = 0; iw_elbow < num_velocities; ++iw_elbow) {
      const double w_UL = w_UL_min + iw_elbow * kDelta_w_UL;

      // Loops over angles.
      for (double iq_shoulder = 0; iq_shoulder < num_angles; ++iq_shoulder) {
        const AutoDiffXd shoulder_angle(
            -M_PI + iq_shoulder * kDeltaAngle, /* angle value */
            Vector1<double>::Constant(w_WU)  /* angular velocity */);
        for (double iq_elbow = 0; iq_elbow < num_angles; ++iq_elbow) {
          const AutoDiffXd elbow_angle(
              -M_PI + iq_elbow * kDeltaAngle,   /* angle value */
              Vector1<double>::Constant(w_UL) /* angular velocity */);

          // Update position kinematics.
          shoulder_mobilizer_autodiff.set_angle(context_autodiff.get(),
                                                shoulder_angle);
          elbow_joint_autodiff.set_angle(context_autodiff.get(), elbow_angle);
          model_autodiff->CalcPositionKinematicsCache(*context_autodiff, &pc);

          // Retrieve body poses from position kinematics cache.
          const Isometry3<AutoDiffXd>& X_WU =
              get_body_pose_in_world(pc, upper_link_autodiff);
          const Isometry3<AutoDiffXd>& X_WL =
              get_body_pose_in_world(pc, lower_link_autodiff);

          const Isometry3d X_WU_expected =
              acrobot_benchmark_.CalcLink1PoseInWorldFrame(
                  shoulder_angle.value());

          const Isometry3d X_WL_expected =
              acrobot_benchmark_.CalcElbowOutboardFramePoseInWorldFrame(
                  shoulder_angle.value(), elbow_angle.value());

          // Extract the transformations' values.
          Eigen::MatrixXd X_WU_value =
              math::autoDiffToValueMatrix(X_WU.matrix());
          Eigen::MatrixXd X_WL_value =
              math::autoDiffToValueMatrix(X_WL.matrix());

          // Obtain the lower link center of mass to later shift its computed
          // spatial velocity to the center of mass frame for comparison with
          // the benchmark.
          const Matrix3d R_WL = X_WL_value.block<3, 3>(0, 0);
          const Vector3d p_LoLcm_L = lower_link_->get_default_com();
          const Vector3d p_LoLcm_W = R_WL * p_LoLcm_L;

          // Asserts that the retrieved poses match with the ones specified by
          // the unit test method SetPendulumPoses().
          EXPECT_TRUE(X_WU_value.isApprox(X_WU_expected.matrix(), kTolerance));
          EXPECT_TRUE(X_WL_value.isApprox(X_WL_expected.matrix(), kTolerance));

          // Extract the transformations' time derivatives.
          Eigen::MatrixXd X_WU_dot =
              math::autoDiffToGradientMatrix(X_WU.matrix());
          X_WU_dot.resize(4, 4);
          Eigen::MatrixXd X_WL_dot =
              math::autoDiffToGradientMatrix(X_WL.matrix());
          X_WL_dot.resize(4, 4);

          // Convert transformations' time derivatives to spatial velocities.
          SpatialVelocity<double> V_WUcm =
              ComputeSpatialVelocityFromXdot(X_WU_value, X_WU_dot);
          SpatialVelocity<double> V_WL =
              ComputeSpatialVelocityFromXdot(X_WL_value, X_WL_dot);
          // Obtain the lower link's center of mass frame spatial velocity by
          // shifting V_WL:
          const SpatialVelocity<double> V_WLcm = V_WL.Shift(p_LoLcm_W);

          const SpatialVelocity<double> V_WUcm_expected(
              acrobot_benchmark_.CalcLink1SpatialVelocityInWorldFrame(
                  shoulder_angle.value(), w_WU));
          const SpatialVelocity<double> V_WLcm_expected(
              acrobot_benchmark_.CalcLink2SpatialVelocityInWorldFrame(
                  shoulder_angle.value(), elbow_angle.value(), w_WU, w_UL));

          EXPECT_TRUE(V_WUcm.IsApprox(V_WUcm_expected, kTolerance));
          EXPECT_TRUE(V_WLcm.IsApprox(V_WLcm_expected, kTolerance));

          // Compute potential energy, and its time derivative.
          const AutoDiffXd V =
              model_autodiff->CalcPotentialEnergy(*context_autodiff);
          const double V_value = V.value();
          const double V_expected =
              acrobot_benchmark_.CalcPotentialEnergy(
                  shoulder_angle.value(), elbow_angle.value());
          EXPECT_NEAR(V_value, V_expected, kTolerance);

          // Since in this case the only force is that of gravity, the time
          // derivative of the total potential energy must equal the total
          // conservative power.
          shoulder_mobilizer_->set_angle(
              context_.get(), shoulder_angle.value());
          shoulder_mobilizer_->set_angular_rate(
              context_.get(), shoulder_angle.derivatives()[0]);
          elbow_mobilizer_->set_angle(
              context_.get(), elbow_angle.value());
          elbow_mobilizer_->set_angular_rate(
              context_.get(), elbow_angle.derivatives()[0]);
          const double Pc = model_->CalcConservativePower(*context_);

          // Notice we define Pc = -d(Pc)/dt.
          const double Pc_from_autodiff = -V.derivatives()[0];
          EXPECT_NEAR(Pc, Pc_from_autodiff, kTolerance);
        }  // ielbow
      }  // ishoulder
    }  // iw_elbow
  }  // iw_shoulder
}

}  // namespace
}  // namespace multibody
}  // namespace drake<|MERGE_RESOLUTION|>--- conflicted
+++ resolved
@@ -199,7 +199,7 @@
         "ElbowJoint",
         *upper_link_, X_UEi_, *lower_link_, Isometry3d::Identity(),
         Vector3d::UnitZ() /*revolute axis*/);
-<<<<<<< HEAD
+
     elbow_inboard_frame_ = &elbow_joint_->get_frame_on_parent();
     elbow_outboard_frame_ = &elbow_joint_->get_frame_on_child();
     EXPECT_EQ(elbow_joint_->get_name(), "ElbowJoint");
@@ -208,13 +208,11 @@
     // frame.
     ASSERT_EQ(elbow_outboard_frame_->get_index(),
               lower_link_->get_body_frame().get_index());
-=======
 
     // Add force element for a constant gravity pointing downwards, that is, in
     // the minus y-axis direction.
     model_->AddForceElement<UniformGravityFieldElement>(
         Vector3d(0.0, -acceleration_of_gravity_, 0.0));
->>>>>>> 50a9d877
   }
 
   // Helper method to extract a pose from the position kinematics.
