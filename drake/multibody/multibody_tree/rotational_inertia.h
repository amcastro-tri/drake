--- conflicted
+++ resolved
@@ -395,19 +395,12 @@
   /// @tparam Scalar The scalar type on which the new rotational inertia will
   /// be templated.
   ///
-<<<<<<< HEAD
-  /// @note The cast is only valid when `Scalar` has a valid constructor from
-  /// the scalar type `T` on which `this` object is templated.
-  /// For instance, RotationalInertia<double>::cast<AutoDiffXd>() is valid.
-  /// However, RotationalInertia<AutoDiffXd>::cast<double>() is not.
-=======
   /// @note `RotationalInertia<From>::cast<To>()` creates a new
   /// `RotationalInertia<To>` from a `RotationalInertia<From>` but only if
   /// type `To` is constructible from type `From`. As an example of this,
   /// `RotationalInertia<double>::cast<AutoDiffXd>()` is valid since
   /// `AutoDiffXd a(1.0)` is valid. However,
   /// `RotationalInertia<AutoDiffXd>::cast<double>()` is not.
->>>>>>> 1920a1e8
   template <typename Scalar>
   RotationalInertia<Scalar> cast() const {
     return RotationalInertia<Scalar>(I_SP_E_.template cast<Scalar>());
@@ -750,24 +743,15 @@
 
   // Constructor from an Eigen expression that represents a matrix in ℝ³ˣ³ with
   // entries corresponding to inertia moments and products as described in this
-<<<<<<< HEAD
-  // class' documentation. This constructor will assert that I is a 3x3 matrix.
-=======
   // class's documentation. This constructor will assert that I is a 3x3 matrix.
->>>>>>> 1920a1e8
   // For internal use only.
   template <typename I_Type>
   explicit RotationalInertia(const Eigen::MatrixBase<I_Type>& I) {
     EIGEN_STATIC_ASSERT_MATRIX_SPECIFIC_SIZE(Eigen::MatrixBase<I_Type>, 3, 3);
     // Input matrix must be templated on the same scalar type as this inertia.
     static_assert(std::is_same<typename I_Type::Scalar, T>::value,
-<<<<<<< HEAD
-                  "I must be templated on the same scalar type as this"
-                  "rotational inertia");
-=======
                   "Input argument I must be templated on the same scalar type "
                   "as this rotational inertia");
->>>>>>> 1920a1e8
     I_SP_E_ = I;
     DRAKE_ASSERT_VOID(ThrowIfNotPhysicallyValid());
   }
