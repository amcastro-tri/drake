#include "drake/systems/robotInterfaces/QPLocomotionPlan.h"

#include <algorithm>
#include <cmath>
#include <limits>
#include <stdexcept>
#include <string>

#include "drake/common/constants.h"
#include "drake/common/drake_export.h"  // TODO(tkoolen): exports
#include "drake/examples/Atlas/atlasUtil.h"
#include "drake/math/autodiff.h"
#include "drake/math/autodiff_gradient.h"
#include "drake/math/autodiff_overloads.h"
#include "drake/math/expmap.h"
#include "drake/math/gradient.h"
#include "drake/math/quaternion.h"
#include "drake/math/rotation_matrix.h"
#include "drake/solvers/qpSpline/splineGeneration.h"
#include "drake/util/drakeGeometryUtil.h"
#include "drake/util/drakeUtil.h"
#include "drake/util/lcmUtil.h"
#include "drake/util/convexHull.h"

// TODO(tkoolen): discuss possibility of chatter in knee control
// TODO(tkoolen): make body_motions a map from RigidBody* to BodyMotionData,
// remove body_id from BodyMotionData?

using Eigen::Dynamic;
using Eigen::Isometry3d;
using Eigen::Map;
using Eigen::Matrix3Xd;
using Eigen::Matrix;
using Eigen::MatrixBase;
using Eigen::MatrixXd;
using Eigen::Ref;
using Eigen::Stride;
using Eigen::Vector2d;
using Eigen::Vector3d;
using Eigen::Vector4d;
using Eigen::Vector4f;
using Eigen::VectorXd;

using drake::kQuaternionSize;
using drake::kSpaceDimension;

using drake::math::Gradient;
using drake::math::autoDiffToGradientMatrix;
using drake::math::autoDiffToValueMatrix;
using drake::math::closestExpmap;
using drake::math::expmap2quat;
using drake::math::initializeAutoDiffGivenGradientMatrix;
using drake::math::quat2expmap;
using drake::math::quatRotateVec;

using std::allocator;
using std::cerr;
using std::endl;
using std::runtime_error;
using std::vector;

const std::map<SupportLogicType, std::vector<bool>>
    QPLocomotionPlan::support_logic_maps_ =
    QPLocomotionPlan::createSupportLogicMaps();

std::string primaryBodyOrFrameName(const std::string& full_body_name) {
  size_t i = 0;
  for (; i < full_body_name.size(); i++) {
    if (std::strncmp(&full_body_name[i], "+", 1) == 0) {
      break;
    }
  }

  return full_body_name.substr(0, i);
}

QPLocomotionPlan::QPLocomotionPlan(RigidBodyTree<double>& robot,
                                   const QPLocomotionPlanSettings& settings,
                                   const std::string& lcm_channel)
    : robot_(robot),
      settings_(settings),
      foot_body_ids_(createFootBodyIdMap(robot, settings.foot_names)),
      knee_indices_(createJointIndicesMap(robot, settings.knee_names)),
      aky_indices_(createJointIndicesMap(robot, settings.aky_names)),
      akx_indices_(createJointIndicesMap(robot, settings.akx_names)),
      pelvis_id_(robot.FindBodyIndex(settings.pelvis_name)),
      start_time_(std::numeric_limits<double>::quiet_NaN()),
      plan_shift_(Vector3d::Zero()),
      last_foot_shift_time_(0.0),
      shifted_zmp_trajectory_(settings.zmp_trajectory) {
  for (int i = 1; i < static_cast<int>(settings.support_times.size()); i++) {
    if (settings.support_times[i] < settings.support_times[i - 1])
      throw std::runtime_error("support times must be increasing");
  }

  for (auto it = Side::values.begin(); it != Side::values.end(); ++it) {
    toe_off_active_[*it] = false;
    knee_pd_active_[*it] = false;
    knee_pd_settings_[*it] =
        QPLocomotionPlanSettings::createDefaultKneeSettings();
    foot_shifts_[*it] = Vector3d::Zero();
  }

  if (!lcm_.good()) {
    cerr << "ERROR: lcm is not good()" << endl;
  }
}

Matrix3Xd getFrontTwoContactPoints(const Ref<const Matrix3Xd>& contact_points) {
  // gets the two frontmost contact points (expressed in body frame with x
  // forward)
  if (contact_points.cols() <= 2) {
    return contact_points;
  }
  Vector2d best_x(-std::numeric_limits<double>::infinity(),
                  -std::numeric_limits<double>::infinity());
  Matrix<Eigen::Index, 2, 1> best_idx;
  for (int j = 0; j < contact_points.cols(); ++j) {
    for (int i = 0; i < 2; ++i) {
      if (contact_points(0, j) > best_x(i)) {
        best_x(i) = contact_points(0, j);
        best_idx(i) = j;
        break;
      }
    }
  }
  Matrix<double, 3, 2> front_contacts;
  front_contacts.col(0) = contact_points.col(best_idx(0));
  front_contacts.col(1) = contact_points.col(best_idx(1));
  return front_contacts;
}

template <typename DerivedQ, typename DerivedV>
drake::lcmt_qp_controller_input QPLocomotionPlan::createQPControllerInput(
    double t_global, const MatrixBase<DerivedQ>& q,
    const MatrixBase<DerivedV>& v,
    const std::vector<bool>& contact_force_detected) {
  if (std::isnan(start_time_)) start_time_ = t_global;

  double t_plan = t_global - start_time_;
  if (t_plan < 0) {
    // TODO(tkoolen): decide how to handle this case; fail fast for now
    throw std::runtime_error("t_plan is negative!");
  }
  t_plan = std::min(t_plan, settings_.duration);

  // find index into supports vector
  size_t support_index = 0;
  while (support_index < settings_.support_times.size() - 1 &&
         t_plan >= settings_.support_times[support_index + 1])
    support_index++;

  // do kinematics
  KinematicsCache<double> cache = robot_.doKinematics(q, v);

  RigidBodySupportState& support_state = settings_.supports[support_index];
  bool is_last_support = support_index == settings_.supports.size() - 1;
  const RigidBodySupportState& next_support =
      is_last_support ? settings_.supports[support_index]
      : settings_.supports[support_index + 1];
  if (settings_.use_plan_shift) {
    updatePlanShift(cache, t_plan, contact_force_detected, support_index);
  }

  drake::lcmt_qp_controller_input qp_input;
  qp_input.be_silent = false;
  qp_input.timestamp = static_cast<int64_t>(t_global * 1e6);
  qp_input.num_support_data = 0;
  qp_input.num_tracked_bodies = 0;
  qp_input.num_external_wrenches = 0;
  qp_input.num_joint_pd_overrides = 0;

  // whole body data
  auto q_des = settings_.q_traj.value(t_plan);
  qp_input.whole_body_data.timestamp = 0;
  qp_input.whole_body_data.num_positions = robot_.get_num_positions();
  eigenVectorToStdVector(q_des, qp_input.whole_body_data.q_des);
  qp_input.whole_body_data.constrained_dofs =
      settings_.constrained_position_indices;
  addOffset(qp_input.whole_body_data.constrained_dofs,
            1);  // use 1-indexing in LCM
  qp_input.whole_body_data.num_constrained_dofs =
      qp_input.whole_body_data.constrained_dofs.size();
  // apply plan shift
  if (settings_.use_plan_shift) {
    for (auto direction_it = settings_.plan_shift_body_motion_indices.begin();
         direction_it != settings_.plan_shift_body_motion_indices.end();
         ++direction_it) {
      qp_input.whole_body_data.q_des[*direction_it] -=
          plan_shift_[*direction_it];
    }
  }

  // zmp data:
  qp_input.zmp_data = createZMPData(t_plan);

  bool pelvis_has_tracking = false;
  for (BodyMotionData& body_motion : settings_.body_motions) {
    int body_or_frame_id = body_motion.getBodyOrFrameId();
    int body_id = robot_.parseBodyOrFrameID(body_or_frame_id);
    int body_motion_segment_index = body_motion.findSegmentIndex(t_plan);

    auto side_it = foot_body_ids_.begin();
    for (; side_it != foot_body_ids_.end(); side_it++) {
      if (side_it->second == body_id) {
        break;
      }
    }
    bool is_foot = side_it != foot_body_ids_.end();

    if (is_foot) {
      // toe off active switching logic
      Side side = side_it->first;
      int knee_index = knee_indices_.at(side);
      int akx_index = akx_indices_.at(side);
      int aky_index = aky_indices_.at(side);
      bool knee_close_to_singularity =
          q[knee_index] < settings_.knee_settings.min_knee_angle;
      if (!toe_off_active_[side]) {
        bool is_support_foot = isSupportingBody(body_id, support_state);
        bool ankle_close_to_limit = Atlas::ankleCloseToLimits(
            q[akx_index], q[aky_index], settings_.ankle_limits_tolerance);
        Matrix<double, 2, Dynamic> reduced_support_pts(2, 0);
        for (RigidBodySupportStateElement& support_state_element :
                 support_state) {
          Matrix3Xd pts;
          if (support_state_element.body == body_id) {
            // pts = settings.contact_groups[body_id].at("toe");
            pts =
                getFrontTwoContactPoints(support_state_element.contact_points);
          } else {
            pts = support_state_element.contact_points;
          }
          Matrix3Xd pts_in_world =
              robot_.transformPoints(cache, pts, support_state_element.body, 0);
          reduced_support_pts.conservativeResize(
              2, reduced_support_pts.cols() + pts.cols());
          reduced_support_pts.block(
              0, reduced_support_pts.cols() - pts_in_world.cols(), 2,
              pts_in_world.cols()) = pts_in_world.topRows<2>();
        }
        bool zmp_is_safely_within_reduced_support_polygon =
            signedDistanceInsideConvexHull(
                reduced_support_pts, shifted_zmp_trajectory_.value(t_plan)) >
            settings_.zmp_safety_margin;
        bool toe_off_allowed =
            body_motion.isToeOffAllowed(body_motion_segment_index);
        if (toe_off_allowed && is_support_foot &&
            zmp_is_safely_within_reduced_support_polygon &&
            (knee_close_to_singularity || ankle_close_to_limit)) {
          std::cout << "body: " << body_id << std::endl;
          std::cout << "knee q: " << q[knee_index] << " aky q: " << q[aky_index]
                    << std::endl;
          std::cout << "reduced support pts: " << std::endl
                    << reduced_support_pts << std::endl;
          std::cout << "zmp: "
                    << shifted_zmp_trajectory_.value(t_plan).transpose()
                    << std::endl;
          std::cout << "is_support: " << is_support_foot << " zmp in margin: "
                    << zmp_is_safely_within_reduced_support_polygon
                    << " knee: " << knee_close_to_singularity
                    << " ankle: " << ankle_close_to_limit << std::endl;
          if (is_last_support) {
            toe_off_active_[side] = false;
          } else {
            toe_off_active_[side] = !isSupportingBody(body_id, next_support);
          }
          std::cout << "toe off active: " << toe_off_active_[side] << std::endl;
        }
      } else {
        if (!isSupportingBody(body_id, support_state)) {
          toe_off_active_[side] = false;
          knee_pd_active_[side] = false;
          updateSwingTrajectory(t_plan, body_motion,
                                body_motion_segment_index - 1, cache);
        }
      }

      if (toe_off_active_[side]) {
        for (RigidBodySupportStateElement& support_state_element :
                 support_state) {
          if (support_state_element.body == body_id)
            support_state_element.contact_points =
                getFrontTwoContactPoints(support_state_element.contact_points);
          // support_state_element.contact_points =
          // settings.contact_groups[body_id].at("toe");
        }
        knee_pd_active_[side] = true;
        if (knee_close_to_singularity) {
          knee_pd_settings_[side] = settings_.knee_settings;
        } else {
          knee_pd_settings_[side] = settings_.knee_settings;
          knee_pd_settings_[side].knee_kp = 0;
          knee_pd_settings_[side].knee_kd = 0;
        }
      }
      if (knee_pd_active_.at(side)) {
        this->applyKneePD(side, qp_input);
      }
      if (body_motion.isToeOffAllowed(body_motion_segment_index)) {
        updateSwingTrajectory(t_plan, body_motion, body_motion_segment_index,
                              cache);
      }
    }

    // extract out current and next polynomial segments
    PiecewisePolynomial<double> body_motion_trajectory_slice =
        body_motion.getTrajectory().slice(
            body_motion_segment_index,
            std::min(2, body_motion.getTrajectory().getNumberOfSegments() -
                     body_motion_segment_index));

    // convert to global time
    body_motion_trajectory_slice.shiftRight(start_time_);

    // apply plan shift
    PiecewisePolynomial<double>::CoefficientMatrix trajectory_shift(
        body_motion_trajectory_slice.rows(),
        body_motion_trajectory_slice.cols());
    trajectory_shift.setZero();
    if (settings_.use_plan_shift) {
      for (auto direction_it = settings_.plan_shift_body_motion_indices.begin();
           direction_it != settings_.plan_shift_body_motion_indices.end();
           ++direction_it) {
        trajectory_shift(*direction_it) = plan_shift_(*direction_it);
      }
      body_motion_trajectory_slice -= trajectory_shift;
    }

    drake::lcmt_body_motion_data body_motion_data_for_support_lcm;
    body_motion_data_for_support_lcm.timestamp = 0;
    body_motion_data_for_support_lcm.body_or_frame_name =
        primaryBodyOrFrameName(robot_.getBodyOrFrameName(body_or_frame_id));

    encodePiecewisePolynomial(body_motion_trajectory_slice,
                              body_motion_data_for_support_lcm.spline);
    body_motion_data_for_support_lcm.in_floating_base_nullspace =
        body_motion.isInFloatingBaseNullSpace(body_motion_segment_index);
    body_motion_data_for_support_lcm.control_pose_when_in_contact =
        body_motion.isPoseControlledWhenInContact(body_motion_segment_index);
    const Isometry3d& transform_task_to_world =
        body_motion.getTransformTaskToWorld();
    Vector4d quat_task_to_world =
        drake::math::rotmat2quat(transform_task_to_world.linear());
    Vector3d translation_task_to_world = transform_task_to_world.translation();
    eigenVectorToCArray(quat_task_to_world,
                        body_motion_data_for_support_lcm.quat_task_to_world);
    eigenVectorToCArray(
        translation_task_to_world,
        body_motion_data_for_support_lcm.translation_task_to_world);
    eigenVectorToCArray(body_motion.getXyzProportionalGainMultiplier(),
                        body_motion_data_for_support_lcm.xyz_kp_multiplier);
    eigenVectorToCArray(
        body_motion.getXyzDampingRatioMultiplier(),
        body_motion_data_for_support_lcm.xyz_damping_ratio_multiplier);
    body_motion_data_for_support_lcm.expmap_kp_multiplier =
        body_motion.getExponentialMapProportionalGainMultiplier();
    body_motion_data_for_support_lcm.expmap_damping_ratio_multiplier =
        body_motion.getExponentialMapDampingRatioMultiplier();
    eigenVectorToCArray(body_motion.getWeightMultiplier(),
                        body_motion_data_for_support_lcm.weight_multiplier);

    qp_input.body_motion_data.push_back(body_motion_data_for_support_lcm);
    qp_input.num_tracked_bodies++;

    if (body_id == pelvis_id_) pelvis_has_tracking = true;

    // If this body is not currently in support, but will be soon (within
    // early_contact_allowed_fraction of the duration of the current support),
    // then generate a new support data for that body which will only be
    // active if that body senses force.
    bool last_support = support_index == settings_.supports.size() - 1;
    if (!last_support) {
      if (t_plan >= settings_.early_contact_allowed_fraction *
          (settings_.support_times[support_index + 1] -
           settings_.support_times[support_index]) +
          settings_.support_times[support_index]) {
        if (!isSupportingBody(body_id, support_state)) {
          for (auto it = next_support.begin(); it != next_support.end(); ++it) {
            if (it->body == body_id) {
              qp_input.support_data.push_back(
                  createSupportDataElement(
                      *it, support_logic_maps_.at(ONLY_IF_FORCE_SENSED)));
              qp_input.num_support_data++;
              break;
            }
          }
        }
      }
    }
  }

  if (!pelvis_has_tracking)
    throw runtime_error(
        "Expecting a motion_motion_data element for the pelvis");

  // set support data
  for (auto it = support_state.begin(); it != support_state.end(); ++it) {
    qp_input.support_data.push_back(
        createSupportDataElement(*it, settings_.planned_support_command));
    qp_input.num_support_data++;
  }

  qp_input.param_set_name = settings_.gain_set;

  for (auto it = settings_.untracked_position_indices.begin();
       it != settings_.untracked_position_indices.end(); ++it) {
    drake::lcmt_joint_pd_override joint_pd_override;
    joint_pd_override.timestamp = 0;
    joint_pd_override.position_ind = *it + 1;  // use 1-indexing in LCM
    joint_pd_override.qi_des = q[*it];
    joint_pd_override.qdi_des = v[*it];
    joint_pd_override.kp = 0.0;
    joint_pd_override.kd = 0.0;
    joint_pd_override.weight = 0.0;
    qp_input.joint_pd_override.push_back(joint_pd_override);
    qp_input.num_joint_pd_overrides++;

    qp_input.whole_body_data.q_des[*it] = q[*it];
    auto constrained_dofs_it =
        std::find(qp_input.whole_body_data.constrained_dofs.begin(),
                  qp_input.whole_body_data.constrained_dofs.end(),
                  *it + 1);  // use 1-indexing in LCM
    if (constrained_dofs_it !=
        qp_input.whole_body_data.constrained_dofs.end()) {
      qp_input.whole_body_data.constrained_dofs.erase(constrained_dofs_it);
      qp_input.whole_body_data.num_constrained_dofs =
          qp_input.whole_body_data.constrained_dofs.size();
    }
  }

  last_qp_input_ = qp_input;
  verifySubtypeSizes(qp_input);
  return qp_input;
}

void QPLocomotionPlan::applyKneePD(Side side,
                                   drake::lcmt_qp_controller_input& qp_input) {
  int knee_index = knee_indices_.at(side);
  drake::lcmt_joint_pd_override joint_pd_override_for_support;
  joint_pd_override_for_support.timestamp = 0;
  joint_pd_override_for_support.position_ind =
      static_cast<int32_t>(knee_index) + 1;  // use 1-indexing in LCM
  joint_pd_override_for_support.qi_des =
      knee_pd_settings_.at(side).min_knee_angle;
  joint_pd_override_for_support.qdi_des = 0.0;
  joint_pd_override_for_support.kp = knee_pd_settings_.at(side).knee_kp;
  joint_pd_override_for_support.kd = knee_pd_settings_.at(side).knee_kd;
  joint_pd_override_for_support.weight = knee_pd_settings_.at(side).knee_weight;
  qp_input.joint_pd_override.push_back(joint_pd_override_for_support);
  qp_input.num_joint_pd_overrides++;
}

void QPLocomotionPlan::setDuration(double duration) {
  settings_.duration = duration;
}

void QPLocomotionPlan::setStartTime(double start_time) {
  start_time_ = start_time;
}

double QPLocomotionPlan::getStartTime() const { return start_time_; }

double QPLocomotionPlan::getDuration() const { return settings_.duration; }

drake::lcmt_qp_controller_input QPLocomotionPlan::getLastQPInput() const {
  return last_qp_input_;
}

bool QPLocomotionPlan::isFinished(double t) const {
  if (std::isnan(start_time_)) {
    return false;
  } else {
    return (t - start_time_) >= settings_.duration;
  }
}

const RigidBodyTree<double>& QPLocomotionPlan::getRobot() const {
  return robot_;
}

drake::lcmt_zmp_data QPLocomotionPlan::createZMPData(double t_plan) const {
  drake::lcmt_zmp_data zmp_data_lcm;
  zmp_data_lcm.timestamp = 0;
  eigenToCArrayOfArrays(settings_.zmp_data.A, zmp_data_lcm.A);
  eigenToCArrayOfArrays(settings_.zmp_data.B, zmp_data_lcm.B);
  eigenToCArrayOfArrays(settings_.zmp_data.C, zmp_data_lcm.C);
  eigenToCArrayOfArrays(settings_.D_control, zmp_data_lcm.D);
  eigenToCArrayOfArrays(settings_.zmp_data.u0, zmp_data_lcm.u0);
  eigenToCArrayOfArrays(settings_.zmp_data.R, zmp_data_lcm.R);
  eigenToCArrayOfArrays(settings_.zmp_data.Qy, zmp_data_lcm.Qy);
  zmp_data_lcm.s2 = 0;  // never used by the controller
  zmp_data_lcm.s2dot = 0;

  // x0, y0
  if (settings_.is_quasistatic) {
    auto com_des = settings_.com_traj.value(t_plan);
    auto comdot_des = settings_.com_traj.derivative().value(t_plan);

    size_t x0_row = 0;
    for (Eigen::Index i = 0; i < com_des.size(); ++i) {
      zmp_data_lcm.x0[x0_row++][0] = com_des(i);
    }
    for (Eigen::Index i = 0; i < comdot_des.size(); ++i) {
      zmp_data_lcm.x0[x0_row++][0] = comdot_des(i);
    }
    eigenToCArrayOfArrays(com_des, zmp_data_lcm.y0);
  } else {
    size_t x0_row = 0;
    Vector2d shifted_zmp_final =
        shifted_zmp_trajectory_.value(shifted_zmp_trajectory_.getEndTime());
    for (Eigen::Index i = 0; i < shifted_zmp_final.size(); ++i) {
      zmp_data_lcm.x0[x0_row++][0] = shifted_zmp_final(i);
    }
    for (Eigen::Index i = 0; i < shifted_zmp_final.size(); ++i) {
      zmp_data_lcm.x0[x0_row++][0] = 0.0;
    }
    auto zmp_des = shifted_zmp_trajectory_.value(t_plan);
    eigenToCArrayOfArrays(zmp_des, zmp_data_lcm.y0);
  }

  // Lyapunov function
  eigenToCArrayOfArrays(settings_.V.getS(), zmp_data_lcm.S);
  auto s1_current = settings_.V.getS1().value(t_plan);
  eigenToCArrayOfArrays(s1_current, zmp_data_lcm.s1);
  Vector4d s1dot_current = Vector4d::Zero();  // NOTE: not using this; setting
  // to zeros as was being done in
  // the Matlab implementation
  eigenToCArrayOfArrays(s1dot_current, zmp_data_lcm.s1dot);

  return zmp_data_lcm;
}

drake::lcmt_support_data QPLocomotionPlan::createSupportDataElement(
    const RigidBodySupportStateElement& element,
    const std::vector<bool>& support_logic) {
  drake::lcmt_support_data support_data_element_lcm;
  support_data_element_lcm.timestamp = 0;
  support_data_element_lcm.body_name = primaryBodyOrFrameName(
      robot_.getBodyOrFrameName(static_cast<int32_t>(element.body)));
  support_data_element_lcm.num_contact_pts = element.contact_points.cols();
  eigenToStdVectorOfStdVectors(element.contact_points,
                               support_data_element_lcm.contact_pts);
  for (size_t i = 0; i < support_logic.size(); i++)
    support_data_element_lcm.support_logic_map[i] = support_logic[i];
  support_data_element_lcm.mu = settings_.mu;
  Vector4f support_surface_float = element.support_surface.cast<float>();
  memcpy(support_data_element_lcm.support_surface, support_surface_float.data(),
         sizeof(float) * 4);
  return support_data_element_lcm;
}

void QPLocomotionPlan::updateSwingTrajectory(
    double t_plan, BodyMotionData& body_motion_data,
    int body_motion_segment_index, const KinematicsCache<double>& cache) {
  int takeoff_segment_index =
      body_motion_segment_index + 1;  // this function is called before takeoff
  int num_swing_segments = 3;
  int landing_segment_index = takeoff_segment_index + num_swing_segments - 1;

  // last three knot points from spline
  PiecewisePolynomial<double>& trajectory = body_motion_data.getTrajectory();
  VectorXd x1 = trajectory.value(trajectory.getEndTime(takeoff_segment_index));
  VectorXd x2 =
      trajectory.value(trajectory.getEndTime(takeoff_segment_index + 1));
  VectorXd xf =
      trajectory.value(trajectory.getEndTime(takeoff_segment_index + 2));

  // first knot point from current position
  auto x0_pose =
      robot_.relativeTransform(cache, 0, body_motion_data.getBodyOrFrameId());
  auto x0_twist =
      robot_.relativeTwist(cache, 0, body_motion_data.getBodyOrFrameId(), 0);

  Vector4d x0_quat = drake::math::rotmat2quat(x0_pose.linear());
  Matrix<double, kQuaternionSize, kSpaceDimension> Phi;
  angularvel2quatdotMatrix(
      x0_quat, Phi,
      static_cast<Gradient<decltype(Phi), Dynamic>::type*>(nullptr));
  auto quatdot = (Phi * x0_twist.topRows<3>()).eval();

  auto x0_expmap_autodiff = quat2expmap(
      initializeAutoDiffGivenGradientMatrix(x0_quat, quatdot));
  auto x0_expmap = autoDiffToValueMatrix(x0_expmap_autodiff);
  auto xd0_expmap = autoDiffToGradientMatrix(x0_expmap_autodiff);

  // std::cout << "x0: " << x0_expmap.value()(2) << " x1: " << x1(5) << " x2: "
  // << x2(5) << " xf: " << xf(5) << std::endl;

  typedef Matrix<double, 6, 1> Vector6d;
  Vector6d x0;
  x0.head<3>() = x0_pose.translation();
  if (settings_.use_plan_shift) {
    for (auto it = settings_.plan_shift_body_motion_indices.begin();
         it != settings_.plan_shift_body_motion_indices.end(); ++it) {
      x0(*it) += plan_shift_(*it);
    }
  }
  x0.tail<3>() = x0_expmap;
  Vector6d xd0;
  // We set the xyz components of xd0 to zero intentionally because, if it
  // happens that the foot is moving while in support, we don't want to
  // continue that motion through the swing trajectory.
  xd0.head<3>().setZero();
  xd0.tail<3>() = xd0_expmap;

  // If the current pose is pitched down more than the first aerial knot
  // point, adjust the knot point to match the current pose
  Vector3d unit_x = Vector3d::UnitX();
  Vector3d unit_x_rotated_0 = quatRotateVec(x0_quat, unit_x);
  Vector3d unit_x_rotated_1 = quatRotateVec(expmap2quat(x1.tail<3>()), unit_x);
  if (unit_x_rotated_0(2) < unit_x_rotated_1(2)) {
    x1.tail<3>() = quat2expmap(
        drake::math::Slerp(x0_quat, expmap2quat(x2.tail<3>()), 0.1));
  }

  // TODO(rdeits): find a less expensive way of doing this
  VectorXd xdf = trajectory.derivative().value(
      trajectory.getEndTime(landing_segment_index));

  // Unwrap all of the knots in the trajectory to ensure we don't create a
  // wraparound
  x1.tail<3>() = closestExpmap(x0.tail<3>(), x1.tail<3>());
  x2.tail<3>() = closestExpmap(x1.tail<3>(), x2.tail<3>());
  auto xf_unwrap_autodiff = closestExpmap(
      initializeAutoDiffGivenGradientMatrix(x2.tail<3>(), xdf.tail<3>()),
      initializeAutoDiffGivenGradientMatrix(xf.tail<3>(), xdf.tail<3>()));
  xf.tail<3>() = autoDiffToValueMatrix(xf_unwrap_autodiff);
  xdf.tail<3>() = autoDiffToGradientMatrix(xf_unwrap_autodiff);

  // std::cout << "after all modifications:" << std::endl;
  // std::cout << "x0: " << x0(5) << " x1: " << x1(5) << " x2: " << x2(5) << "
  // xf: " << xf(5) << std::endl;
  // std::cout << "xd0: " << xd0.transpose() << " xdf: " << xdf.transpose();

  auto start_it = trajectory.getSegmentTimes().begin() + takeoff_segment_index;
  int num_breaks = num_swing_segments + 1;
  std::vector<double> breaks(start_it, start_it + num_breaks);

  for (int dof_num = 0; dof_num < x0.rows(); ++dof_num) {
    PiecewisePolynomial<double> updated_spline_for_dof =
        nWaypointCubicSpline(breaks, x0(dof_num), xd0(dof_num), xf(dof_num),
                             xdf(dof_num), Vector2d(x1(dof_num), x2(dof_num)));
    for (int j = 0; j < updated_spline_for_dof.getNumberOfSegments(); j++) {
      body_motion_data.getTrajectory().setPolynomialMatrixBlock(
          updated_spline_for_dof.getPolynomialMatrix(j),
          takeoff_segment_index + j, dof_num, 0);
    }
  }
  // NOTE: not updating times here. If we use a spline generation method that
  // also determines the times, remember to update those as well
}

bool QPLocomotionPlan::isSupportingBody(
    int body_index, const RigidBodySupportState& support_state) const {
  for (auto it = support_state.begin(); it != support_state.end(); ++it) {
    if (it->body == body_index) return true;
  }
  return false;
}

template <typename T>
class AddressEqual {
 private:
  const T& t_;

 public:
  explicit AddressEqual(const T& t) : t_(t) {}
  bool operator()(const T& other) const { return &t_ == &other; }
};

std::vector<Side> QPLocomotionPlan::getSupportSides(
    const RigidBodySupportState& support_state) const {
  std::vector<Side> support_sides;
  for (auto side_it = foot_body_ids_.begin(); side_it != foot_body_ids_.end();
       ++side_it) {
    for (auto it = support_state.begin(); it != support_state.end(); ++it) {
      if (it->body == side_it->second) {
        support_sides.push_back(side_it->first);
      }
    }
  }
  return support_sides;
}

double sideToFraction(Side side) {
  if (side == Side(Side::LEFT)) {
    return 0;
  } else if (side == Side(Side::RIGHT)) {
    return 1;
  } else {
    throw std::runtime_error("side should be LEFT or RIGHT");
  }
}

void QPLocomotionPlan::findPlannedSupportFraction(
    double t_plan, int support_index, double& last_support_fraction,
    double& next_support_fraction, double& transition_fraction) const {
  std::vector<Side> support_sides =
      this->getSupportSides(settings_.supports[support_index]);
  if (support_sides.size() == 1) {
    // single support
    double frac = sideToFraction(support_sides[0]);
    last_support_fraction = frac;
    next_support_fraction = frac;
    transition_fraction = 1;
  } else {
    // First, look backwards until we find the most recent single support
    bool found_past_single_support = false;
    double t_last_single_support_end;
    for (int i = support_index - 1; i >= 0; --i) {
      support_sides = this->getSupportSides(settings_.supports[i]);
      if (support_sides.size() == 1) {
        found_past_single_support = true;
        t_last_single_support_end = settings_.support_times[i + 1];
        last_support_fraction = sideToFraction(support_sides[0]);
        // std::cout << "found a past single supp" << std::endl;
        break;
      }
    }
    if (!found_past_single_support) {
      // std::cout << "no past single supp" << std::endl;
      last_support_fraction = 0.5;
      t_last_single_support_end = settings_.support_times[0];
    }

    // Now look forwards until we find the next single support
    bool found_future_single_support = false;
    double t_next_single_support_begin;
    for (size_t i = support_index + 1; i < settings_.supports.size(); ++i) {
      support_sides = this->getSupportSides(settings_.supports[i]);
      if (support_sides.size() == 1) {
        found_future_single_support = true;
        t_next_single_support_begin = settings_.support_times[i];
        next_support_fraction = sideToFraction(support_sides[0]);
        break;
      }
    }
    if (!found_future_single_support) {
      next_support_fraction = 0.5;
      t_next_single_support_begin =
          settings_.support_times[settings_.support_times.size() - 1];
    }

    transition_fraction =
        (t_plan - t_last_single_support_end) /
        (t_next_single_support_begin - t_last_single_support_end);
  }

  // std::cout << "last: " << last_support_fraction << " next: " <<
  // next_support_fraction << " transition: " << transition_fraction <<
  // std::endl;
}

void QPLocomotionPlan::updateS1Trajectory() {
  ExponentialPlusPiecewisePolynomial<double> s1 = s1Trajectory(
      settings_.zmp_data, shifted_zmp_trajectory_, settings_.V.getS());
  settings_.V.setS1(s1);
}

void QPLocomotionPlan::updateZMPTrajectory(const double t_plan,
                                           const double last_support_fraction,
                                           const double next_support_fraction,
                                           const double transition_fraction) {
  int segment_index = settings_.zmp_trajectory.getSegmentIndex(t_plan);
  const std::vector<double>& segment_times =
      settings_.zmp_trajectory.getSegmentTimes();
  std::vector<MatrixXd> zmp_knots;
  zmp_knots.reserve(segment_times.size());
  for (size_t i = 0; i < segment_times.size(); ++i) {
    zmp_knots.push_back(settings_.zmp_trajectory.value(segment_times[i]));
  }
  // std::cout << "right: " << foot_shifts.at(Side::RIGHT).transpose() << "
  // left: " << foot_shifts.at(Side::LEFT).transpose() << std::endl;

  // std::cout << "zmp before: " << zmp_knots[segment_index] << std::endl;
  zmp_knots[segment_index] -=
      last_support_fraction * foot_shifts_.at(Side::RIGHT).head<2>() +
      (1.0 - last_support_fraction) * foot_shifts_.at(Side::LEFT).head<2>();
  // std::cout << "zmp after: " << zmp_knots[segment_index] << std::endl;
  // std::cout << "last frac: " << last_support_fraction << " next frac: " <<
  // next_support_fraction << " transition_fraction: " << transition_fraction <<
  // std::endl;

  if ((segment_index + 1) < static_cast<int>(zmp_knots.size())) {
    zmp_knots[segment_index + 1] -=
        next_support_fraction * foot_shifts_.at(Side(Side::RIGHT)).head<2>() +
        (1.0 - next_support_fraction) *
        foot_shifts_.at(Side(Side::LEFT)).head<2>();
  }
  if ((segment_index + 2) < static_cast<int>(zmp_knots.size())) {
    if (transition_fraction >= 0.05 && transition_fraction <= 0.95) {
      // If we're in double support, then we need to update the next TWO zmp
      // knots
      zmp_knots[segment_index + 2] -=
          next_support_fraction * foot_shifts_.at(Side(Side::RIGHT)).head<2>() +
          (1.0 - next_support_fraction) *
          foot_shifts_.at(Side(Side::LEFT)).head<2>();
    }
  }

  shifted_zmp_trajectory_ =
      PiecewisePolynomial<double>::FirstOrderHold(segment_times, zmp_knots);
}

void QPLocomotionPlan::updateZMPController(const double t_plan,
                                           const double last_support_fraction,
                                           const double next_support_fraction,
                                           const double transition_fraction) {
  this->updateZMPTrajectory(t_plan, last_support_fraction,
                            next_support_fraction, transition_fraction);
  this->updateS1Trajectory();
}

void QPLocomotionPlan::updatePlanShift(
    const KinematicsCache<double>& cache, double t_plan,
    const std::vector<bool>& contact_force_detected, int support_index) {
  const bool is_last_support =
      (support_index == (static_cast<int>(settings_.supports.size()) - 1));
  const RigidBodySupportState& next_support =
      is_last_support ? settings_.supports[support_index]
      : settings_.supports[support_index + 1];

  double last_support_fraction, next_support_fraction, transition_fraction;
  this->findPlannedSupportFraction(t_plan, support_index, last_support_fraction,
                                   next_support_fraction, transition_fraction);

  if (t_plan - last_foot_shift_time_ > settings_.min_foot_shift_delay) {
    // First, figure out the relative shifts for each of the feet which are in
    // support and in contact
    for (auto side_it = foot_body_ids_.begin(); side_it != foot_body_ids_.end();
         side_it++) {
      if (QPLocomotionPlan::isSupportingBody(side_it->second, next_support)) {
        if (contact_force_detected[side_it->second]) {
          for (auto body_motion_it = settings_.body_motions.begin();
               body_motion_it != settings_.body_motions.end();
               ++body_motion_it) {
            int body_motion_body_id =
                robot_.parseBodyOrFrameID(body_motion_it->getBodyOrFrameId());
            if (body_motion_body_id == side_it->second) {
              Vector3d foot_frame_origin_actual =
                  robot_.relativeTransform(cache, 0,
                                           body_motion_it->getBodyOrFrameId())
                  .translation();
              Vector3d foot_frame_origin_planned =
                  body_motion_it->getTrajectory().value(t_plan).topRows<3>();
              // std::cout << "actual: " << foot_frame_origin_actual.transpose()
              // << " planned: " << foot_frame_origin_planned.transpose() <<
              // std::endl;
              foot_shifts_[side_it->first] =
                  foot_frame_origin_planned - foot_frame_origin_actual;
              break;
            }
          }
        }
      }
    }
    // std::cout << "right: " << foot_shifts.at(Side::RIGHT).transpose() <<
    // "left: " << foot_shifts.at(Side::LEFT).transpose() << std::endl;
    last_foot_shift_time_ = t_plan;
    this->updateZMPController(t_plan, last_support_fraction,
                              next_support_fraction, transition_fraction);
  }

  // Now figure out how to combine the foot shifts into a single plan shift. The
  // logic is:
  // If we're in single support, then use the shift for the support foot
  // If we're in double support, then interpolate linearly between the two
  // shifts based on the time since one foot was single support and the time
  // when the other foot will be single support
  double current_support_fraction =
      transition_fraction * next_support_fraction +
      (1.0 - transition_fraction) * last_support_fraction;
  plan_shift_ =
      current_support_fraction * foot_shifts_.at(Side(Side::RIGHT)) +
      (1.0 - current_support_fraction) * foot_shifts_.at(Side(Side::LEFT));
}

const std::map<SupportLogicType, std::vector<bool>>
                       QPLocomotionPlan::createSupportLogicMaps() {
  std::map<SupportLogicType, std::vector<bool>> ret;
  ret[REQUIRE_SUPPORT] = {{true, true, true, true}};
  ret[ONLY_IF_FORCE_SENSED] = {{false, false, true, true}};
  ret[KINEMATIC_OR_SENSED] = {{false, true, true, true}};
  ret[PREVENT_SUPPORT] = {{false, false, false, false}};
  return ret;
}

const std::map<Side, int> QPLocomotionPlan::createFootBodyIdMap(
<<<<<<< HEAD
    RigidBodyTree<double>& robot,
    const std::map<Side, std::string>& foot_names) {
=======
    const RigidBodyTree& robot, const std::map<Side, std::string>& foot_names) {
>>>>>>> 014bf738
  std::map<Side, int> foot_body_ids;
  for (auto it = Side::values.begin(); it != Side::values.end(); ++it) {
    foot_body_ids[*it] = robot.FindBodyIndex(foot_names.at(*it));
  }
  return foot_body_ids;
}

const std::map<Side, int> QPLocomotionPlan::createJointIndicesMap(
    RigidBodyTree<double>& robot,
    const std::map<Side, std::string>& joint_names) {
  std::map<Side, int> joint_indices;
  for (auto it = Side::values.begin(); it != Side::values.end(); ++it) {
    int joint_id = robot.FindIndexOfChildBodyOfJoint(joint_names.at(*it));
    joint_indices[*it] = robot.bodies[joint_id]->get_position_start_index();
  }
  return joint_indices;
}

template DRAKE_EXPORT drake::lcmt_qp_controller_input
QPLocomotionPlan::createQPControllerInput<
  Matrix<double, -1, 1, 0, -1, 1>,
  Matrix<double, -1, 1, 0, -1, 1>>(
      double, MatrixBase<Matrix<double, -1, 1, 0, -1, 1>> const&,
      MatrixBase<Matrix<double, -1, 1, 0, -1, 1>> const&,
      std::vector<bool, std::allocator<bool>> const&);
template DRAKE_EXPORT drake::lcmt_qp_controller_input
QPLocomotionPlan::createQPControllerInput<
  Map<Matrix<double, -1, 1, 0, -1, 1> const, 0, Stride<0, 0>>,
  Map<Matrix<double, -1, 1, 0, -1, 1> const, 0, Stride<0, 0>>>(
      double,
      MatrixBase<
      Map<Matrix<double, -1, 1, 0, -1, 1> const, 0, Stride<0, 0>>> const&,
      MatrixBase<
      Map<Matrix<double, -1, 1, 0, -1, 1> const, 0, Stride<0, 0>>> const&,
      vector<bool, allocator<bool>> const&);<|MERGE_RESOLUTION|>--- conflicted
+++ resolved
@@ -887,12 +887,8 @@
 }
 
 const std::map<Side, int> QPLocomotionPlan::createFootBodyIdMap(
-<<<<<<< HEAD
-    RigidBodyTree<double>& robot,
+    const RigidBodyTree<double>& robot,
     const std::map<Side, std::string>& foot_names) {
-=======
-    const RigidBodyTree& robot, const std::map<Side, std::string>& foot_names) {
->>>>>>> 014bf738
   std::map<Side, int> foot_body_ids;
   for (auto it = Side::values.begin(); it != Side::values.end(); ++it) {
     foot_body_ids[*it] = robot.FindBodyIndex(foot_names.at(*it));
