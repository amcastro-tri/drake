#include "drake/multibody/multibody_tree/parsing/scene_graph_parser_detail.h"

#include <memory>
#include <string>
#include <utility>

#include <sdf/sdf.hh>

#include "drake/geometry/geometry_instance.h"
#include "drake/multibody/multibody_tree/multibody_plant/coulomb_friction.h"
#include "drake/multibody/multibody_tree/parsing/sdf_parser_common.h"
#include "drake/multibody/parsers/parser_path_utils.h"

namespace drake {
namespace multibody {
namespace parsing {
namespace detail {

using Eigen::Isometry3d;
using Eigen::Vector3d;
using geometry::GeometryInstance;
using multibody_plant::CoulombFriction;
using std::make_unique;

namespace {

// Helper to return the child element of `element` named `child_name`.
// Returns nullptr if not present.
const sdf::Element* MaybeGetChildElement(
    const sdf::Element& element, const std::string &child_name) {
  // First verify <child_name> is present (otherwise GetElement() has the
  // side effect of adding new elements if not present!!).
  if (element.HasElement(child_name)) {
    // NOTE: The const_cast() here is needed because sdformat does not provide
    // a const version of GetElement(). However, the snippet below still
    // guarantees "element" is not changed as promised by this method's
    // signature. See sdformat issue #188.
    return const_cast<sdf::Element&>(element).GetElement(child_name).get();
  }
  return nullptr;
}

// Helper to return the child element of `element` named `child_name`.
// Throws std::runtime_error if not found.
const sdf::Element& GetChildElementOrThrow(
    const sdf::Element& element, const std::string &child_name) {
  // First verify <child_name> is present (otherwise GetElement() has the
  // side effect of adding new elements if not present!!).
  if (!element.HasElement(child_name)) {
    throw std::runtime_error(
        "Element <" + child_name + "> not found nested within element <" +
            element.GetName() + ">.");
  }
  // NOTE: The const_cast() here is needed because sdformat does not provide
  // a const version of GetElement(). However, the snippet below still
  // guarantees "element" is not changed as promised by this method's
  // signature. See sdformat issue #188.
  return *const_cast<sdf::Element &>(element).GetElement(child_name);
}

// Helper to return the mutable child element of `element` named
// `child_name`.  Returns nullptr if not present.
sdf::Element* MaybeGetChildElement(
    sdf::Element* element, const std::string &child_name) {
  // First verify <child_name> is present (otherwise GetElement() has the
  // side effect of adding new elements if not present!!).
  if (element->HasElement(child_name)) {
    return element->GetElement(child_name).get();
  }
  return nullptr;
}

// Helper to return the child element of `element` named `child_name`.
// Throws std::runtime_error if not found.
const sdf::Element& GetChildElementOrThrow(
    const sdf::Element& element, const std::string &child_name) {
  // First verify <child_name> is present (otherwise GetElement() has the
  // side effect of adding new elements if not present!!).
  if (!element.HasElement(child_name)) {
    throw std::runtime_error(
        "Element <" + child_name + "> not found nested within element <" +
            element.GetName() + ">.");
  }
  // NOTE: The const_cast() here is needed because sdformat does not provide
  // a const version of GetElement(). However, the snippet below still
  // guarantees "element" is not changed as promised by this method's
  // signature. See sdformat issue #188.
  return *const_cast<sdf::Element&>(element).GetElement(child_name);
}

// Helper to return the value of a child of `element` named `child_name`.
// A std::runtime_error is thrown if the `<child_name>` tag is missing from the
// SDF file, or the tag has a bad or missing value.
template <typename T>
T GetChildElementValueOrThrow(const sdf::Element& element,
                              const std::string& child_name) {
  // TODO(amcastro-tri): unit tests for different error paths are needed.
  if (!element.HasElement(child_name)) {
    throw std::runtime_error(
        "Element <" + child_name + "> is required within element "
            "<" + element.GetName() + ">.");
  }
  std::pair<T, bool> value_pair = element.Get<T>(child_name, T());
  if (value_pair.second == false) {
    // TODO(amcastro-tri): Figure out a way to throw meaningful error messages
    // with line/row numbers within the file.
    throw std::runtime_error(
        "Invalid value for <" + child_name + "> within element "
            "<" + element.GetName() + ">.");
  }
  return value_pair.first;
}

}  // namespace

std::unique_ptr<geometry::Shape> MakeShapeFromSdfGeometry(
    const sdf::Geometry& sdf_geometry) {
  // TODO(amcastro-tri): unit tests for different error paths are needed.

  // We deal with the <mesh> case separately since sdf::Geometry still does not
  // support it.
  // TODO(amcastro-tri): get rid of all sdf::ElementPtr once
  // sdf::GeometryType::MESH is available.
  const sdf::Element* const geometry_element = sdf_geometry.Element().get();
  DRAKE_DEMAND(geometry_element != nullptr);
  const sdf::Element* const mesh_element =
      MaybeGetChildElement(*geometry_element, "mesh");
  if (mesh_element != nullptr) {
    const std::string file_name =
        GetChildElementValueOrThrow<std::string>(*mesh_element, "uri");
    double scale = 1.0;
    if (mesh_element->HasElement("scale")) {
      const ignition::math::Vector3d& scale_vector =
          GetChildElementValueOrThrow<ignition::math::Vector3d>(
              *mesh_element, "scale");
      // geometry::Mesh only supports isotropic scaling and therefore we enforce
      // it.
      if (!(scale_vector.X() == scale_vector.Y() &&
            scale_vector.X() == scale_vector.Z())) {
        throw std::runtime_error(
            "Drake meshes only support isotropic scaling. Therefore all three "
                "scaling factors must be exactly equal.");
      }
      scale = scale_vector.X();
    }
    // TODO(amcastro-tri): Fix the given path to be an absolute path.
    return make_unique<geometry::Mesh>(file_name, scale);
  }

  switch (sdf_geometry.Type()) {
    case sdf::GeometryType::EMPTY: {
      return std::unique_ptr<geometry::Shape>(nullptr);
    }
    case sdf::GeometryType::BOX: {
      const sdf::Box& shape = *sdf_geometry.BoxShape();
      const Vector3d box_size = ToVector3(shape.Size());
      return make_unique<geometry::Box>(box_size(0), box_size(1), box_size(2));
    }
    case sdf::GeometryType::CYLINDER: {
      // TODO(amcastro-tri): Verify with @nkoenig that sdf::Cylinder's axis
      // point in the positive z direction as Drake's cylinders do.
      const sdf::Cylinder& shape = *sdf_geometry.CylinderShape();
      return make_unique<geometry::Cylinder>(shape.Radius(), shape.Length());
    }
    case sdf::GeometryType::PLANE: {
      // While sdf::Plane contains the normal of the plane, geometry::HalfSpace
      // only encodes a half space with normal along the z-axis direction of a
      // canonical frame C. Therefore the normal information is used during
      // the parsing of a GeometryInstance, which does contain the pose of the
      // half space in the parent link frame.
      return make_unique<geometry::HalfSpace>();
    }
    case sdf::GeometryType::SPHERE: {
      const sdf::Sphere& shape = *sdf_geometry.SphereShape();
      return make_unique<geometry::Sphere>(shape.Radius());
    }
    // TODO(amcastro-tri): When sdformat supports it add the MESH case.
    default: {
      throw std::logic_error("Geometry type not supported.");
    }
  }
}

std::unique_ptr<GeometryInstance> MakeGeometryInstanceFromSdfVisual(
    const sdf::Visual& sdf_visual) {
  // Retrieve the pose of the visual frame G in the parent link L in which
  // geometry gets defined.
  const Isometry3d X_LG = ToIsometry3(sdf_visual.Pose());
  const sdf::Geometry& sdf_geometry = *sdf_visual.Geom();

  // GeometryInstance defines its shapes in a "canonical frame" C. For instance:
  // - A half-space's normal is directed along the Cz axis,
  // - A cylinder's length is parallel to the Cz axis,
  // - etc.

  // X_LC defines the pose of the canonical frame in the link frame L.
  Isometry3d X_LC = X_LG;  // In most cases C coincides with the SDF G frame.

  // We deal with the <mesh> case separately since sdf::Geometry still does not
  // support it and marks <mesh> geometry with type sdf::GeometryType::EMPTY.
  // Therefore, there are two reasons we can have an EMPTY type:
  //   1) The file does specify a mesh.
  //   2) The file truly specifies an EMPTY geometry.
  // We treat these two cases separately until sdformat provides support for
  // meshes.
  // TODO(amcastro-tri): Cleanup usage of sdf::ElementPtr once sdformat gets
  // extended to support more data representation types.
  if (sdf_geometry.Type() == sdf::GeometryType::EMPTY) {
    sdf::ElementPtr geometry_element = sdf_geometry.Element();
    DRAKE_DEMAND(geometry_element != nullptr);
    // Case 1: We do have a mesh.
    if (geometry_element->HasElement("mesh")) {
      return make_unique<GeometryInstance>(
          X_LC, MakeShapeFromSdfGeometry(sdf_geometry));
    } else {
      // Case 2: The file truly specifies an EMPTY geometry.
      return std::unique_ptr<GeometryInstance>(nullptr);
    }
  }

  // For a half-space, C and G are not the same since  SDF allows to specify
  // the normal of the plane in the G frame.
  // Note to developers: if needed, update this switch statement to consider
  // other geometry types whenever X_LC != X_LG.
  switch (sdf_geometry.Type()) {
    case sdf::GeometryType::EMPTY:
    case sdf::GeometryType::BOX:
    case sdf::GeometryType::CYLINDER: {
      // X_LC = X_LG for EMPTY, BOX, CYLINDER.
      break;
    }
    case sdf::GeometryType::PLANE: {
      const sdf::Plane &shape = *sdf_geometry.PlaneShape();
      // TODO(amcastro-tri): we assume the normal is in the frame of the visual
      // geometry G. Verify this with @nkoenig.
      const Vector3d normal_G = ToVector3(shape.Normal());
      // sdf::Plane also has sdf::Plane::Size(), but we ignore it since in Drake
      // planes are entire half-spaces.

      // The normal expressed in the frame G defines the pose of the half space
      // in its canonical frame C in which the normal aligns with the z-axis
      // direction.
      const Isometry3d X_GC =
          geometry::HalfSpace::MakePose(normal_G, Vector3d::Zero());

      // Correct X_LC to include the pose X_GC
      X_LC = X_LG * X_GC;
      break;
    }
    case sdf::GeometryType::SPHERE:  {
      // X_LC = X_LG for SPHERE.
      break;
    }
  }

  // TODO(amcastro-tri): Extract <material> once sdf::Visual supports it.

  return make_unique<GeometryInstance>(
      X_LC, MakeShapeFromSdfGeometry(sdf_geometry));
}

Isometry3d MakeGeometryPoseFromSdfCollision(
    const sdf::Collision& sdf_collision) {
  // Retrieve the pose of the collision frame G in the parent link L in which
  // geometry gets defined.
  const Isometry3d X_LG = ToIsometry3(sdf_collision.Pose());

<<<<<<< HEAD
  // GeometryInstance defines its shapes in a "canonical frame" C. For instance:
  // - A half-space's normal is directed along the Cz axis,
  // - A cylinder's length is parallel to the Cz axis,
  // - etc.
=======
  // GeometryInstance defines its shapes in a "canonical frame" C. The canonical
  // frame C is the frame in which the geometry is defined and it generally
  // coincides with the geometry frame G (G is specified in the SDF file).
  // For instance:
  // - A half-space's normal is directed along the Cz axis,
  // - A cylinder's length is parallel to the Cz axis,
  // - etc.
  // There are cases however in which C might not coincide with G. A HalfSpace
  // is one of such examples, since for geometry::HalfSpace the normal is
  // represented in the C frame along Cz, whereas SDF defines the normal in a
  // frame G which does not necessarily coincide with C.
>>>>>>> 536988ca

  // X_LC defines the pose of the canonical frame in the link frame L.
  Isometry3d X_LC = X_LG;  // In most cases C coincides with the SDF G frame.

<<<<<<< HEAD
  // For a half-space, C and G are not the same since  SDF allows to specify
  // the normal of the plane in the G frame.
  const sdf::Geometry& sdf_geometry = *sdf_collision.Geom();
  if (sdf_geometry.Type() == sdf::GeometryType::PLANE) {
    const sdf::Plane& shape = *sdf_geometry.PlaneShape();
    const Vector3d normal_G = ToVector3(shape.Normal());
    // sdf::Plane also has sdf::Plane::Size(), but we ignore it since in Drake
    // planes are entire half-spaces.

    // The normal expressed in the frame G defines the pose of the half space
    // in its canonical frame C in which the normal aligns with the z-axis
    // direction.
    const Isometry3d X_GC =
        geometry::HalfSpace::MakePose(normal_G, Vector3d::Zero());

    // Correct X_LC to include the pose X_GC
    X_LC = X_LG * X_GC;
=======
  // For a half-space, C and G are not the same since SDF allows to specify
  // the normal of the plane in the G frame.
  // Note to developers: if needed, update this switch statement to consider
  // other geometry types whenever X_LC != X_LG.
  const sdf::Geometry& sdf_geometry = *sdf_collision.Geom();
  switch (sdf_geometry.Type()) {
    case sdf::GeometryType::EMPTY:
    case sdf::GeometryType::BOX:
    case sdf::GeometryType::CYLINDER: {
      // X_LC = X_LG for EMPTY, BOX, CYLINDER.
      break;
    }
    case sdf::GeometryType::PLANE: {
      const sdf::Plane& shape = *sdf_geometry.PlaneShape();
      const Vector3d normal_G = ToVector3(shape.Normal());
      // sdf::Plane also has sdf::Plane::Size(), but we ignore it since in Drake
      // planes are entire half-spaces.

      // The normal expressed in the frame G defines the pose of the half space
      // in its canonical frame C in which the normal aligns with the z-axis
      // direction.
      const Isometry3d X_GC =
          geometry::HalfSpace::MakePose(normal_G, Vector3d::Zero());

      // Correct X_LC to include the pose X_GC
      X_LC = X_LG * X_GC;
      break;
    }
    case sdf::GeometryType::SPHERE:  {
      // X_LC = X_LG for SPHERE.
      break;
    }
>>>>>>> 536988ca
  }
  return X_LC;
}

<<<<<<< HEAD
CoulombFriction<double> MakeCoulombFrictionFromSdfCollision(
    const sdf::Collision& sdf_collision) {

  const sdf::ElementPtr collision_element = sdf_collision.Element();
  // Element pointers can only be nullptr if Load() was not called on the sdf::
  // object. Only a bug could cause this.
  DRAKE_DEMAND(collision_element != nullptr);

  const sdf::Element* const friction_element =
      MaybeGetChildElement(*collision_element, "drake_friction");

  // If friction_element is not found, the default is that of a frictionless
  // surface (i.e. zero friction coefficients).
  if (!friction_element) return CoulombFriction<double>();

  // Once <drake_friction> is (optionally) specified, <static_friction> and
  // <dynamic_friction> are required.
  const double static_friction = GetChildElementValueOrThrow<double>(
      *friction_element, "static_friction");
  const double dynamic_friction = GetChildElementValueOrThrow<double>(
      *friction_element, "dynamic_friction");

  try {
    return CoulombFriction<double>(static_friction, dynamic_friction);
  } catch (std::logic_error& e) {
    throw std::logic_error("From <collision> with name '" +
        sdf_collision.Name() + "': " + e.what());
  }
}

=======
>>>>>>> 536988ca
CoulombFriction<double> MakeCoulombFrictionFromSdfCollisionOde(
    const sdf::Collision& sdf_collision) {

  const sdf::ElementPtr collision_element = sdf_collision.Element();
  // Element pointers can only be nullptr if Load() was not called on the sdf::
  // object. Only a bug could cause this.
  DRAKE_DEMAND(collision_element != nullptr);

  const sdf::Element* const surface_element =
      MaybeGetChildElement(*collision_element, "surface");

  // If the surface is not found, the default is that of a frictionless
  // surface (i.e. zero friction coefficients).
  if (!surface_element) return CoulombFriction<double>();

  // Once <surface> is found, <friction> and <ode> are required.
  const sdf::Element& friction_element =
      GetChildElementOrThrow(*surface_element, "friction");
  const sdf::Element& ode_element =
      GetChildElementOrThrow(friction_element, "ode");

<<<<<<< HEAD

=======
>>>>>>> 536988ca
  // Once <ode> is found, <mu> (for static) and <mu2> (for dynamic) are
  // required.
  const double static_friction =
      GetChildElementValueOrThrow<double>(ode_element, "mu");
  const double dynamic_friction =
      GetChildElementValueOrThrow<double>(ode_element, "mu2");

<<<<<<< HEAD
  try {
    return CoulombFriction<double>(static_friction, dynamic_friction);
  } catch (std::logic_error& e) {
    throw std::logic_error("From <collision> with name '" +
        sdf_collision.Name() + "': " + e.what());
  }
=======
  return CoulombFriction<double>(static_friction, dynamic_friction);
>>>>>>> 536988ca
}

sdf::Visual ResolveVisualUri(const sdf::Visual& original,
                             const parsers::PackageMap& package_map,
                             const std::string& root_dir) {
  std::shared_ptr<sdf::Element> visual_element = original.Element()->Clone();
  sdf::Element* geom_element =
      MaybeGetChildElement(visual_element.get(), "geometry");
  if (geom_element) {
    sdf::Element* mesh_element = MaybeGetChildElement(geom_element, "mesh");
    if (mesh_element) {
      sdf::Element* uri_element = MaybeGetChildElement(mesh_element, "uri");
      if (uri_element) {
        const std::string uri = uri_element->Get<std::string>();
        const std::string resolved_name =
            parsers::ResolveFilename(uri, package_map, root_dir);
        if (!resolved_name.empty()) {
          uri_element->Set(resolved_name);
        } else {
          throw std::runtime_error(
              std::string(__FILE__) + ": " + __func__ +
              ": ERROR: Mesh file name could not be resolved from the "
              "provided uri \"" + uri + "\".");
        }
      } else {
        throw std::runtime_error(
            std::string(__FILE__) + ": " + __func__ +
            ": ERROR: <mesh> tag specified without <uri?>");
      }
    }
  }

  sdf::Visual visual;
  visual.Load(visual_element);
  return visual;
}

}  // namespace detail

}  // namespace parsing
}  // namespace multibody
}  // namespace drake<|MERGE_RESOLUTION|>--- conflicted
+++ resolved
@@ -68,24 +68,6 @@
     return element->GetElement(child_name).get();
   }
   return nullptr;
-}
-
-// Helper to return the child element of `element` named `child_name`.
-// Throws std::runtime_error if not found.
-const sdf::Element& GetChildElementOrThrow(
-    const sdf::Element& element, const std::string &child_name) {
-  // First verify <child_name> is present (otherwise GetElement() has the
-  // side effect of adding new elements if not present!!).
-  if (!element.HasElement(child_name)) {
-    throw std::runtime_error(
-        "Element <" + child_name + "> not found nested within element <" +
-            element.GetName() + ">.");
-  }
-  // NOTE: The const_cast() here is needed because sdformat does not provide
-  // a const version of GetElement(). However, the snippet below still
-  // guarantees "element" is not changed as promised by this method's
-  // signature. See sdformat issue #188.
-  return *const_cast<sdf::Element&>(element).GetElement(child_name);
 }
 
 // Helper to return the value of a child of `element` named `child_name`.
@@ -265,12 +247,6 @@
   // geometry gets defined.
   const Isometry3d X_LG = ToIsometry3(sdf_collision.Pose());
 
-<<<<<<< HEAD
-  // GeometryInstance defines its shapes in a "canonical frame" C. For instance:
-  // - A half-space's normal is directed along the Cz axis,
-  // - A cylinder's length is parallel to the Cz axis,
-  // - etc.
-=======
   // GeometryInstance defines its shapes in a "canonical frame" C. The canonical
   // frame C is the frame in which the geometry is defined and it generally
   // coincides with the geometry frame G (G is specified in the SDF file).
@@ -282,30 +258,10 @@
   // is one of such examples, since for geometry::HalfSpace the normal is
   // represented in the C frame along Cz, whereas SDF defines the normal in a
   // frame G which does not necessarily coincide with C.
->>>>>>> 536988ca
 
   // X_LC defines the pose of the canonical frame in the link frame L.
   Isometry3d X_LC = X_LG;  // In most cases C coincides with the SDF G frame.
 
-<<<<<<< HEAD
-  // For a half-space, C and G are not the same since  SDF allows to specify
-  // the normal of the plane in the G frame.
-  const sdf::Geometry& sdf_geometry = *sdf_collision.Geom();
-  if (sdf_geometry.Type() == sdf::GeometryType::PLANE) {
-    const sdf::Plane& shape = *sdf_geometry.PlaneShape();
-    const Vector3d normal_G = ToVector3(shape.Normal());
-    // sdf::Plane also has sdf::Plane::Size(), but we ignore it since in Drake
-    // planes are entire half-spaces.
-
-    // The normal expressed in the frame G defines the pose of the half space
-    // in its canonical frame C in which the normal aligns with the z-axis
-    // direction.
-    const Isometry3d X_GC =
-        geometry::HalfSpace::MakePose(normal_G, Vector3d::Zero());
-
-    // Correct X_LC to include the pose X_GC
-    X_LC = X_LG * X_GC;
-=======
   // For a half-space, C and G are not the same since SDF allows to specify
   // the normal of the plane in the G frame.
   // Note to developers: if needed, update this switch statement to consider
@@ -338,44 +294,10 @@
       // X_LC = X_LG for SPHERE.
       break;
     }
->>>>>>> 536988ca
   }
   return X_LC;
 }
 
-<<<<<<< HEAD
-CoulombFriction<double> MakeCoulombFrictionFromSdfCollision(
-    const sdf::Collision& sdf_collision) {
-
-  const sdf::ElementPtr collision_element = sdf_collision.Element();
-  // Element pointers can only be nullptr if Load() was not called on the sdf::
-  // object. Only a bug could cause this.
-  DRAKE_DEMAND(collision_element != nullptr);
-
-  const sdf::Element* const friction_element =
-      MaybeGetChildElement(*collision_element, "drake_friction");
-
-  // If friction_element is not found, the default is that of a frictionless
-  // surface (i.e. zero friction coefficients).
-  if (!friction_element) return CoulombFriction<double>();
-
-  // Once <drake_friction> is (optionally) specified, <static_friction> and
-  // <dynamic_friction> are required.
-  const double static_friction = GetChildElementValueOrThrow<double>(
-      *friction_element, "static_friction");
-  const double dynamic_friction = GetChildElementValueOrThrow<double>(
-      *friction_element, "dynamic_friction");
-
-  try {
-    return CoulombFriction<double>(static_friction, dynamic_friction);
-  } catch (std::logic_error& e) {
-    throw std::logic_error("From <collision> with name '" +
-        sdf_collision.Name() + "': " + e.what());
-  }
-}
-
-=======
->>>>>>> 536988ca
 CoulombFriction<double> MakeCoulombFrictionFromSdfCollisionOde(
     const sdf::Collision& sdf_collision) {
 
@@ -397,10 +319,6 @@
   const sdf::Element& ode_element =
       GetChildElementOrThrow(friction_element, "ode");
 
-<<<<<<< HEAD
-
-=======
->>>>>>> 536988ca
   // Once <ode> is found, <mu> (for static) and <mu2> (for dynamic) are
   // required.
   const double static_friction =
@@ -408,16 +326,7 @@
   const double dynamic_friction =
       GetChildElementValueOrThrow<double>(ode_element, "mu2");
 
-<<<<<<< HEAD
-  try {
-    return CoulombFriction<double>(static_friction, dynamic_friction);
-  } catch (std::logic_error& e) {
-    throw std::logic_error("From <collision> with name '" +
-        sdf_collision.Name() + "': " + e.what());
-  }
-=======
   return CoulombFriction<double>(static_friction, dynamic_friction);
->>>>>>> 536988ca
 }
 
 sdf::Visual ResolveVisualUri(const sdf::Visual& original,
