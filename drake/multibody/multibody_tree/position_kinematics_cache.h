--- conflicted
+++ resolved
@@ -59,15 +59,6 @@
     return X_WB_pool_[body_node_index];
   }
 
-<<<<<<< HEAD
-  /// Returns a mutable reference to the pose `X_PB` of the body frame B
-  /// as measured and expressed in its parent body frame P
-  /// @param[in] body_node_id The unique identifier for the computational
-  ///                         BodyNode object associated with body B.
-  /// @returns `X_PB` a mutable reference to the pose of the the body frame B
-  ///                 measured and expressed in the parent body frame P.
-  Isometry3<T>& get_mutable_X_PB(BodyNodeIndex body_node_id) {
-=======
   /// Returns a const reference to the pose `X_PB` of the body frame B
   /// as measured and expressed in its parent body frame P.
   /// @param[in] body_node_id The unique identifier for the computational
@@ -75,23 +66,12 @@
   /// @returns `X_PB` a const reference to the pose of the the body frame B
   ///                 measured and expressed in the parent body frame P.
   const Isometry3<T>& get_X_PB(BodyNodeIndex body_node_id) const {
->>>>>>> d00d6fde
     DRAKE_ASSERT(0 <= body_node_id && body_node_id < num_nodes_);
     return X_PB_pool_[body_node_id];
   }
 
-<<<<<<< HEAD
-  /// Returns a const reference to the pose `X_PB` of the body frame B
-  /// as measured and expressed in its parent body frame P
-  /// @param[in] body_node_id The unique identifier for the computational
-  ///                         BodyNode object associated with body B.
-  /// @returns `X_PB` a const reference to the pose of the the body frame B
-  ///                 measured and expressed in the parent body frame P.
-  const Isometry3<T>& get_X_PB(BodyNodeIndex body_node_id) const {
-=======
   /// See documentation on the const version get_X_PB() for details.
   Isometry3<T>& get_mutable_X_PB(BodyNodeIndex body_node_id) {
->>>>>>> d00d6fde
     DRAKE_ASSERT(0 <= body_node_id && body_node_id < num_nodes_);
     return X_PB_pool_[body_node_id];
   }
@@ -111,20 +91,7 @@
     return X_FM_pool_[body_node_index];
   }
 
-<<<<<<< HEAD
-  /// For the mobilizer associated with the body node indexed by
-  /// `body_node_index`, this method returns a mutable reference to the pose
-  /// `X_FM` of the outboard frame M as measured and expressed in the inboard
-  /// frame F.
-  ///
-  /// @param[in] body_node_index The unique index for the computational
-  ///                            BodyNode object associated with the mobilizer
-  ///                            of interest.
-  /// @returns A mutable reference to the pose `X_FM` of the outboard frame M
-  ///          as measured and expressed in the inboard frame F.
-=======
   /// See documentation on the const version get_X_FM() for details.
->>>>>>> d00d6fde
   Isometry3<T>& get_mutable_X_FM(BodyNodeIndex body_node_index) {
     DRAKE_ASSERT(0 <= body_node_index && body_node_index < num_nodes_);
     return X_FM_pool_[body_node_index];
