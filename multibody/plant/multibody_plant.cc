#include "drake/multibody/plant/multibody_plant.h"

#include <algorithm>
#include <functional>
#include <limits>
#include <memory>
#include <set>
#include <stdexcept>
#include <vector>

#include "drake/common/drake_throw.h"
#include "drake/common/text_logging.h"
#include "drake/common/unused.h"
#include "drake/geometry/geometry_frame.h"
#include "drake/geometry/geometry_instance.h"
#include "drake/geometry/geometry_roles.h"
#include "drake/geometry/kinematics_vector.h"
#include "drake/geometry/proximity_properties.h"
#include "drake/geometry/query_results/contact_surface.h"
#include "drake/geometry/render/render_label.h"
#include "drake/math/random_rotation.h"
#include "drake/math/rotation_matrix.h"
#include "drake/multibody/contact_solvers/sparse_linear_operator.h"
#include "drake/multibody/hydroelastics/hydroelastic_engine.h"
#include "drake/multibody/plant/compliant_contact_manager.h"
#include "drake/multibody/plant/discrete_contact_pair.h"
#include "drake/multibody/plant/externally_applied_spatial_force.h"
#include "drake/multibody/plant/hydroelastic_traction_calculator.h"
#include "drake/multibody/tree/prismatic_joint.h"
#include "drake/multibody/tree/revolute_joint.h"
#include "drake/multibody/triangle_quadrature/gaussian_triangle_quadrature_rule.h"

namespace drake {
namespace multibody {

// Helper macro to throw an exception within methods that should not be called
// post-finalize.
#define DRAKE_MBP_THROW_IF_FINALIZED() ThrowIfFinalized(__func__)

// Helper macro to throw an exception within methods that should not be called
// pre-finalize.
#define DRAKE_MBP_THROW_IF_NOT_FINALIZED() ThrowIfNotFinalized(__func__)

using geometry::CollisionFilterDeclaration;
using geometry::ContactSurface;
using geometry::FrameId;
using geometry::FramePoseVector;
using geometry::GeometryFrame;
using geometry::GeometryId;
using geometry::GeometryInstance;
using geometry::PenetrationAsPointPair;
using geometry::ProximityProperties;
using geometry::render::RenderLabel;
using geometry::SceneGraph;
using geometry::SourceId;
using systems::InputPort;
using systems::OutputPort;
using systems::State;

using drake::math::RigidTransform;
using drake::math::RotationMatrix;
using drake::multibody::internal::AccelerationKinematicsCache;
using drake::multibody::internal::ArticulatedBodyForceCache;
using drake::multibody::internal::ArticulatedBodyInertiaCache;
using drake::multibody::internal::PositionKinematicsCache;
using drake::multibody::internal::VelocityKinematicsCache;
using drake::multibody::MultibodyForces;
using drake::multibody::SpatialAcceleration;
using drake::multibody::SpatialForce;
using systems::BasicVector;
using systems::Context;
using systems::InputPort;
using systems::InputPortIndex;
using systems::OutputPortIndex;

namespace internal {
// This is a helper struct used to estimate the parameters used in the penalty
// method to enforce joint limits.
// The penalty method applies at each joint, a spring-damper force with
// parameters estimated by this struct.
// Once a joint reaches a limit (either lower or upper), the governing equations
// for that joint's coordinate can be approximated by a harmonic oscillator with
// stiffness and damping corresponding to the penalty parameters for that joint
// as:  q̈ + 2ζω₀ q̇ + ω₀² q = 0, where ω₀² = k / m̃ is the characteristic
// numerical stiffness frequency and m̃ is an inertia term computed differently
// for prismatic and revolute joints.
// The numerical frequency is defined as ω₀ = 2π/τ₀ with τ₀ = αδt a numerical
// stiffness time scale set to be proportional to the time step of the discrete
// model. The damping ratio ζ is set to one, corresponding to a critically
// damped oscillator and thus so that the penalty method emulates the effect of
// a "hard" limit.
// Knowing ω₀ (from the time step) and m̃ (a function of the bodies connected by
// the joint), it is possible, from the equations for a harmonic oscillator, to
// estimate the stiffness k and damping d parameters for the penalty method.
// Finally, MultibodyPlant uses a value of α to guarantee the stability of the
// method (from a stability analysis of the time stepping method for the
// model of a harmonic oscillator).
// Using this estimation procedure, the stiffness k is shown to be proportional
// to the inverse of the time step squared, i.e. k ∝ 1/δt².
// Since, at steady state, the violation of the joint limit is inversely
// proportional to the stiffness parameter, this violation turns out being
// proportional to the time step squared, that is, Δq ∝ δt².
// Therefore the convergence of the joint limit violation is expected to be
// quadratic with the time step.
template <typename T>
struct JointLimitsPenaltyParametersEstimator {
  // This helper method returns a pair (k, d) (in that order) for a harmonic
  // oscillator given the period τ₀ of the oscillator and the inertia m̃. d is
  // computed for a critically damped oscillator.
  // The harmonic oscillator model corresponds to:
  //    m̃q̈ + d q̇ + k q = 0
  // or equivalently:
  //    q̈ + 2ζω₀ q̇ + ω₀² q = 0
  // with ω₀ = sqrt(k/m̃) and ζ = d/sqrt(km̃)/2 the damping ratio, which is one
  // for critically damped oscillators.
  static std::pair<double, double>
  CalcCriticallyDampedHarmonicOscillatorParameters(
      double period, double inertia) {
    const double damping_ratio = 1.0;  // Critically damped.
    const double omega0 = 2.0 * M_PI / period;
    const double stiffness = inertia * omega0 * omega0;
    const double damping = 2.0 * damping_ratio * std::sqrt(inertia * stiffness);
    return std::make_pair(stiffness, damping);
  }

  // This method combines a pair of penalty parameters params1 and params2.
  // The combination law is very simple, this method returns the set of
  // parameters with the smallest stiffness, and thus it favors the stiffness
  // leading to the lower numerical stiffness (thus guaranteeing stability).
  static std::pair<double, double> PickLessStiffPenaltyParameters(
      const std::pair<double, double>& params1,
      const std::pair<double, double>& params2) {
    const double stiffness1 = params1.first;
    const double stiffness2 = params2.first;
    if (stiffness1 < stiffness2) {
      return params1;
    } else {
      return params2;
    }
  }

  // Helper method to estimate the penalty parameters for a prismatic joint.
  // The strategy consists in computing a set of penalty parameters for each
  // body connected by joint as if the other body was welded and ignoring
  // any other bodies in the system. This leads to a spring mass system where
  // the inertia m̃ corresponds to the mass of the body in consideration.
  // Then the penalty parameters estimated for each body are combined with
  // PickLessStiffPenaltyParameters() leading to a single set of parameters.
  static std::pair<double, double> CalcPrismaticJointPenaltyParameters(
      const PrismaticJoint<T>& joint, double numerical_time_scale) {
    // Penalty parameters for the parent body (child fixed).
    const double parent_mass = joint.parent_body().index() == world_index() ?
                               std::numeric_limits<double>::infinity() :
                               joint.parent_body().default_mass();
    const auto parent_params = CalcCriticallyDampedHarmonicOscillatorParameters(
        numerical_time_scale, parent_mass);
    // Penalty parameters for the child body (parent fixed).
    const double child_mass = joint.child_body().index() == world_index() ?
                               std::numeric_limits<double>::infinity() :
                               joint.child_body().default_mass();
    const auto child_params = CalcCriticallyDampedHarmonicOscillatorParameters(
        numerical_time_scale, child_mass);

    // Return the combined penalty parameters of the two bodies.
    auto params = PickLessStiffPenaltyParameters(parent_params, child_params);

    return params;
  }

  // Helper method to estimate the penalty parameters for a revolute joint.
  // The strategy consists in computing a set of penalty parameters for each
  // body connected by joint as if the other body was welded and ignoring
  // any other bodies in the system. This leads to a torsional spring system
  // for which the inertia m̃ corresponds to the rotational inertia of the body
  // in consideration, computed about the axis of the joint.
  // Then the penalty parameters estimated for each body are combined with
  // PickLessStiffPenaltyParameters() leading to a single set of parameters.
  static std::pair<double, double> CalcRevoluteJointPenaltyParameters(
      const RevoluteJoint<T>& joint, double numerical_time_scale) {
    // For the body attached to `frame` (one of the parent/child frames of
    // `joint`), this helper lambda computes the rotational inertia of the body
    // about the axis of the joint.
    // That is, it computes Iₐ = âᵀ⋅Iᴮ⋅â where Iᴮ is the rotational inertia of
    // the body, â is the axis of the joint, and Iₐ is the (scalar) rotational
    // inertia of the body computed about the joint's axis. Iₐ is the inertia
    // that must be considered for the problem of a pendulum oscillating about
    // an axis â, leading to the equations for a harmonic oscillator when we
    // apply the penalty forces.
    // For further details on Iₐ, the interested reader can refer to
    // [Goldstein, 2014, §5.3].
    //
    // [Goldstein, 2014] Goldstein, H., Poole, C.P. and Safko, J.L., 2014.
    //                   Classical Mechanics: Pearson New International Edition.
    //                   Pearson Higher Ed.
    auto CalcRotationalInertiaAboutAxis = [&joint](const Frame<T>& frame) {
          const RigidBody<T>* body =
              dynamic_cast<const RigidBody<T>*>(&frame.body());
          DRAKE_THROW_UNLESS(body != nullptr);

          // This check is needed for such models for which the user leaves the
          // spatial inertias unspecified (i.e. initialized to NaN). A user
          // might do this when only interested in performing kinematics
          // computations.
          if (std::isnan(body->default_mass())) {
            return std::numeric_limits<double>::infinity();
          }

          const SpatialInertia<T>& M_PPo_P =
              body->default_spatial_inertia().template cast<T>();
          const RigidTransform<T> X_PJ = frame.GetFixedPoseInBodyFrame();
          const Vector3<T>& p_PJ = X_PJ.translation();
          const math::RotationMatrix<T>& R_PJ = X_PJ.rotation();
          const SpatialInertia<T> M_PJo_J =
              M_PPo_P.Shift(p_PJ).ReExpress(R_PJ);
          const RotationalInertia<T> I_PJo_J =
              M_PJo_J.CalcRotationalInertia();
          // Rotational inertia about the joint axis.
          const Vector3<T>& axis = joint.revolute_axis();
          const T I_a = axis.transpose() * (I_PJo_J * axis);
          return ExtractDoubleOrThrow(I_a);
        };

    // Rotational inertia about the joint's axis for the parent body.
    const double I_Pa =
        joint.parent_body().index() == world_index() ?
        std::numeric_limits<double>::infinity() :
        CalcRotationalInertiaAboutAxis(joint.frame_on_parent());
    auto parent_params = CalcCriticallyDampedHarmonicOscillatorParameters(
        numerical_time_scale, I_Pa);

    // Rotational inertia about the joint's axis for the child body.
    const double I_Ca =
        joint.child_body().index() == world_index() ?
        std::numeric_limits<double>::infinity() :
        CalcRotationalInertiaAboutAxis(joint.frame_on_child());
    auto child_params = CalcCriticallyDampedHarmonicOscillatorParameters(
        numerical_time_scale, I_Ca);

    // Return the combined penalty parameters of the two bodies.
    return PickLessStiffPenaltyParameters(parent_params, child_params);
  }
};
}  // namespace internal

namespace {

// Hack to fully qualify frame names, pending resolution of #9128. Used by
// geometry registration routines. When this hack is removed, also undo the
// de-hacking step within internal_geometry_names.cc.
template <typename T>
std::string GetScopedName(
    const MultibodyPlant<T>& plant,
    ModelInstanceIndex model_instance, const std::string& name) {
  if (model_instance != world_model_instance() &&
      model_instance != default_model_instance()) {
    return plant.GetModelInstanceName(model_instance) + "::" + name;
  } else {
    return name;
  }
}

// TODO(rpoyner-tri): the Select*() and Expand*() functions below can be
// removed and replaced with arbitrary indexing once Eigen 3.4 is our minimum
// required version.

// Valid index arrays are no larger than max_size, are sorted, and contain
// entries in the range [0, max_size).
void DemandIndicesValid(const std::vector<int>& indices, int max_size) {
  DRAKE_DEMAND(static_cast<int>(indices.size()) <= max_size);
  if (indices.empty()) { return; }

  // Only do the expensive check in debug builds.
  DRAKE_ASSERT(std::is_sorted(indices.begin(), indices.end()));
  DRAKE_DEMAND(indices[0] >= 0);
  DRAKE_DEMAND(indices[indices.size() - 1] < max_size);
}

// Make a new, possibly smaller square matrix from square matrix @p M, by
// selecting the rows and columns indexed by @p indices.
template <typename T>
MatrixX<T> SelectRowsCols(const MatrixX<T>& M,
                          const std::vector<int>& indices) {
  DRAKE_DEMAND(M.rows() == M.cols());
  DRAKE_ASSERT_VOID(DemandIndicesValid(indices, M.rows()));
  const int selected_count = indices.size();
  if (selected_count == M.rows()) {
    return M;
  }
  MatrixX<T> result(selected_count, selected_count);

  for (int i = 0; i < result.rows(); ++i) {
    for (int j = 0; j < result.cols(); ++j) {
      result(i, j) = M(indices[i], indices[j]);
    }
  }
  return result;
}

// Make a new, possibly smaller matrix from matrix M, by selecting the columns
// indexed by @p indices.
template <typename T>
MatrixX<T> SelectCols(const MatrixX<T>& M,
                      const std::vector<int>& indices) {
  DRAKE_ASSERT_VOID(DemandIndicesValid(indices, M.cols()));
  const int selected_count = indices.size();
  if (selected_count == M.cols()) {
    return M;
  }
  MatrixX<T> result(M.rows(), selected_count);

  for (int i = 0; i < result.cols(); ++i) {
    result.col(i) = M.col(indices[i]);
  }
  return result;
}

// Make a new, possibly smaller vector from vector @p v, by selecting the rows
// indexed by @p indices.
template <typename T>
VectorX<T> SelectRows(const VectorX<T>& v,
                      const std::vector<int>& indices) {
  const int selected_count = indices.size();
  if (selected_count == v.rows()) {
    return v;
  }
  VectorX<T> result(selected_count);

  for (int i = 0; i < result.rows(); ++i) {
    result(i) = v(indices[i]);
  }
  return result;
}

// Make a new, possibly larger vector of size @p rows_out, by copying rows
// of @p v to rows indexed by @p indices. New rows are filled with zeros.
template <typename T>
VectorX<T> ExpandRows(const VectorX<T>& v, int rows_out,
                       const std::vector<int>& indices) {
  DRAKE_ASSERT(static_cast<int>(indices.size()) == v.rows());
  DRAKE_ASSERT(rows_out >= v.rows());
  DRAKE_ASSERT_VOID(DemandIndicesValid(indices, rows_out));
  if (rows_out == v.rows()) {
    return v;
  }
  VectorX<T> result(rows_out);

  int index_cursor = 0;
  for (int i = 0; i < result.rows(); ++i) {
    if (index_cursor >= v.rows() || i < indices[index_cursor]) {
      result(i) = 0.;
    } else {
      result(indices[index_cursor]) = v(index_cursor);
      ++index_cursor;
    }
  }
  return result;
}

}  // namespace

template <typename T>
MultibodyPlant<T>::MultibodyPlant(double time_step)
    : MultibodyPlant(nullptr, time_step) {
  // Cross-check that the Config default matches our header file default.
  DRAKE_DEMAND(contact_model_ == ContactModel::kHydroelasticWithFallback);
  DRAKE_DEMAND(MultibodyPlantConfig{}.contact_model ==
               "hydroelastic_with_fallback");
<<<<<<< HEAD
  DRAKE_DEMAND(solver_type_ == ContactSolver::kTamsi);
  DRAKE_DEMAND(MultibodyPlantConfig{}.contact_solver == "tamsi");
=======
  DRAKE_DEMAND(contact_solver_enum_ == DiscreteContactSolver::kTamsi);
  DRAKE_DEMAND(MultibodyPlantConfig{}.discrete_contact_solver == "tamsi");
>>>>>>> d2e77e76
}

template <typename T>
MultibodyPlant<T>::MultibodyPlant(
    std::unique_ptr<internal::MultibodyTree<T>> tree_in, double time_step)
    : internal::MultibodyTreeSystem<T>(
          systems::SystemTypeTag<MultibodyPlant>{},
          std::move(tree_in), time_step > 0),
      contact_surface_representation_(
        GetDefaultContactSurfaceRepresentation(time_step)),
      time_step_(time_step) {
  DRAKE_THROW_UNLESS(time_step >= 0);
  // TODO(eric.cousineau): Combine all of these elements into one struct, make
  // it less brittle.
  visual_geometries_.emplace_back();  // Entries for the "world" body.
  collision_geometries_.emplace_back();
  X_WB_default_list_.emplace_back();
  // Add the world body to the graph.
  multibody_graph_.AddBody(world_body().name(), world_body().model_instance());
  DeclareSceneGraphPorts();
}

template <typename T>
template <typename U>
MultibodyPlant<T>::MultibodyPlant(const MultibodyPlant<U>& other)
    : internal::MultibodyTreeSystem<T>(
          systems::SystemTypeTag<MultibodyPlant>{},
          other.internal_tree().template CloneToScalar<T>(),
          other.is_discrete()) {
  DRAKE_THROW_UNLESS(other.is_finalized());
  time_step_ = other.time_step_;
  // Copy of all members related with geometry registration.
  source_id_ = other.source_id_;
  body_index_to_frame_id_ = other.body_index_to_frame_id_;
  frame_id_to_body_index_ = other.frame_id_to_body_index_;
  geometry_id_to_body_index_ = other.geometry_id_to_body_index_;
  visual_geometries_ = other.visual_geometries_;
  num_visual_geometries_ = other.num_visual_geometries_;
  collision_geometries_ = other.collision_geometries_;
  num_collision_geometries_ = other.num_collision_geometries_;
  X_WB_default_list_ = other.X_WB_default_list_;
  contact_model_ = other.contact_model_;
  contact_surface_representation_ =
      other.contact_surface_representation_;
  penetration_allowance_ = other.penetration_allowance_;
  // Note: The physical models must be cloned before `FinalizePlantOnly()` is
  // called because `FinalizePlantOnly()` has to allocate system resources
  // requested by physical models.
  for (auto& model : other.physical_models_) {
    auto cloned_model = model->template CloneToScalar<T>();
    // TODO(xuchenhan-tri): Rework physical model and discrete update manager
    //  to eliminate the requirement on the order that they are called with
    //  respect to Finalize().

    // AddPhysicalModel can't be called here because it's post-finalize. We
    // have to manually disable scalars that the cloned physical model do not
    // support.
    RemoveUnsupportedScalars(*cloned_model);
    physical_models_.emplace_back(std::move(cloned_model));
  }

  DeclareSceneGraphPorts();

  // Do accounting for MultibodyGraph
  for (BodyIndex index(0); index < num_bodies(); ++index) {
    const Body<T>& body = get_body(index);
    multibody_graph_.AddBody(body.name(), body.model_instance());
  }

  for (JointIndex index(0); index < num_joints(); ++index) {
    RegisterJointInGraph(get_joint(index));
  }

  // MultibodyTree::CloneToScalar() already called MultibodyTree::Finalize()
  // on the new MultibodyTree on U. Therefore we only Finalize the plant's
  // internals (and not the MultibodyTree).
  FinalizePlantOnly();

  // Note: The discrete update manager needs to be copied *after* the plant is
  // finalized.
  if (other.discrete_update_manager_ != nullptr) {
    SetDiscreteUpdateManager(
        other.discrete_update_manager_->template CloneToScalar<T>());
  }
}

template <typename T>
std::string MultibodyPlant<T>::GetTopologyGraphvizString() const {
  std::string graphviz = "digraph MultibodyPlant {\n";
  graphviz += "label=\"" + this->get_name() + "\";\n";
  graphviz += "rankdir=BT;\n";
  graphviz += "labelloc=t;\n";
  // Create a subgraph for each model instance, with the bodies as nodes.
  // Note that the subgraph name must have the "cluster" prefix in order to
  // have the box drawn.
  for (ModelInstanceIndex model_instance_index(0);
       model_instance_index < num_model_instances(); ++model_instance_index) {
    graphviz += fmt::format("subgraph cluster{} {{\n", model_instance_index);
    graphviz += fmt::format(" label=\"{}\";\n",
                            GetModelInstanceName(model_instance_index));
    for (const BodyIndex& body_index : GetBodyIndices(model_instance_index)) {
      const Body<T>& body = get_body(body_index);
      graphviz +=
          fmt::format(" body{} [label=\"{}\"];\n", body.index(), body.name());
    }
    graphviz += "}\n";
  }
  // Add the graph edges (via the joints).
  for (JointIndex joint_index(0); joint_index < num_joints(); ++joint_index) {
    const Joint<T>& joint = get_joint(joint_index);
    graphviz += fmt::format(
        "body{} -> body{} [label=\"{} [{}]\"];\n", joint.child_body().index(),
        joint.parent_body().index(), joint.name(), joint.type_name());
  }
  // TODO(russt): Consider adding actuators, frames, forces, etc.
  graphviz += "}\n";
  return graphviz;
}

template <typename T>
void MultibodyPlant<T>::set_contact_model(ContactModel model) {
  DRAKE_MBP_THROW_IF_FINALIZED();
  contact_model_ = model;
}

template <typename T>
<<<<<<< HEAD
void MultibodyPlant<T>::set_contact_solver(ContactSolver solver_type) {
  DRAKE_MBP_THROW_IF_FINALIZED();
  solver_type_ = solver_type;
}

template <typename T>
ContactSolver MultibodyPlant<T>::get_contact_solver() const {
  return solver_type_;
=======
void MultibodyPlant<T>::set_discrete_contact_solver(
    DiscreteContactSolver contact_solver) {
  DRAKE_MBP_THROW_IF_FINALIZED();
  contact_solver_enum_ = contact_solver;
}

template <typename T>
DiscreteContactSolver MultibodyPlant<T>::get_discrete_contact_solver()
    const {
  return contact_solver_enum_;
>>>>>>> d2e77e76
}

template <typename T>
ContactModel MultibodyPlant<T>::get_contact_model() const {
  return contact_model_;
}

template <typename T>
void MultibodyPlant<T>::SetFreeBodyRandomRotationDistributionToUniform(
    const Body<T>& body) {
  RandomGenerator generator;
  auto q_FM =
      math::UniformlyRandomQuaternion<symbolic::Expression>(&generator);
  SetFreeBodyRandomRotationDistribution(body, q_FM);
}

template <typename T>
const WeldJoint<T>& MultibodyPlant<T>::WeldFrames(
    const Frame<T>& A, const Frame<T>& B,
    const math::RigidTransform<double>& X_AB) {
  const std::string joint_name = A.name() + "_welds_to_" + B.name();
  return AddJoint(std::make_unique<WeldJoint<T>>(joint_name, A, B, X_AB));
}

template <typename T>
geometry::SourceId MultibodyPlant<T>::RegisterAsSourceForSceneGraph(
    SceneGraph<T>* scene_graph) {
  DRAKE_THROW_UNLESS(scene_graph != nullptr);
  DRAKE_THROW_UNLESS(!geometry_source_is_registered());
  // Save the GS pointer so that on later geometry registrations can use this
  // instance. This will be nullified at Finalize().
  scene_graph_ = scene_graph;
  source_id_ = scene_graph_->RegisterSource(this->get_name());
  const geometry::FrameId world_frame_id = scene_graph_->world_frame_id();
  body_index_to_frame_id_[world_index()] = world_frame_id;
  frame_id_to_body_index_[world_frame_id] = world_index();
  // In case any bodies were added before registering scene graph, make sure the
  // bodies get their corresponding geometry frame ids.
  RegisterGeometryFramesForAllBodies();
  return source_id_.value();
}

template <typename T>
geometry::GeometryId MultibodyPlant<T>::RegisterVisualGeometry(
    const Body<T>& body, const math::RigidTransform<double>& X_BG,
    const geometry::Shape& shape, const std::string& name) {
  return RegisterVisualGeometry(
      body, X_BG, shape, name, geometry::IllustrationProperties());
}

template <typename T>
geometry::GeometryId MultibodyPlant<T>::RegisterVisualGeometry(
    const Body<T>& body, const math::RigidTransform<double>& X_BG,
    const geometry::Shape& shape, const std::string& name,
    const Vector4<double>& diffuse_color) {
  return RegisterVisualGeometry(
      body, X_BG, shape, name,
      geometry::MakePhongIllustrationProperties(diffuse_color));
}

template <typename T>
geometry::GeometryId MultibodyPlant<T>::RegisterVisualGeometry(
    const Body<T>& body, const math::RigidTransform<double>& X_BG,
    const geometry::Shape& shape, const std::string& name,
    const geometry::IllustrationProperties& properties) {
  // TODO(SeanCurtis-TRI): Consider simply adding an interface that takes a
  // unique pointer to an already instantiated GeometryInstance. This will
  // require shuffling around a fair amount of code and should ultimately be
  // supplanted by providing a cleaner interface between parsing MBP and SG
  // elements.
  DRAKE_MBP_THROW_IF_FINALIZED();
  DRAKE_THROW_UNLESS(geometry_source_is_registered());

  // TODO(amcastro-tri): Consider doing this after finalize so that we can
  // register geometry that has a fixed path to world to the world body (i.e.,
  // as anchored geometry).
  GeometryId id =
      RegisterGeometry(body, X_BG, shape,
                       GetScopedName(*this, body.model_instance(), name));
  scene_graph_->AssignRole(*source_id_, id, properties);

  // TODO(SeanCurtis-TRI): Eliminate the automatic assignment of perception
  //  and illustration in favor of a protocol that allows definition.
  geometry::PerceptionProperties perception_props;
  perception_props.AddProperty("label", "id", RenderLabel(body.index()));
  perception_props.AddProperty(
      "phong", "diffuse",
      properties.GetPropertyOrDefault(
          "phong", "diffuse", Vector4<double>(0.9, 0.9, 0.9, 1.0)));
  if (properties.HasProperty("phong", "diffuse_map")) {
    perception_props.AddProperty(
        "phong", "diffuse_map",
        properties.GetProperty<std::string>("phong", "diffuse_map"));
  }
  if (properties.HasProperty("renderer", "accepting")) {
    perception_props.AddProperty(
      "renderer", "accepting",
      properties.GetProperty<std::set<std::string>>("renderer", "accepting"));
  }
  scene_graph_->AssignRole(*source_id_, id, perception_props);

  DRAKE_ASSERT(static_cast<int>(visual_geometries_.size()) == num_bodies());
  visual_geometries_[body.index()].push_back(id);
  ++num_visual_geometries_;
  return id;
}

template <typename T>
const std::vector<geometry::GeometryId>&
MultibodyPlant<T>::GetVisualGeometriesForBody(const Body<T>& body) const {
  return visual_geometries_[body.index()];
}

template <typename T>
geometry::GeometryId MultibodyPlant<T>::RegisterCollisionGeometry(
    const Body<T>& body, const math::RigidTransform<double>& X_BG,
    const geometry::Shape& shape, const std::string& name,
    geometry::ProximityProperties properties) {
  DRAKE_MBP_THROW_IF_FINALIZED();
  DRAKE_THROW_UNLESS(geometry_source_is_registered());
  DRAKE_THROW_UNLESS(properties.HasProperty(geometry::internal::kMaterialGroup,
                                            geometry::internal::kFriction));

  // TODO(amcastro-tri): Consider doing this after finalize so that we can
  // register geometry that has a fixed path to world to the world body (i.e.,
  // as anchored geometry).
  GeometryId id = RegisterGeometry(
      body, X_BG, shape, GetScopedName(*this, body.model_instance(), name));

  scene_graph_->AssignRole(*source_id_, id, std::move(properties));
  DRAKE_ASSERT(static_cast<int>(collision_geometries_.size()) == num_bodies());
  collision_geometries_[body.index()].push_back(id);
  ++num_collision_geometries_;
  return id;
}

template <typename T>
geometry::GeometryId MultibodyPlant<T>::RegisterCollisionGeometry(
    const Body<T>& body, const math::RigidTransform<double>& X_BG,
    const geometry::Shape& shape, const std::string& name,
    const CoulombFriction<double>& coulomb_friction) {
  geometry::ProximityProperties props;
  props.AddProperty(geometry::internal::kMaterialGroup,
                    geometry::internal::kFriction, coulomb_friction);
  return RegisterCollisionGeometry(body, X_BG, shape, name, std::move(props));
}

template <typename T>
void MultibodyPlant<T>::SwapCollisionGeometries(const Body<T>& body,
                                                GeometryId old_id,
                                                GeometryId new_id) {
  DRAKE_ASSERT(body.index() < num_bodies());
  if (geometry_id_to_body_index_.erase(old_id) == 0) {
    throw std::logic_error(fmt::format(
        "Can't swap geometry ids for body '{}', geometry is {} is not"
        " a collision geometry for the body",
        body.name(), old_id));
  }
  DRAKE_DEMAND(geometry_id_to_body_index_.count(new_id) == 0);
  geometry_id_to_body_index_[new_id] = body.index();
  for (GeometryId& id : collision_geometries_[body.index()]) {
    if (id == old_id) {
      id = new_id;
      break;
    }
  }
  return;
}

template <typename T>
const std::vector<geometry::GeometryId>&
MultibodyPlant<T>::GetCollisionGeometriesForBody(const Body<T>& body) const {
  DRAKE_ASSERT(body.index() < num_bodies());
  return collision_geometries_[body.index()];
}

template <typename T>
geometry::GeometrySet MultibodyPlant<T>::CollectRegisteredGeometries(
    const std::vector<const Body<T>*>& bodies) const {
  DRAKE_THROW_UNLESS(geometry_source_is_registered());

  geometry::GeometrySet geometry_set;
  for (const Body<T>* body : bodies) {
    std::optional<FrameId> frame_id = GetBodyFrameIdIfExists(body->index());
    if (frame_id) {
      geometry_set.Add(frame_id.value());
    }
  }
  return geometry_set;
}

template <typename T>
std::vector<const Body<T>*> MultibodyPlant<T>::GetBodiesWeldedTo(
    const Body<T>& body) const {
  const std::set<BodyIndex> island =
      multibody_graph_.FindBodiesWeldedTo(body.index());
  // Map body indices to pointers.
  std::vector<const Body<T>*> sub_graph_bodies;
  for (BodyIndex body_index : island) {
    sub_graph_bodies.push_back(&get_body(body_index));
  }
  return sub_graph_bodies;
}

template <typename T>
std::unordered_set<BodyIndex> MultibodyPlant<T>::GetFloatingBaseBodies() const {
  DRAKE_MBP_THROW_IF_NOT_FINALIZED();
  std::unordered_set<BodyIndex> floating_bodies;
  for (BodyIndex body_index(0); body_index < num_bodies(); ++body_index) {
    const Body<T>& body = get_body(body_index);
    if (body.is_floating()) floating_bodies.insert(body.index());
  }
  return floating_bodies;
}

template <typename T>
geometry::GeometryId MultibodyPlant<T>::RegisterGeometry(
    const Body<T>& body, const math::RigidTransform<double>& X_BG,
    const geometry::Shape& shape,
    const std::string& name) {
  DRAKE_ASSERT(!is_finalized());
  DRAKE_ASSERT(geometry_source_is_registered());
  DRAKE_ASSERT(body_has_registered_frame(body));

  // Register geometry in the body frame.
  std::unique_ptr<geometry::GeometryInstance> geometry_instance =
      std::make_unique<GeometryInstance>(X_BG, shape.Clone(), name);
  GeometryId geometry_id = scene_graph_->RegisterGeometry(
      source_id_.value(), body_index_to_frame_id_[body.index()],
      std::move(geometry_instance));
  geometry_id_to_body_index_[geometry_id] = body.index();
  return geometry_id;
}

template <typename T>
void MultibodyPlant<T>::RegisterGeometryFramesForAllBodies() {
  DRAKE_ASSERT(geometry_source_is_registered());
  // Loop through the bodies to make sure that all bodies get a geometry frame.
  // If not, create and attach one.
  for (BodyIndex body_index(0); body_index < num_bodies(); ++body_index) {
    const auto& body = get_body(body_index);
    RegisterRigidBodyWithSceneGraph(body);
  }
}

template <typename T>
void MultibodyPlant<T>::RegisterRigidBodyWithSceneGraph(
    const Body<T>& body) {
  if (geometry_source_is_registered()) {
    // If not already done, register a frame for this body.
    if (!body_has_registered_frame(body)) {
      FrameId frame_id = scene_graph_->RegisterFrame(
          source_id_.value(),
          GeometryFrame(
              GetScopedName(*this, body.model_instance(), body.name()),
              /* TODO(@SeanCurtis-TRI): Add test coverage for this
               * model-instance support as requested in #9390. */
              body.model_instance()));
      body_index_to_frame_id_[body.index()] = frame_id;
      frame_id_to_body_index_[frame_id] = body.index();
    }
  }
}

template<typename T>
void MultibodyPlant<T>::SetFreeBodyPoseInWorldFrame(
    systems::Context<T>* context,
    const Body<T>& body, const math::RigidTransform<T>& X_WB) const {
  DRAKE_MBP_THROW_IF_NOT_FINALIZED();
  this->ValidateContext(context);
  internal_tree().SetFreeBodyPoseOrThrow(body, X_WB, context);
}

template<typename T>
void MultibodyPlant<T>::SetFreeBodyPoseInAnchoredFrame(
    systems::Context<T>* context,
    const Frame<T>& frame_F, const Body<T>& body,
    const math::RigidTransform<T>& X_FB) const {
  DRAKE_MBP_THROW_IF_NOT_FINALIZED();
  this->ValidateContext(context);

  if (!internal_tree().get_topology().IsBodyAnchored(frame_F.body().index())) {
    throw std::logic_error(
        "Frame '" + frame_F.name() + "' must be anchored to the world frame.");
  }

  // Pose of frame F in its parent body frame P.
  const RigidTransform<T> X_PF = frame_F.GetFixedPoseInBodyFrame();
  // Pose of frame F's parent body P in the world.
  const RigidTransform<T>& X_WP = EvalBodyPoseInWorld(*context, frame_F.body());
  // Pose of "body" B in the world frame.
  const RigidTransform<T> X_WB = X_WP * X_PF * X_FB;
  SetFreeBodyPoseInWorldFrame(context, body, X_WB);
}

template <typename T>
void MultibodyPlant<T>::CalcSpatialAccelerationsFromVdot(
    const systems::Context<T>& context, const VectorX<T>& known_vdot,
    std::vector<SpatialAcceleration<T>>* A_WB_array) const {
  this->ValidateContext(context);
  DRAKE_THROW_UNLESS(A_WB_array != nullptr);
  DRAKE_THROW_UNLESS(static_cast<int>(A_WB_array->size()) == num_bodies());
  internal_tree().CalcSpatialAccelerationsFromVdot(
      context, internal_tree().EvalPositionKinematics(context),
      internal_tree().EvalVelocityKinematics(context), known_vdot, A_WB_array);
  // Permute BodyNodeIndex -> BodyIndex.
  // TODO(eric.cousineau): Remove dynamic allocations. Making this in-place
  // still required dynamic allocation for recording permutation indices.
  // Can change implementation once MultibodyTree becomes fully internal.
  std::vector<SpatialAcceleration<T>> A_WB_array_node = *A_WB_array;
  const internal::MultibodyTreeTopology& topology =
      internal_tree().get_topology();
  for (internal::BodyNodeIndex node_index(1);
       node_index < topology.get_num_body_nodes(); ++node_index) {
    const BodyIndex body_index = topology.get_body_node(node_index).body;
    (*A_WB_array)[body_index] = A_WB_array_node[node_index];
  }
}

template<typename T>
void MultibodyPlant<T>::CalcForceElementsContribution(
      const systems::Context<T>& context,
      MultibodyForces<T>* forces) const {
  this->ValidateContext(context);
  DRAKE_THROW_UNLESS(forces != nullptr);
  DRAKE_THROW_UNLESS(forces->CheckHasRightSizeForModel(internal_tree()));
  internal_tree().CalcForceElementsContribution(
      context, EvalPositionKinematics(context),
      EvalVelocityKinematics(context),
      forces);
}

template<typename T>
void MultibodyPlant<T>::Finalize() {
  // After finalizing the base class, tree is read-only.
  internal::MultibodyTreeSystem<T>::Finalize();
  if (geometry_source_is_registered()) {
    ApplyDefaultCollisionFilters();
    ExcludeCollisionsWithVisualGeometry();
  }
  FinalizePlantOnly();

<<<<<<< HEAD
  // Set discrete update manger. Currently, CompliantContactManager does not
  // support T = symbolic::Expression.
  if constexpr (!std::is_same_v<T, symbolic::Expression>) {
    if (solver_type_ == ContactSolver::kSap) {
      SetDiscreteUpdateManager(
          std::make_unique<internal::CompliantContactManager<T>>());
    }
  } else {
    if (solver_type_ == ContactSolver::kSap) {
      throw std::runtime_error(
        "SAP solver not supported for scalar type T = symbolic::Expression.");
=======
  // Set discrete update manager. Currently, CompliantContactManager does not
  // support T = symbolic::Expression.
  // N.B. Unlike SAP, currently the TAMSI solver is incorporated directly into
  // MultibodyPlant's source, rather than in CompliantContactManager. The plan
  // is to move TAMSI, as well as the entirety of the discrete handling of
  // contact, into CompliantContactManager.
  if (is_discrete()) {
    if constexpr (!std::is_same_v<T, symbolic::Expression>) {
      if (contact_solver_enum_ == DiscreteContactSolver::kSap) {
        SetDiscreteUpdateManager(
            std::make_unique<internal::CompliantContactManager<T>>());
      }
    } else {
      if (contact_solver_enum_ == DiscreteContactSolver::kSap) {
        throw std::runtime_error(
            "SAP solver not supported for scalar type T = "
            "symbolic::Expression.");
      }
>>>>>>> d2e77e76
    }
  }
}

template<typename T>
void MultibodyPlant<T>::SetUpJointLimitsParameters() {
  for (JointIndex joint_index(0); joint_index < num_joints();
       ++joint_index) {
    // Currently MultibodyPlant applies these "compliant" joint limit forces
    // using an explicit Euler strategy. Stability analysis of the explicit
    // Euler applied to the harmonic oscillator (the model used for these
    // compliant forces) shows the scheme to be stable for kAlpha > 2π. We take
    // a significantly larger kAlpha so that we are well within the stability
    // region of the scheme.
    // TODO(amcastro-tri): Decrease the value of kAlpha to be closer to one when
    // the time stepping scheme is updated to be implicit in the joint limits.
    const double kAlpha = 20 * M_PI;

    const Joint<T>& joint = get_joint(joint_index);
    auto revolute_joint = dynamic_cast<const RevoluteJoint<T>*>(&joint);
    auto prismatic_joint = dynamic_cast<const PrismaticJoint<T>*>(&joint);
    // Currently MBP only supports limits for prismatic and revolute joints.
    if (!(revolute_joint || prismatic_joint)) continue;

    const double penalty_time_scale = kAlpha * time_step();

    if (revolute_joint) {
      const double lower_limit = revolute_joint->position_lower_limits()(0);
      const double upper_limit = revolute_joint->position_upper_limits()(0);
      // We only compute parameters if joints do have upper/lower bounds.
      if (!std::isinf(lower_limit) || !std::isinf(upper_limit)) {
        joint_limits_parameters_.joints_with_limits.push_back(
            revolute_joint->index());

        // Store joint limits.
        joint_limits_parameters_.lower_limit.push_back(lower_limit);
        joint_limits_parameters_.upper_limit.push_back(upper_limit);
        // Estimate penalty parameters.
        auto penalty_parameters =
            internal::JointLimitsPenaltyParametersEstimator<T>::
            CalcRevoluteJointPenaltyParameters(
                *revolute_joint, penalty_time_scale);
        joint_limits_parameters_.stiffness.push_back(penalty_parameters.first);
        joint_limits_parameters_.damping.push_back(penalty_parameters.second);
      }
    }

    if (prismatic_joint) {
      const double lower_limit = prismatic_joint->position_lower_limits()(0);
      const double upper_limit = prismatic_joint->position_upper_limits()(0);
      // We only compute parameters if joints do have upper/lower bounds.
      if (!std::isinf(lower_limit) || !std::isinf(upper_limit)) {
        joint_limits_parameters_.joints_with_limits.push_back(
            prismatic_joint->index());

        // Store joint limits.
        joint_limits_parameters_.lower_limit.push_back(lower_limit);
        joint_limits_parameters_.upper_limit.push_back(upper_limit);

        // Estimate penalty parameters.
        auto penalty_parameters =
            internal::JointLimitsPenaltyParametersEstimator<T>::
            CalcPrismaticJointPenaltyParameters(
                *prismatic_joint, penalty_time_scale);
        joint_limits_parameters_.stiffness.push_back(penalty_parameters.first);
        joint_limits_parameters_.damping.push_back(penalty_parameters.second);
      }
    }
  }

  // Since currently MBP only handles joint limits for discrete models, we
  // verify that there are no joint limits when the model is continuous.
  // If there are limits defined, we prepare a warning message that will be
  // logged iff the user attempts to do anything that would have needed them.
  if (!is_discrete() && !joint_limits_parameters_.joints_with_limits.empty()) {
    std::string joint_names_with_limits;
    for (auto joint_index : joint_limits_parameters_.joints_with_limits) {
      joint_names_with_limits += fmt::format(
          ", '{}'", get_joint(joint_index).name());
    }
    joint_names_with_limits = joint_names_with_limits.substr(2);  // Nix ", ".
    joint_limits_parameters_.pending_warning_message =
        "Currently MultibodyPlant does not handle joint limits for continuous "
        "models. However some joints do specify limits. Consider setting a "
        "non-zero time step in the MultibodyPlant constructor; this will put "
        "the plant in discrete-time mode, which does support joint limits. "
        "Joints that specify limits are: " + joint_names_with_limits;
  }
}

template<typename T>
void MultibodyPlant<T>::FinalizePlantOnly() {
  DeclareStateCacheAndPorts();
  if (num_collision_geometries() > 0 &&
      penalty_method_contact_parameters_.time_scale < 0)
    EstimatePointContactParameters(penetration_allowance_);
  if (num_collision_geometries() > 0 &&
      friction_model_.stiction_tolerance() < 0)
    set_stiction_tolerance();
  SetUpJointLimitsParameters();
  scene_graph_ = nullptr;  // must not be used after Finalize().
}

template <typename T>
MatrixX<T> MultibodyPlant<T>::MakeActuationMatrix() const {
  MatrixX<T> B = MatrixX<T>::Zero(num_velocities(), num_actuated_dofs());
  for (JointActuatorIndex actuator_index(0);
       actuator_index < num_actuators(); ++actuator_index) {
    const JointActuator<T>& actuator = get_joint_actuator(actuator_index);
    // This method assumes actuators on single dof joints. Assert this
    // condition.
    DRAKE_DEMAND(actuator.joint().num_velocities() == 1);
    B(actuator.joint().velocity_start(), int{actuator.index()}) = 1;
  }
  return B;
}

template <typename T>
const geometry::QueryObject<T>& MultibodyPlant<T>::EvalGeometryQueryInput(
    const systems::Context<T>& context) const {
  this->ValidateContext(context);
  if (!get_geometry_query_input_port().HasValue(context)) {
    throw std::logic_error(
        "The geometry query input port (see "
        "MultibodyPlant::get_geometry_query_input_port()) "
        "of this MultibodyPlant is not connected. Please connect the"
        "geometry query output port of a SceneGraph object "
        "(see SceneGraph::get_query_output_port()) to this plants input "
        "port in a Diagram.");
  }
  return get_geometry_query_input_port()
      .template Eval<geometry::QueryObject<T>>(context);
}

template <typename T>
std::pair<T, T> MultibodyPlant<T>::GetPointContactParameters(
    geometry::GeometryId id,
    const geometry::SceneGraphInspector<T>& inspector) const {
  const geometry::ProximityProperties* prop =
      inspector.GetProximityProperties(id);
  DRAKE_DEMAND(prop != nullptr);
  return std::pair(prop->template GetPropertyOrDefault<T>(
                       geometry::internal::kMaterialGroup,
                       geometry::internal::kPointStiffness,
                       penalty_method_contact_parameters_.geometry_stiffness),
                   prop->template GetPropertyOrDefault<T>(
                       geometry::internal::kMaterialGroup,
                       geometry::internal::kHcDissipation,
                       penalty_method_contact_parameters_.dissipation));
}

template <typename T>
const CoulombFriction<double>& MultibodyPlant<T>::GetCoulombFriction(
    geometry::GeometryId id,
    const geometry::SceneGraphInspector<T>& inspector) const {
  const geometry::ProximityProperties* prop =
      inspector.GetProximityProperties(id);
  DRAKE_DEMAND(prop != nullptr);
  DRAKE_THROW_UNLESS(prop->HasProperty(geometry::internal::kMaterialGroup,
                                       geometry::internal::kFriction));
  return prop->GetProperty<CoulombFriction<double>>(
      geometry::internal::kMaterialGroup, geometry::internal::kFriction);
}

template <typename T>
void MultibodyPlant<T>::ApplyDefaultCollisionFilters() {
  DRAKE_DEMAND(geometry_source_is_registered());
  // Disallow collisions between adjacent bodies. Adjacency is implied by the
  // existence of a joint between bodies.
  for (JointIndex j{0}; j < num_joints(); ++j) {
    const Joint<T>& joint = get_joint(j);
    const Body<T>& child = joint.child_body();
    const Body<T>& parent = joint.parent_body();
    if (parent.index() == world_index()) continue;
    std::optional<FrameId> child_id = GetBodyFrameIdIfExists(child.index());
    std::optional<FrameId> parent_id = GetBodyFrameIdIfExists(parent.index());

    if (child_id && parent_id) {
      scene_graph_->collision_filter_manager().Apply(
        CollisionFilterDeclaration().ExcludeBetween(
          geometry::GeometrySet(*child_id),
          geometry::GeometrySet(*parent_id)));
    }
  }
  // We explicitly exclude collisions within welded subgraphs.
  std::vector<std::set<BodyIndex>> subgraphs =
      multibody_graph_.FindSubgraphsOfWeldedBodies();
  for (const auto& subgraph : subgraphs) {
    // Only operate on non-trivial weld subgraphs.
    if (subgraph.size() <= 1) { continue; }
    // Map body indices to pointers.
    std::vector<const Body<T>*> subgraph_bodies;
    for (BodyIndex body_index : subgraph) {
      subgraph_bodies.push_back(&get_body(body_index));
    }
    auto geometries = CollectRegisteredGeometries(subgraph_bodies);
    scene_graph_->collision_filter_manager().Apply(
        CollisionFilterDeclaration().ExcludeWithin(geometries));
  }
}

template <typename T>
void MultibodyPlant<T>::ExcludeCollisionsWithVisualGeometry() {
  DRAKE_DEMAND(geometry_source_is_registered());
  geometry::GeometrySet visual;
  for (const auto& body_geometries : visual_geometries_) {
    visual.Add(body_geometries);
  }
  geometry::GeometrySet collision;
  for (const auto& body_geometries : collision_geometries_) {
    collision.Add(body_geometries);
  }
  // clang-format off
  scene_graph_->collision_filter_manager().Apply(
      CollisionFilterDeclaration()
          .ExcludeWithin(visual)
          .ExcludeBetween(visual, collision));
  // clang-format on
}

template <typename T>
void MultibodyPlant<T>::ExcludeCollisionGeometriesWithCollisionFilterGroupPair(
    const std::pair<std::string, geometry::GeometrySet>&
        collision_filter_group_a,
    const std::pair<std::string, geometry::GeometrySet>&
        collision_filter_group_b) {
  DRAKE_DEMAND(!is_finalized());
  DRAKE_DEMAND(geometry_source_is_registered());

  if (collision_filter_group_a.first == collision_filter_group_b.first) {
    scene_graph_->collision_filter_manager().Apply(
        CollisionFilterDeclaration().ExcludeWithin(
            collision_filter_group_a.second));
  } else {
    scene_graph_->collision_filter_manager().Apply(
        CollisionFilterDeclaration().ExcludeBetween(
            collision_filter_group_a.second, collision_filter_group_b.second));
  }
}

template <typename T>
void MultibodyPlant<T>::CalcNormalAndTangentContactJacobians(
    const systems::Context<T>& context,
    const std::vector<internal::DiscreteContactPair<T>>& contact_pairs,
    MatrixX<T>* Jn_ptr, MatrixX<T>* Jt_ptr,
    std::vector<RotationMatrix<T>>* R_WC_set) const {
  this->ValidateContext(context);
  DRAKE_DEMAND(Jn_ptr != nullptr);
  DRAKE_DEMAND(Jt_ptr != nullptr);

  const int num_contacts = contact_pairs.size();

  // Jn is defined such that vn = Jn * v, with vn of size nc.
  auto& Jn = *Jn_ptr;
  Jn.resize(num_contacts, num_velocities());

  // Jt is defined such that vt = Jt * v, with vt of size 2nc.
  auto& Jt = *Jt_ptr;
  Jt.resize(2 * num_contacts, num_velocities());

  if (R_WC_set != nullptr) R_WC_set->clear();

  // Quick no-op exit. Notice we did resize Jn, Jt and R_WC_set to be zero
  // sized.
  if (num_contacts == 0) return;

  const Frame<T>& frame_W = world_frame();
  for (int icontact = 0; icontact < num_contacts; ++icontact) {
    const auto& point_pair = contact_pairs[icontact];

    const GeometryId geometryA_id = point_pair.id_A;
    const GeometryId geometryB_id = point_pair.id_B;

    const BodyIndex bodyA_index = FindBodyByGeometryId(geometryA_id);
    const BodyIndex bodyB_index = FindBodyByGeometryId(geometryB_id);
    const Body<T>& bodyA = get_body(bodyA_index);
    const Body<T>& bodyB = get_body(bodyB_index);

    // Penetration depth > 0 if bodies interpenetrate.
    const Vector3<T>& nhat_BA_W = point_pair.nhat_BA_W;
    const Vector3<T>& p_WC = point_pair.p_WC;

    // For point Ac (origin of frame A shifted to C), calculate Jv_v_WAc (Ac's
    // translational velocity Jacobian in the world frame W with respect to
    // generalized velocities v).  Note: Ac's translational velocity in W can
    // be written in terms of this Jacobian as v_WAc = Jv_v_WAc * v.
    Matrix3X<T> Jv_WAc(3, this->num_velocities());
    internal_tree().CalcJacobianTranslationalVelocity(context,
                                                      JacobianWrtVariable::kV,
                                                      bodyA.body_frame(),
                                                      frame_W,
                                                      p_WC,
                                                      frame_W,
                                                      frame_W,
                                                      &Jv_WAc);

    // Similarly, for point Bc (origin of frame B shifted to C), calculate
    // Jv_v_WBc (Bc's translational velocity Jacobian in W with respect to v).
    Matrix3X<T> Jv_WBc(3, this->num_velocities());
    internal_tree().CalcJacobianTranslationalVelocity(context,
                                                      JacobianWrtVariable::kV,
                                                      bodyB.body_frame(),
                                                      frame_W,
                                                      p_WC,
                                                      frame_W,
                                                      frame_W,
                                                      &Jv_WBc);

    // Computation of the normal separation velocities Jacobian Jn:
    //
    // The velocity of Bc relative to Ac is
    //   v_AcBc_W = v_WBc - v_WAc.
    // From where the separation velocity is computed as
    //   vn = -v_AcBc_W.dot(nhat_BA_W) = -nhat_BA_Wᵀ⋅v_AcBc_W
    // where the negative sign stems from the sign convention for vn and xdot.
    // This can be written in terms of the Jacobians as
    //   vn = -nhat_BA_Wᵀ⋅(Jv_WBc - Jv_WAc)⋅v
    Jn.row(icontact) = nhat_BA_W.transpose() * (Jv_WAc - Jv_WBc);

    // Computation of the tangential velocities Jacobian Jt:
    //
    // Compute the orientation of a contact frame C at the contact point such
    // that the z-axis Cz equals to nhat_BA_W. The tangent vectors are
    // arbitrary, with the only requirement being that they form a valid right
    // handed basis with nhat_BA.
    const math::RotationMatrix<T> R_WC =
        math::RotationMatrix<T>::MakeFromOneVector(nhat_BA_W, 2);
    if (R_WC_set != nullptr) {
      R_WC_set->push_back(R_WC);
    }

    const Vector3<T> that1_W = R_WC.matrix().col(0);  // that1 = Cx.
    const Vector3<T> that2_W = R_WC.matrix().col(1);  // that2 = Cy.

    // The velocity of Bc relative to Ac is
    //   v_AcBc_W = v_WBc - v_WAc.
    // The first two components of this velocity in C corresponds to the
    // tangential velocities in a plane normal to nhat_BA.
    //   vx_AcBc_C = that1⋅v_AcBc = that1ᵀ⋅(Jv_WBc - Jv_WAc)⋅v
    //   vy_AcBc_C = that2⋅v_AcBc = that2ᵀ⋅(Jv_WBc - Jv_WAc)⋅v
    Jt.row(2 * icontact)     = that1_W.transpose() * (Jv_WBc - Jv_WAc);
    Jt.row(2 * icontact + 1) = that2_W.transpose() * (Jv_WBc - Jv_WAc);
  }
}

template <typename T>
void MultibodyPlant<T>::CalcContactJacobiansCache(
    const systems::Context<T>& context,
    internal::ContactJacobians<T>* contact_jacobians) const {
  auto& Jn = contact_jacobians->Jn;
  auto& Jt = contact_jacobians->Jt;
  auto& Jc = contact_jacobians->Jc;
  auto& R_WC_list = contact_jacobians->R_WC_list;

  this->CalcNormalAndTangentContactJacobians(
      context, EvalDiscreteContactPairs(context), &Jn, &Jt, &R_WC_list);

  Jc.resize(3 * Jn.rows(), num_velocities());
  for (int i = 0; i < Jn.rows(); ++i) {
    Jc.row(3 * i) = Jt.row(2 * i);
    Jc.row(3 * i + 1) = Jt.row(2 * i + 1);
    Jc.row(3 * i + 2) = Jn.row(i);
  }
}

template <typename T>
BodyIndex MultibodyPlant<T>::FindBodyByGeometryId(
    GeometryId geometry_id) const {
  if (!geometry_id.is_valid()) {
    throw std::logic_error(
        "MultibodyPlant received contact results for a null GeometryId");
  }
  const auto iter = geometry_id_to_body_index_.find(geometry_id);
  if (iter != geometry_id_to_body_index_.end()) {
    return iter->second;
  }
  throw std::logic_error(fmt::format(
      "MultibodyPlant received contact results for GeometryId {}, but that"
      " ID is not known to this plant", geometry_id));
}

template <typename T>
void MultibodyPlant<T>::SetDiscreteUpdateManager(
    std::unique_ptr<internal::DiscreteUpdateManager<T>> manager) {
  // N.B. This requirement is really more important on the side of the
  // manager's constructor, since most likely it'll need MBP's topology at
  // least to build the contact problem. However, here we play safe and demand
  // finalization right here.
  DRAKE_MBP_THROW_IF_NOT_FINALIZED();
  DRAKE_DEMAND(is_discrete());
  DRAKE_DEMAND(manager != nullptr);
  manager->SetOwningMultibodyPlant(this);
  discrete_update_manager_ = std::move(manager);
  RemoveUnsupportedScalars(*discrete_update_manager_);
}

template <typename T>
void MultibodyPlant<T>::AddPhysicalModel(
    std::unique_ptr<internal::PhysicalModel<T>> model) {
  DRAKE_MBP_THROW_IF_FINALIZED();
  DRAKE_DEMAND(model != nullptr);
  auto& added_model = physical_models_.emplace_back(std::move(model));
  RemoveUnsupportedScalars(*added_model);
}

template <typename T>
void MultibodyPlant<T>::set_penetration_allowance(
    double penetration_allowance) {
  if (penetration_allowance <= 0) {
    throw std::logic_error(
        "set_penetration_allowance(): penetration_allowance must be strictly "
        "positive.");
  }

  penetration_allowance_ = penetration_allowance;
  // We update the point contact parameters when this method is called
  // post-finalize.
  if (this->is_finalized())
    EstimatePointContactParameters(penetration_allowance);
}

template <typename T>
void MultibodyPlant<T>::EstimatePointContactParameters(
    double penetration_allowance) {
  // Default to Earth's gravity for this estimation.
  const UniformGravityFieldElement<T>& gravity = gravity_field();
  const double g = (!gravity.gravity_vector().isZero())
                       ? gravity.gravity_vector().norm()
                       : UniformGravityFieldElement<double>::kDefaultStrength;

  // TODO(amcastro-tri): Improve this heuristics in future PR's for when there
  // are several flying objects and fixed base robots (E.g.: manipulation
  // cases.)

  // The heuristic now is very simple. We should update it to:
  //  - Only scan free bodies for weight.
  //  - Consider an estimate of maximum velocities (context dependent).
  // Right now we are being very conservative and use the maximum mass in the
  // system.
  double mass = 0.0;
  for (BodyIndex body_index(0); body_index < num_bodies(); ++body_index) {
    const Body<T>& body = get_body(body_index);
    mass = std::max(mass, body.default_mass());
  }

  // For now, we use the model of a critically damped spring mass oscillator
  // to estimate these parameters: mẍ+cẋ+kx=mg
  // Notice however that normal forces are computed according to: fₙ=kx(1+dẋ)
  // which translate to a second order oscillator of the form:
  // mẍ+(kdx)ẋ+kx=mg
  // Therefore, for this more complex, non-linear, oscillator, we estimate the
  // damping constant d using a time scale related to the free oscillation
  // (omega below) and the requested penetration allowance as a length scale.

  // We first estimate the combined stiffness based on static equilibrium.
  const double combined_stiffness = mass * g / penetration_allowance;
  // Frequency associated with the combined_stiffness above.
  const double omega = sqrt(combined_stiffness / mass);

  // Estimated contact time scale. The relative velocity of objects coming into
  // contact goes to zero in this time scale.
  const double time_scale = 1.0 / omega;

  // Damping ratio for a critically damped model. We could allow users to set
  // this. Right now, critically damp the normal direction.
  // This corresponds to a non-penetraion constraint in the limit for
  // contact_penetration_allowance_ going to zero (no bounce off).
  const double damping_ratio = 1.0;
  // We form the dissipation (with units of 1/velocity) using dimensional
  // analysis. Thus we use 1/omega for the time scale and penetration_allowance
  // for the length scale. We then scale it by the damping ratio.
  const double dissipation = damping_ratio * time_scale / penetration_allowance;

  // Final parameters used in the penalty method:
  //
  // Before #13630 this method estimated an effective "combined" stiffness.
  // That is, penalty_method_contact_parameters_.geometry_stiffness (previously
  // called penalty_method_contact_parameters_.stiffness) was the desired
  // stiffness of the contact pair. Post #13630, the semantics of this variable
  // changes to "stiffness per contact geometry". Therefore, in order to
  // maintain backwards compatibility for sims run pre #13630, we include now a
  // factor of 2 so that when two geometries have the same stiffness, the
  // combined stiffness reduces to combined_stiffness.
  //
  // Stiffness in the penalty method is calculated as a combination of
  // individual stiffness parameters per geometry. The variable
  // `combined_stiffness` as calculated here is a combined stiffness, but
  // `penalty_method_contact_parameters_.geometry_stiffness` stores the
  // parameter for an individual geometry. Combined stiffness, for geometries
  // with individual stiffnesses k1 and k2 respectively, is defined as:
  //   Kc = (k1*k2) / (k1 + k2)
  // If we have a desired combined stiffness Kd (for two geometries with
  // default heuristically computed parameters), setting k1 = k2 = 2 * Kd
  // results in the correct combined stiffness:
  //   Kc = (2*Kd*2*Kd) / (2*Kd + 2*Kd) = Kd
  // Therefore we set the `geometry_stiffness` to 2*`combined_stiffness`.
  penalty_method_contact_parameters_.geometry_stiffness =
      2 * combined_stiffness;
  penalty_method_contact_parameters_.dissipation = dissipation;
  // The time scale can be requested to hint the integrator's time step.
  penalty_method_contact_parameters_.time_scale = time_scale;
}

template <typename T>
void MultibodyPlant<T>::CalcPointPairPenetrations(
    const systems::Context<T>& context,
    std::vector<PenetrationAsPointPair<T>>* output) const {
  this->ValidateContext(context);
  if (num_collision_geometries() > 0) {
    const auto& query_object = EvalGeometryQueryInput(context);
    *output = query_object.ComputePointPairPenetration();
  } else {
    output->clear();
  }
}

template<typename T>
std::vector<CoulombFriction<double>>
MultibodyPlant<T>::CalcCombinedFrictionCoefficients(
    const drake::systems::Context<T>& context,
    const std::vector<internal::DiscreteContactPair<T>>& contact_pairs) const {
  this->ValidateContext(context);
  std::vector<CoulombFriction<double>> combined_frictions;
  combined_frictions.reserve(contact_pairs.size());

  if (contact_pairs.size() == 0) {
    return combined_frictions;
  }

  const auto& query_object = EvalGeometryQueryInput(context);
  const geometry::SceneGraphInspector<T>& inspector = query_object.inspector();

  for (const auto& pair : contact_pairs) {
    const GeometryId geometryA_id = pair.id_A;
    const GeometryId geometryB_id = pair.id_B;

    const CoulombFriction<double>& geometryA_friction =
        GetCoulombFriction(geometryA_id, inspector);
    const CoulombFriction<double>& geometryB_friction =
        GetCoulombFriction(geometryB_id, inspector);

    combined_frictions.push_back(CalcContactFrictionFromSurfaceProperties(
        geometryA_friction, geometryB_friction));
  }
  return combined_frictions;
}

template<typename T>
void MultibodyPlant<T>::CopyContactResultsOutput(
    const systems::Context<T>& context,
    ContactResults<T>* contact_results) const {
  this->ValidateContext(context);
  DRAKE_DEMAND(contact_results != nullptr);
  *contact_results = EvalContactResults(context);
}

template <typename T>
void MultibodyPlant<T>::CalcContactResultsContinuous(
    const systems::Context<T>& context,
    ContactResults<T>* contact_results) const {
  this->ValidateContext(context);
  DRAKE_DEMAND(contact_results != nullptr);
  contact_results->Clear();
  contact_results->set_plant(this);
  if (num_collision_geometries() == 0) return;

  switch (contact_model_) {
    case ContactModel::kPoint:
      AppendContactResultsContinuousPointPair(context, contact_results);
      break;

    case ContactModel::kHydroelastic:
      AppendContactResultsContinuousHydroelastic(context, contact_results);
      break;

    case ContactModel::kHydroelasticWithFallback:
      // Simply merge the contributions of each contact representation.
      AppendContactResultsContinuousPointPair(context, contact_results);
      AppendContactResultsContinuousHydroelastic(context, contact_results);
      break;
  }
}

template <>
void MultibodyPlant<symbolic::Expression>::
    AppendContactResultsContinuousHydroelastic(
        const Context<symbolic::Expression>&,
        ContactResults<symbolic::Expression>*) const {
  throw std::logic_error(
      "This method doesn't support T = symbolic::Expression.");
}

template <typename T>
void MultibodyPlant<T>::AppendContactResultsContinuousHydroelastic(
    const systems::Context<T>& context,
    ContactResults<T>* contact_results) const {
  this->ValidateContext(context);
  DRAKE_DEMAND(contact_results != nullptr);
  DRAKE_DEMAND(contact_results->plant() == this);
  const internal::HydroelasticContactInfoAndBodySpatialForces<T>&
      contact_info_and_spatial_body_forces =
          EvalHydroelasticContactForces(context);
  for (const HydroelasticContactInfo<T>& contact_info :
       contact_info_and_spatial_body_forces.contact_info) {
    // Note: caching dependencies guarantee that the lifetime of contact_info is
    // valid for the lifetime of the contact results.
    contact_results->AddContactInfo(&contact_info);
  }
}

template <typename T>
void MultibodyPlant<T>::AppendContactResultsContinuousPointPair(
    const systems::Context<T>& context,
    ContactResults<T>* contact_results) const {
  this->ValidateContext(context);
  DRAKE_DEMAND(contact_results != nullptr);
  DRAKE_DEMAND(contact_results->plant() == this);

  const std::vector<PenetrationAsPointPair<T>>& point_pairs =
      EvalPointPairPenetrations(context);

  const internal::PositionKinematicsCache<T>& pc =
      EvalPositionKinematics(context);
  const internal::VelocityKinematicsCache<T>& vc =
      EvalVelocityKinematics(context);

  const geometry::QueryObject<T>& query_object =
      EvalGeometryQueryInput(context);
  const geometry::SceneGraphInspector<T>& inspector = query_object.inspector();

  for (size_t icontact = 0; icontact < point_pairs.size(); ++icontact) {
    const auto& pair = point_pairs[icontact];
    const GeometryId geometryA_id = pair.id_A;
    const GeometryId geometryB_id = pair.id_B;

    const BodyIndex bodyA_index = FindBodyByGeometryId(geometryA_id);
    const BodyIndex bodyB_index = FindBodyByGeometryId(geometryB_id);

    internal::BodyNodeIndex bodyA_node_index =
        get_body(bodyA_index).node_index();
    internal::BodyNodeIndex bodyB_node_index =
        get_body(bodyB_index).node_index();

    // Penetration depth, > 0 during pair.
    const T& x = pair.depth;
    DRAKE_ASSERT(x >= 0);
    const Vector3<T>& nhat_BA_W = pair.nhat_BA_W;
    const Vector3<T>& p_WCa = pair.p_WCa;
    const Vector3<T>& p_WCb = pair.p_WCb;

    // Contact point C.
    const Vector3<T> p_WC = 0.5 * (p_WCa + p_WCb);

    // Contact point position on body A.
    const Vector3<T>& p_WAo = pc.get_X_WB(bodyA_node_index).translation();
    const Vector3<T>& p_CoAo_W = p_WAo - p_WC;

    // Contact point position on body B.
    const Vector3<T>& p_WBo = pc.get_X_WB(bodyB_node_index).translation();
    const Vector3<T>& p_CoBo_W = p_WBo - p_WC;

    // Separation velocity, > 0  if objects separate.
    const Vector3<T> v_WAc =
        vc.get_V_WB(bodyA_node_index).Shift(-p_CoAo_W).translational();
    const Vector3<T> v_WBc =
        vc.get_V_WB(bodyB_node_index).Shift(-p_CoBo_W).translational();
    const Vector3<T> v_AcBc_W = v_WBc - v_WAc;

    // if xdot = vn > 0 ==> they are getting closer.
    const T vn = v_AcBc_W.dot(nhat_BA_W);

    // Magnitude of the normal force on body A at contact point C.
    const auto [kA, dA] = GetPointContactParameters(geometryA_id, inspector);
    const auto [kB, dB] = GetPointContactParameters(geometryB_id, inspector);
    const auto [k, d] = internal::CombinePointContactParameters(kA, kB, dA, dB);
    const T fn_AC = k * x * (1.0 + d * vn);

    // Acquire friction coefficients and combine them.
    const CoulombFriction<double>& geometryA_friction =
        GetCoulombFriction(geometryA_id, inspector);
    const CoulombFriction<double>& geometryB_friction =
        GetCoulombFriction(geometryB_id, inspector);
    const CoulombFriction<double> combined_friction =
        CalcContactFrictionFromSurfaceProperties(geometryA_friction,
                                                 geometryB_friction);

    if (fn_AC > 0) {
      // Normal force on body A, at C, expressed in W.
      const Vector3<T> fn_AC_W = fn_AC * nhat_BA_W;

      // Compute tangential velocity, that is, v_AcBc projected onto the tangent
      // plane with normal nhat_BA:
      const Vector3<T> vt_AcBc_W = v_AcBc_W - vn * nhat_BA_W;
      // Tangential speed (squared):
      const T vt_squared = vt_AcBc_W.squaredNorm();

      // Consider a value indistinguishable from zero if it is smaller
      // then 1e-14 and test against that value squared.
      const T kNonZeroSqd = 1e-14 * 1e-14;
      // Tangential friction force on A at C, expressed in W.
      Vector3<T> ft_AC_W = Vector3<T>::Zero();
      T slip_velocity = 0;
      if (vt_squared > kNonZeroSqd) {
        slip_velocity = sqrt(vt_squared);
        // Stribeck friction coefficient.
        const T mu_stribeck = friction_model_.ComputeFrictionCoefficient(
            slip_velocity, combined_friction);
        // Tangential direction.
        const Vector3<T> that_W = vt_AcBc_W / slip_velocity;

        // Magnitude of the friction force on A at C.
        const T ft_AC = mu_stribeck * fn_AC;
        ft_AC_W = ft_AC * that_W;
      }

      // Spatial force on body A at C, expressed in the world frame W.
      const SpatialForce<T> F_AC_W(Vector3<T>::Zero(), fn_AC_W + ft_AC_W);

      const Vector3<T> f_Bc_W = -F_AC_W.translational();
      contact_results->AddContactInfo(
          {bodyA_index, bodyB_index, f_Bc_W, p_WC, vn, slip_velocity, pair});
    }
  }
}

template <typename T>
void MultibodyPlant<T>::CalcContactResultsDiscrete(
    const systems::Context<T>& context,
    ContactResults<T>* contact_results) const {
  DRAKE_DEMAND(contact_results != nullptr);
  contact_results->Clear();
  contact_results->set_plant(this);
  if (num_collision_geometries() == 0) return;

  switch (contact_model_) {
    case ContactModel::kPoint:
      AppendContactResultsDiscretePointPair(context, contact_results);
      break;

    case ContactModel::kHydroelastic:
      // N.B. We are simply computing the hydro force as function of the state,
      // not the actual discrete approximation used by the contact solver.
      AppendContactResultsContinuousHydroelastic(context, contact_results);
      break;

    case ContactModel::kHydroelasticWithFallback:
      // Simply merge the contributions of each contact representation.
      AppendContactResultsDiscretePointPair(context, contact_results);

      // N.B. We are simply computing the hydro force as function of the state,
      // not the actual discrete approximation used by the contact solver.
      AppendContactResultsContinuousHydroelastic(context, contact_results);
      break;
  }
}

template <typename T>
void MultibodyPlant<T>::AppendContactResultsDiscretePointPair(
    const systems::Context<T>& context,
    ContactResults<T>* contact_results) const {
  this->ValidateContext(context);
  DRAKE_DEMAND(contact_results != nullptr);
  DRAKE_DEMAND(contact_results->plant() == this);
  if (num_collision_geometries() == 0) return;

  const std::vector<PenetrationAsPointPair<T>>& point_pairs =
      EvalPointPairPenetrations(context);
  const std::vector<RotationMatrix<T>>& R_WC_set =
      EvalContactJacobians(context).R_WC_list;
  const contact_solvers::internal::ContactSolverResults<T>& solver_results =
      EvalContactSolverResults(context);

  const VectorX<T>& fn = solver_results.fn;
  const VectorX<T>& ft = solver_results.ft;
  const VectorX<T>& vt = solver_results.vt;
  const VectorX<T>& vn = solver_results.vn;

  // The strict equality is true only when point contact is used alone.
  // Otherwise there are quadrature points in addition to the point pairs.
  const int num_contacts = point_pairs.size();
  DRAKE_DEMAND(fn.size() >= num_contacts);
  DRAKE_DEMAND(ft.size() >= 2 * num_contacts);
  DRAKE_DEMAND(vn.size() >= num_contacts);
  DRAKE_DEMAND(vt.size() >= 2 * num_contacts);

  for (size_t icontact = 0; icontact < point_pairs.size(); ++icontact) {
    const auto& pair = point_pairs[icontact];
    const GeometryId geometryA_id = pair.id_A;
    const GeometryId geometryB_id = pair.id_B;

    const BodyIndex bodyA_index = FindBodyByGeometryId(geometryA_id);
    const BodyIndex bodyB_index = FindBodyByGeometryId(geometryB_id);

    const Vector3<T> p_WC = 0.5 * (pair.p_WCa + pair.p_WCb);

    const RotationMatrix<T>& R_WC = R_WC_set[icontact];

    // Contact forces applied on B at contact point C.
    const Vector3<T> f_Bc_C(ft(2 * icontact), ft(2 * icontact + 1),
                            -fn(icontact));
    const Vector3<T> f_Bc_W = R_WC * f_Bc_C;

    // Slip velocity.
    const T slip = vt.template segment<2>(2 * icontact).norm();

    // Separation velocity in the normal direction.
    const T separation_velocity = vn(icontact);

    // TODO(SeanCurtis-TRI) It is distinctly possible to report two contacts
    //  between bodyA and bodyB such that sometimes it gets reported (A, B) and
    //  sometimes (B, A). The example below illustrates a simple scenario in
    //  which that would occur:
    //    1. Geometry A (or B) has *multiple* collision geometries.
    //    2. Assume that the collision geometries (called 1, 2, & 3) are added
    //       in order as 1 added to A, 2 added to B, and 3 added to A.
    //       Therefore collision geometries (1 and 3) would belong to A and 2
    //       to B.
    //    3. We generate contact pairs (1, 2), (2, 3) (i.e., *both* geometries
    //       of A collide with the *single* geometry of B).
    //    4. The pairs will be reported as (1, 2) and (2, 3) (and not (3, 2))
    //       because SceneGraph guarantees that the geometry ids in the
    //       point pair results will be ordered consistently.
    //    5. So, for the first contact (1, 2), we'd get body pair (A, B). But
    //       for the second contact (2, 3), we'd get body pair (B, A).
    //  This means that any processing of contact results has to recognize that
    //  interactions between bodies can be characterized as (A, B) or (B, A) and
    //  to "combine" them, the associated quantities would have to be reversed.
    //  It would be better if MBP made the guarantee that all body pairs (A, B)
    //  are always presented as (A, B) and not (B, A). (Both in this contact as
    //  well as hydro contact). This also applies to continuous point pairs.

    // Add pair info to the contact results.
    contact_results->AddContactInfo({bodyA_index, bodyB_index, f_Bc_W, p_WC,
                                     separation_velocity, slip, pair});
  }
}

template <typename T>
void MultibodyPlant<T>::CalcAndAddContactForcesByPenaltyMethod(
    const systems::Context<T>& context,
    std::vector<SpatialForce<T>>* F_BBo_W_array) const {
  this->ValidateContext(context);
  DRAKE_DEMAND(F_BBo_W_array != nullptr);
  DRAKE_DEMAND(static_cast<int>(F_BBo_W_array->size()) == num_bodies());
  if (num_collision_geometries() == 0) return;

  const ContactResults<T>& contact_results = EvalContactResults(context);

  const internal::PositionKinematicsCache<T>& pc =
      EvalPositionKinematics(context);

  for (int pair_index = 0;
       pair_index < contact_results.num_point_pair_contacts(); ++pair_index) {
    const PointPairContactInfo<T>& contact_info =
        contact_results.point_pair_contact_info(pair_index);
    const PenetrationAsPointPair<T>& pair = contact_info.point_pair();

    const GeometryId geometryA_id = pair.id_A;
    const GeometryId geometryB_id = pair.id_B;

    const BodyIndex bodyA_index = FindBodyByGeometryId(geometryA_id);
    const BodyIndex bodyB_index = FindBodyByGeometryId(geometryB_id);

    internal::BodyNodeIndex bodyA_node_index =
        get_body(bodyA_index).node_index();
    internal::BodyNodeIndex bodyB_node_index =
        get_body(bodyB_index).node_index();

    // Contact point C.
    const Vector3<T> p_WC = contact_info.contact_point();

    // Contact point position on body A.
    const Vector3<T>& p_WAo = pc.get_X_WB(bodyA_node_index).translation();
    const Vector3<T>& p_CoAo_W = p_WAo - p_WC;

    // Contact point position on body B.
    const Vector3<T>& p_WBo = pc.get_X_WB(bodyB_node_index).translation();
    const Vector3<T>& p_CoBo_W = p_WBo - p_WC;

    const Vector3<T> f_Bc_W = contact_info.contact_force();
    const SpatialForce<T> F_AC_W(Vector3<T>::Zero(), -f_Bc_W);

    if (bodyA_index != world_index()) {
      // Spatial force on body A at Ao, expressed in W.
      const SpatialForce<T> F_AAo_W = F_AC_W.Shift(p_CoAo_W);
      F_BBo_W_array->at(bodyA_node_index) += F_AAo_W;
    }

    if (bodyB_index != world_index()) {
      // Spatial force on body B at Bo, expressed in W.
      const SpatialForce<T> F_BBo_W = -F_AC_W.Shift(p_CoBo_W);
      F_BBo_W_array->at(bodyB_node_index) += F_BBo_W;
    }
  }
}

template <>
void MultibodyPlant<symbolic::Expression>::CalcHydroelasticContactForces(
    const Context<symbolic::Expression>&,
    internal::HydroelasticContactInfoAndBodySpatialForces<
        symbolic::Expression>*) const {
  throw std::logic_error(
      "This method doesn't support T = symbolic::Expression.");
}

template <typename T>
void MultibodyPlant<T>::CalcHydroelasticContactForces(
    const Context<T>& context,
    internal::HydroelasticContactInfoAndBodySpatialForces<T>*
        contact_info_and_body_forces) const {
  this->ValidateContext(context);
  DRAKE_DEMAND(contact_info_and_body_forces != nullptr);

  std::vector<SpatialForce<T>>& F_BBo_W_array =
      contact_info_and_body_forces->F_BBo_W_array;
  DRAKE_DEMAND(static_cast<int>(F_BBo_W_array.size()) == num_bodies());
  std::vector<HydroelasticContactInfo<T>>& contact_info =
      contact_info_and_body_forces->contact_info;

  // Initialize the body forces to zero.
  F_BBo_W_array.assign(num_bodies(), SpatialForce<T>::Zero());
  if (num_collision_geometries() == 0) return;

  const std::vector<ContactSurface<T>>& all_surfaces =
      EvalContactSurfaces(context);

  // Reserve memory here to keep from repeatedly allocating heap storage in the
  // loop below.
  contact_info.clear();
  contact_info.reserve(all_surfaces.size());

  internal::HydroelasticTractionCalculator<T> traction_calculator(
      friction_model_.stiction_tolerance());

  const auto& query_object = EvalGeometryQueryInput(context);
  const geometry::SceneGraphInspector<T>& inspector = query_object.inspector();

  for (const ContactSurface<T>& surface : all_surfaces) {
    const GeometryId geometryM_id = surface.id_M();
    const GeometryId geometryN_id = surface.id_N();

    const ProximityProperties* propM =
        inspector.GetProximityProperties(geometryM_id);
    const ProximityProperties* propN =
        inspector.GetProximityProperties(geometryM_id);
    DRAKE_DEMAND(propM != nullptr);
    DRAKE_DEMAND(propN != nullptr);
    DRAKE_THROW_UNLESS(propM->HasProperty(geometry::internal::kMaterialGroup,
                                          geometry::internal::kFriction));
    DRAKE_THROW_UNLESS(propN->HasProperty(geometry::internal::kMaterialGroup,
                                          geometry::internal::kFriction));

    const CoulombFriction<double>& geometryM_friction =
        propM->GetProperty<CoulombFriction<double>>(
            geometry::internal::kMaterialGroup, geometry::internal::kFriction);
    const CoulombFriction<double>& geometryN_friction =
        propN->GetProperty<CoulombFriction<double>>(
            geometry::internal::kMaterialGroup, geometry::internal::kFriction);

    // Compute combined friction coefficient.
    const CoulombFriction<double> combined_friction =
        CalcContactFrictionFromSurfaceProperties(geometryM_friction,
                                                 geometryN_friction);
    const double dynamic_friction = combined_friction.dynamic_friction();

    // Get the bodies that the two geometries are affixed to. We'll call these
    // A and B.
    const BodyIndex bodyA_index = FindBodyByGeometryId(geometryM_id);
    const BodyIndex bodyB_index = FindBodyByGeometryId(geometryN_id);
    const Body<T>& bodyA = get_body(bodyA_index);
    const Body<T>& bodyB = get_body(bodyB_index);

    // The poses and spatial velocities of bodies A and B.
    const RigidTransform<T>& X_WA = bodyA.EvalPoseInWorld(context);
    const RigidTransform<T>& X_WB = bodyB.EvalPoseInWorld(context);
    const SpatialVelocity<T>& V_WA = bodyA.EvalSpatialVelocityInWorld(context);
    const SpatialVelocity<T>& V_WB = bodyB.EvalSpatialVelocityInWorld(context);

    // Pack everything calculator needs.
    typename internal::HydroelasticTractionCalculator<T>::Data data(
        X_WA, X_WB, V_WA, V_WB, &surface);

    // Combined Hunt & Crossley dissipation.
    const hydroelastics::internal::HydroelasticEngine<T> hydroelastics_engine;
    const double dissipation = hydroelastics_engine.CalcCombinedDissipation(
        geometryM_id, geometryN_id, inspector);

    // Integrate the hydroelastic traction field over the contact surface.
    std::vector<HydroelasticQuadraturePointData<T>> traction_output;
    SpatialForce<T> F_Ac_W;
    traction_calculator.ComputeSpatialForcesAtCentroidFromHydroelasticModel(
        data, dissipation, dynamic_friction, &traction_output, &F_Ac_W);

    // Shift the traction at the centroid to tractions at the body origins.
    SpatialForce<T> F_Ao_W, F_Bo_W;
    traction_calculator.ShiftSpatialForcesAtCentroidToBodyOrigins(
        data, F_Ac_W, &F_Ao_W, &F_Bo_W);

    if (bodyA_index != world_index()) {
      F_BBo_W_array.at(bodyA.node_index()) += F_Ao_W;
    }

    if (bodyB_index != world_index()) {
      F_BBo_W_array.at(bodyB.node_index()) += F_Bo_W;
    }

    // Add the information for contact reporting.
    contact_info.emplace_back(&surface, F_Ac_W, std::move(traction_output));
  }
}

template <typename T>
void MultibodyPlant<T>::AddInForcesFromInputPorts(
    const drake::systems::Context<T>& context,
    MultibodyForces<T>* forces) const {
  this->ValidateContext(context);
  AddAppliedExternalGeneralizedForces(context, forces);
  AddAppliedExternalSpatialForces(context, forces);
  AddJointActuationForces(context, forces);
}

template<typename T>
void MultibodyPlant<T>::AddAppliedExternalGeneralizedForces(
    const systems::Context<T>& context, MultibodyForces<T>* forces) const {
  this->ValidateContext(context);
  // If there are applied generalized forces, add them in.
  const InputPort<T>& applied_generalized_force_input =
      this->get_input_port(applied_generalized_force_input_port_);
  if (applied_generalized_force_input.HasValue(context)) {
    const VectorX<T>& applied_generalized_force =
        applied_generalized_force_input.Eval(context);
    if (applied_generalized_force.hasNaN()) {
      throw std::runtime_error(
          "Detected NaN in applied generalized force input port.");
    }
    forces->mutable_generalized_forces() += applied_generalized_force;
  }
}

template<typename T>
void MultibodyPlant<T>::AddAppliedExternalSpatialForces(
    const systems::Context<T>& context, MultibodyForces<T>* forces) const {
  // Get the mutable applied external spatial forces vector
  // (a.k.a., body force vector).
  this->ValidateContext(context);
  std::vector<SpatialForce<T>>& F_BBo_W_array = forces->mutable_body_forces();

  // Evaluate the input port; if it's not connected, return now.
  const auto* applied_input = this->template EvalInputValue<
      std::vector<ExternallyAppliedSpatialForce<T>>>(
          context, applied_spatial_force_input_port_);
  if (!applied_input)
    return;

  // Helper to throw a useful message if the input contains NaN.
  auto throw_if_contains_nan = [this](const ExternallyAppliedSpatialForce<T>&
                                          external_spatial_force) {
    const SpatialForce<T>& spatial_force = external_spatial_force.F_Bq_W;
    if (external_spatial_force.p_BoBq_B.hasNaN() ||
        spatial_force.rotational().hasNaN() ||
        spatial_force.translational().hasNaN()) {
      throw std::runtime_error(fmt::format(
          "Spatial force applied on body {} contains NaN.",
          internal_tree().get_body(external_spatial_force.body_index).name()));
    }
  };
  // Loop over all forces.
  for (const auto& force_structure : *applied_input) {
    throw_if_contains_nan(force_structure);
    const BodyIndex body_index = force_structure.body_index;
    const Body<T>& body = get_body(body_index);
    const auto body_node_index = body.node_index();

    // Get the pose for this body in the world frame.
    const RigidTransform<T>& X_WB = EvalBodyPoseInWorld(context, body);

    // Get the position vector from the body origin (Bo) to the point of
    // force application (Bq), expressed in the world frame (W).
    const Vector3<T> p_BoBq_W = X_WB.rotation() * force_structure.p_BoBq_B;

    // Shift the spatial force from Bq to Bo.
    F_BBo_W_array[body_node_index] += force_structure.F_Bq_W.Shift(-p_BoBq_W);
  }
}

template<typename T>
void MultibodyPlant<T>::AddJointActuationForces(
    const systems::Context<T>& context, MultibodyForces<T>* forces) const {
  this->ValidateContext(context);
  DRAKE_DEMAND(forces != nullptr);
  if (num_actuators() > 0) {
    const VectorX<T> u = AssembleActuationInput(context);
    for (JointActuatorIndex actuator_index(0);
         actuator_index < num_actuators(); ++actuator_index) {
      const JointActuator<T>& actuator =
          get_joint_actuator(actuator_index);
      // We only support actuators on single dof joints for now.
      DRAKE_DEMAND(actuator.joint().num_velocities() == 1);
      for (int joint_dof = 0;
           joint_dof < actuator.joint().num_velocities(); ++joint_dof) {
        actuator.AddInOneForce(context, joint_dof, u[actuator_index], forces);
      }
    }
  }
}

template<typename T>
void MultibodyPlant<T>::AddJointLimitsPenaltyForces(
    const systems::Context<T>& context, MultibodyForces<T>* forces) const {
  this->ValidateContext(context);
  DRAKE_THROW_UNLESS(is_discrete());
  DRAKE_DEMAND(forces != nullptr);

  auto CalcPenaltyForce = [](
      double lower_limit, double upper_limit, double stiffness, double damping,
      const T& q, const T& v) {
    DRAKE_DEMAND(lower_limit <= upper_limit);
    DRAKE_DEMAND(stiffness >= 0);
    DRAKE_DEMAND(damping >= 0);

    if (q > upper_limit) {
      const T delta_q = q - upper_limit;
      const T limit_force = -stiffness * delta_q - damping * v;
      using std::min;  // Needed for ADL.
      return min(limit_force, 0.);
    } else if (q < lower_limit) {
      const T delta_q = q - lower_limit;
      const T limit_force = -stiffness * delta_q - damping * v;
      using std::max;  // Needed for ADL.
      return max(limit_force, 0.);
    }
    return T(0.0);
  };

  for (size_t index = 0;
       index < joint_limits_parameters_.joints_with_limits.size(); ++index) {
    const JointIndex joint_index =
        joint_limits_parameters_.joints_with_limits[index];
    const double lower_limit = joint_limits_parameters_.lower_limit[index];
    const double upper_limit = joint_limits_parameters_.upper_limit[index];
    const double stiffness = joint_limits_parameters_.stiffness[index];
    const double damping = joint_limits_parameters_.damping[index];
    const Joint<T>& joint = get_joint(joint_index);

    const T& q = joint.GetOnePosition(context);
    const T& v = joint.GetOneVelocity(context);

    const T penalty_force = CalcPenaltyForce(
        lower_limit, upper_limit, stiffness, damping, q, v);

    joint.AddInOneForce(context, 0, penalty_force, forces);
  }
}

template<typename T>
VectorX<T> MultibodyPlant<T>::AssembleActuationInput(
    const systems::Context<T>& context) const {
  this->ValidateContext(context);

  // Assemble the vector from the model instance input ports.
  // TODO(sherm1) Heap allocation here. Get rid of it.
  VectorX<T> actuation_input(num_actuated_dofs());

  const auto& actuation_port = this->get_input_port(actuation_port_);
  const ModelInstanceIndex first_non_world_index(1);
  if (actuation_port.HasValue(context)) {
    // The port for all instances and the actuation ports for individual
    // instances should not be connected at the same time.
    for (ModelInstanceIndex model_instance_index(first_non_world_index);
         model_instance_index < num_model_instances(); ++model_instance_index) {
      const auto& per_instance_actuation_port =
          this->get_input_port(instance_actuation_ports_[model_instance_index]);
      if (per_instance_actuation_port.HasValue(context)) {
        throw std::logic_error(fmt::format(
            "Actuation input port for model instance {} and the "
            "actuation port for all instances are both connected. At most "
            "one of these ports should be connected.",
            GetModelInstanceName(model_instance_index)));
      }
    }
    // TODO(xuchenhan-tri): It'd be nice to avoid the copy here.
    actuation_input = actuation_port.Eval(context);
    if (actuation_input.hasNaN()) {
      throw std::runtime_error(
          "Detected NaN in the actuation input port for all instances.");
    }
    DRAKE_ASSERT(actuation_input.size() == num_actuated_dofs());
  } else {
    int u_offset = 0;
    for (ModelInstanceIndex model_instance_index(first_non_world_index);
         model_instance_index < num_model_instances(); ++model_instance_index) {
      // Ignore the port if the model instance has no actuated DoFs.
      const int instance_num_dofs = num_actuated_dofs(model_instance_index);
      if (instance_num_dofs == 0) continue;

      const auto& input_port =
          this->get_input_port(instance_actuation_ports_[model_instance_index]);
      if (!input_port.HasValue(context)) {
        throw std::logic_error(fmt::format("Actuation input port for model "
            "instance {} must be connected.",
            GetModelInstanceName(model_instance_index)));
      }
      const auto& u_instance = input_port.Eval(context);

      if (u_instance.hasNaN()) {
        throw std::runtime_error(
            fmt::format("Actuation input port for model "
                        "instance {} contains NaN.",
                        GetModelInstanceName(model_instance_index)));
      }
      actuation_input.segment(u_offset, instance_num_dofs) = u_instance;
      u_offset += instance_num_dofs;
    }
    DRAKE_ASSERT(u_offset == num_actuated_dofs());
  }
  return actuation_input;
}

template<typename T>
TamsiSolverResult MultibodyPlant<T>::SolveUsingSubStepping(
    TamsiSolver<T>* tamsi_solver,
    int num_substeps,
    const MatrixX<T>& M0, const MatrixX<T>& Jn, const MatrixX<T>& Jt,
    const VectorX<T>& minus_tau,
    const VectorX<T>& stiffness, const VectorX<T>& damping,
    const VectorX<T>& mu,
    const VectorX<T>& v0, const VectorX<T>& fn0) const {

  const double dt = time_step_;  // just a shorter alias.
  const double dt_substep = dt / num_substeps;
  VectorX<T> v0_substep = v0;
  VectorX<T> fn0_substep = fn0;

  // Initialize info to an unsuccessful result.
  TamsiSolverResult info{
      TamsiSolverResult::kMaxIterationsReached};

  for (int substep = 0; substep < num_substeps; ++substep) {
    // Discrete update before applying friction forces.
    // We denote this state x* = [q*, v*], the "star" state.
    // Generalized momentum "star", before contact forces are applied.
    VectorX<T> p_star_substep = M0 * v0_substep - dt_substep * minus_tau;

    // Update the data.
    tamsi_solver->SetTwoWayCoupledProblemData(
        &M0, &Jn, &Jt,
        &p_star_substep, &fn0_substep,
        &stiffness, &damping, &mu);

    info = tamsi_solver->SolveWithGuess(dt_substep, v0_substep);

    // Break the sub-stepping loop on failure and return the info result.
    if (info != TamsiSolverResult::kSuccess) break;

    // Update previous time step to new solution.
    v0_substep = tamsi_solver->get_generalized_velocities();

    // TAMSI updates each normal force according to:
    //   fₙ = (1 − d vₙ)₊ (fₙ₀ − h k vₙ)₊
    // using the last computed normal velocity vₙ and we use the shorthand
    // notation  h = dt_substep in this scope.
    // The input fₙ₀ to the solver is the undamped (no dissipation) term only.
    // We must update fₙ₀ for each substep accordingly, i.e:
    //   fₙ₀(next) = (fₙ₀(previous) − h k vₙ(next))₊
    const auto vn_substep =
        tamsi_solver->get_normal_velocities();
    fn0_substep = fn0_substep.array() -
                  dt_substep * stiffness.array() * vn_substep.array();
    fn0_substep = fn0_substep.cwiseMax(T(0.0));
  }

  return info;
}

template <typename T>
void MultibodyPlant<T>::CalcContactSurfaces(
    const drake::systems::Context<T>& context,
    std::vector<ContactSurface<T>>* contact_surfaces) const {
  this->ValidateContext(context);
  DRAKE_DEMAND(contact_surfaces != nullptr);

  const auto& query_object = EvalGeometryQueryInput(context);

  *contact_surfaces = query_object.ComputeContactSurfaces(
      get_contact_surface_representation());
}

template <>
void MultibodyPlant<symbolic::Expression>::CalcContactSurfaces(
    const Context<symbolic::Expression>&,
    std::vector<geometry::ContactSurface<symbolic::Expression>>*) const {
  throw std::logic_error(
      "This method doesn't support T = symbolic::Expression.");
}

template <typename T>
void MultibodyPlant<T>::CalcHydroelasticWithFallback(
    const drake::systems::Context<T>& context,
    internal::HydroelasticFallbackCacheData<T>* data) const {
  this->ValidateContext(context);
  DRAKE_DEMAND(data != nullptr);

  if (num_collision_geometries() > 0) {
    const auto &query_object = EvalGeometryQueryInput(context);
    data->contact_surfaces.clear();
    data->point_pairs.clear();

    query_object.ComputeContactSurfacesWithFallback(
        get_contact_surface_representation(), &data->contact_surfaces,
        &data->point_pairs);
  }
}

template <>
void MultibodyPlant<symbolic::Expression>::CalcHydroelasticWithFallback(
    const drake::systems::Context<symbolic::Expression>&,
    internal::HydroelasticFallbackCacheData<symbolic::Expression>*) const {
  // TODO(SeanCurtis-TRI): Special case the AutoDiff scalar such that it works
  //  as long as there are no collisions -- akin to CalcPointPairPenetrations().
  throw std::domain_error(
      fmt::format("This method doesn't support T = {}.",
                  NiceTypeName::Get<symbolic::Expression>()));
}

// TODO(16106): This code will go into:
// CompliantContactManager<T>::AppendDiscreteContactPairsForHydroelasticContact.
template <typename T>
void MultibodyPlant<T>::CalcDiscreteContactPairs(
    const systems::Context<T>& context,
    std::vector<internal::DiscreteContactPair<T>>* result) const {
  this->ValidateContext(context);
  DRAKE_DEMAND(result != nullptr);
  std::vector<internal::DiscreteContactPair<T>>& contact_pairs = *result;
  contact_pairs.clear();

  if (num_collision_geometries() == 0) return;

  // N.B. For discrete hydro we use a first order quadrature rule. As such,
  // the per-face quadrature point is the face's centroid and the weight is 1.
  // This is compatible with a mesh that is triangle or polygon. If we attempted
  // higher order quadrature, polygons would have to be decomposed into smaller
  // n-gons which can receive an appropriate set of quadrature points.

  // Only numeric values are supported. We detect that T is a Drake numeric type
  // using scalar_predicate::is_bool. That is true for numeric types and false
  // for symbolic.
  // If the semantics of scalar_predicate changes (or Drake types change), this
  // test may have to be revisited.
  if constexpr (scalar_predicate<T>::is_bool) {
    // We first compute the number of contact pairs so that we can allocate all
    // memory at once.
    // N.B. num_point_pairs = 0 when:
    //   1. There are legitimately no point pairs or,
    //   2. the point pair model is not even in use.
    // We guard for case (2) since EvalPointPairPenetrations() cannot be called
    // when point contact is not used and would otherwise throw an exception.
    int num_point_pairs = 0;  // The number of point contact pairs.
    if (contact_model_ == ContactModel::kPoint ||
        contact_model_ == ContactModel::kHydroelasticWithFallback) {
      num_point_pairs = EvalPointPairPenetrations(context).size();
    }

    int num_quadrature_pairs = 0;
    if (contact_model_ == ContactModel::kHydroelastic ||
        contact_model_ == ContactModel::kHydroelasticWithFallback) {
      const std::vector<geometry::ContactSurface<T>>& surfaces =
          EvalContactSurfaces(context);
      for (const auto& s : surfaces) {
        num_quadrature_pairs += s.num_faces();
      }
    }

    const int num_contact_pairs = num_point_pairs + num_quadrature_pairs;
    contact_pairs.reserve(num_contact_pairs);

    const auto& query_object = EvalGeometryQueryInput(context);
    const geometry::SceneGraphInspector<T>& inspector =
        query_object.inspector();

    // Fill in the point contact pairs.
    if (num_point_pairs > 0) {
      const std::vector<PenetrationAsPointPair<T>>& point_pairs =
          EvalPointPairPenetrations(context);
      for (const PenetrationAsPointPair<T>& pair : point_pairs) {
        const auto [kA, dA] = GetPointContactParameters(pair.id_A, inspector);
        const auto [kB, dB] = GetPointContactParameters(pair.id_B, inspector);
        const auto [k, d] =
            internal::CombinePointContactParameters(kA, kB, dA, dB);
        const T phi0 = -pair.depth;
        const T fn0 = k * pair.depth;
        DRAKE_DEMAND(fn0 >= 0);  // it should be since depth >= 0.
        // For now place contact point midway between Ca and Cb.
        // TODO(amcastro-tri): Consider using stiffness weighted location of
        // point C between Ca and Cb.
        const Vector3<T> p_WC = 0.5 * (pair.p_WCa + pair.p_WCb);
        contact_pairs.push_back(
            {pair.id_A, pair.id_B, p_WC, pair.nhat_BA_W, phi0, fn0, k, d});
      }
    }

    // Append the Hydroelastics quadrature points.
    if (num_quadrature_pairs > 0) {
      const std::vector<geometry::ContactSurface<T>>& surfaces =
          EvalContactSurfaces(context);
      for (const auto& s : surfaces) {
        const bool M_is_compliant = s.HasGradE_M();
        const bool N_is_compliant = s.HasGradE_N();
        DRAKE_DEMAND(M_is_compliant || N_is_compliant);

        // Combined Hunt & Crossley dissipation.
        const hydroelastics::internal::HydroelasticEngine<T>
            hydroelastics_engine;
        const T dissipation = hydroelastics_engine.CalcCombinedDissipation(
            s.id_M(), s.id_N(), inspector);

        for (int face = 0; face < s.num_faces(); ++face) {
          const T& Ae = s.area(face);  // Face element area.

          // We found out that the hydroelastic query might report
          // infinitesimally small faces (consider for instance an initial
          // condition that perfectly places an object at zero distance from the
          // ground.) While the area of zero sized triangles is not a problem by
          // itself, the badly computed normal on these triangles leads to
          // problems when computing the contact Jacobians (since we need to
          // obtain an orthonormal basis based on that normal.)
          // We therefore ignore infinitesimally small triangles. The tolerance
          // below is somewhat arbitrary and could possibly be tightened.
          if (Ae > 1.0e-14) {
            // From ContactSurface's documentation: The normal of each face is
            // guaranteed to point "out of" N and "into" M.
            const Vector3<T>& nhat_W = s.face_normal(face);

            // One dimensional pressure gradient (in Pa/m). Unlike [Masterjohn
            // et al. 2021], for convenience we define both pressure gradients
            // to be positive in the direction "into" the bodies. Therefore,
            // we use the minus sign for gN.
            // [Masterjohn et al., 2021] Discrete Approximation of Pressure
            // Field Contact Patches.
            const T gM = M_is_compliant
                             ? s.EvaluateGradE_M_W(face).dot(nhat_W)
                             : T(std::numeric_limits<double>::infinity());
            const T gN = N_is_compliant
                             ? -s.EvaluateGradE_N_W(face).dot(nhat_W)
                             : T(std::numeric_limits<double>::infinity());

            constexpr double kGradientEpsilon = 1.0e-14;
            if (gM < kGradientEpsilon || gN < kGradientEpsilon) {
              // Mathematically g = gN*gM/(gN+gM) and therefore g = 0 when
              // either gradient on one of the bodies is zero. A zero gradient
              // means there is no contact constraint, and therefore we
              // ignore it to avoid numerical problems in the discrete solver.
              continue;
            }

            // Effective hydroelastic pressure gradient g result of
            // compliant-compliant interaction, see [Masterjohn et al., 2021].
            // The expression below is mathematically equivalent to g =
            // gN*gM/(gN+gM) but it has the advantage of also being valid if
            // one of the gradients is infinity.
            const T g = 1.0 / (1.0 / gM + 1.0 / gN);

            // Position of quadrature point Q in the world frame (since mesh_W
            // is measured and expressed in W).
            const Vector3<T>& p_WQ = s.centroid(face);
            // For a triangle, its centroid has the fixed barycentric
            // coordinates independent of the shape of the triangle. Using
            // barycentric coordinates to evaluate field value could be
            // faster than using Cartesian coordiantes, especially if the
            // TriangleSurfaceMeshFieldLinear<> does not store gradients and
            // has to solve linear equations to convert Cartesian to
            // barycentric coordinates.
            const Vector3<T> tri_centroid_barycentric(1 / 3., 1 / 3., 1 / 3.);
            // Pressure at the quadrature point.
            const T p0 = s.is_triangle()
                             ? s.tri_e_MN().Evaluate(
                                   face, tri_centroid_barycentric)
                             : s.poly_e_MN().EvaluateCartesian(face, p_WQ);

            // Force contribution by this quadrature point.
            const T fn0 = Ae * p0;

            // Effective compliance in the normal direction for the given
            // discrete patch, refer to [Masterjohn et al., 2021] for details.
            // [Masterjohn, 2021] Masterjohn J., Guoy D., Shepherd J. and
            // Castro A., 2021. Discrete Approximation of Pressure Field
            // Contact Patches. Available at https://arxiv.org/abs/2110.04157.
            const T k = Ae * g;

            // N.B. The normal is guaranteed to point into M. However, when M
            // is soft, the gradient is not guaranteed to be in the direction
            // of the normal. The geometry code that determines which
            // triangles to keep in the contact surface may keep triangles for
            // which the pressure gradient times normal is negative (see
            // IsFaceNormalInNormalDirection() in contact_surface_utility.cc).
            // Therefore there are cases for which the definition above of k
            // might lead to negative values. We observed that this condition
            // happens sparsely at some of the boundary triangles of the
            // contact surface, while the positive values in inner triangles
            // dominates the overall compliance. In practice we did not
            // observe this to cause stability issues. Since a negative value
            // of k is correct, we decided to keep these contributions.

            // N.B. Today 01/25/2021, Only TAMSI supports discrete
            // hydroelastics and uses the discrete force fn0 instead of the
            // distance function phi0. phi0 is only used in experimental
            // ContactSolver(s). Therefore we set phi0 to NaN since it is not
            // used by TAMSI.
            const T nan_phi0 = std::numeric_limits<double>::quiet_NaN();
            contact_pairs.push_back({s.id_M(), s.id_N(), p_WQ, nhat_W, nan_phi0,
                                     fn0, k, dissipation});
          }
        }
      }
    }
  } else {
    drake::unused(context);
    throw std::domain_error(fmt::format("This method doesn't support T = {}.",
                                        NiceTypeName::Get<T>()));
  }
}

template <typename T>
void MultibodyPlant<T>::CalcContactSolverResults(
    const drake::systems::Context<T>& context0,
    contact_solvers::internal::ContactSolverResults<T>* results) const {
  // Assert this method was called on a context storing discrete state.
  this->ValidateContext(context0);
  DRAKE_ASSERT(context0.num_continuous_states() == 0);

  // We use the custom manager if provided.
  // TODO(amcastro-tri): remove the entirety of the code we are bypassing here.
  // This requires one of our custom managers to become the default
  // MultibodyPlant manager.
  if (discrete_update_manager_ != nullptr) {
    discrete_update_manager_->CalcContactSolverResults(context0, results);
    return;
  } else {
    DRAKE_ASSERT(context0.num_discrete_state_groups() == 1);
  }

  const int nq = this->num_positions();
  const int nv = this->num_velocities();

  // Quick exit if there are no moving objects.
  if (nv == 0) return;

  // Get the system state as raw Eigen vectors
  // (solution at the previous time step).
  auto x0 = context0.get_discrete_state(0).get_value();
  VectorX<T> q0 = x0.topRows(nq);
  VectorX<T> v0 = x0.bottomRows(nv);

  // Mass matrix.
  MatrixX<T> M0(nv, nv);
  internal_tree().CalcMassMatrix(context0, &M0);

  // Forces at the previous time step.
  MultibodyForces<T> forces0(internal_tree());

  CalcNonContactForces(context0, true /* discrete */, &forces0);

  // Workspace for inverse dynamics:
  // Bodies' accelerations, ordered by BodyNodeIndex.
  std::vector<SpatialAcceleration<T>> A_WB_array(num_bodies());
  // Generalized accelerations.
  VectorX<T> vdot = VectorX<T>::Zero(nv);
  // Body forces (alias to forces0).
  std::vector<SpatialForce<T>>& F_BBo_W_array = forces0.mutable_body_forces();

  // With vdot = 0, this computes:
  //   -tau = C(q, v)v - tau_app - ∑ J_WBᵀ(q) Fapp_Bo_W.
  VectorX<T>& minus_tau = forces0.mutable_generalized_forces();
  internal_tree().CalcInverseDynamics(
      context0, vdot, F_BBo_W_array, minus_tau, &A_WB_array,
      &F_BBo_W_array, /* Note: these arrays get overwritten on output. */
      &minus_tau);

  // Compute all contact pairs, including both penetration pairs and quadrature
  // pairs for discrete hydroelastic.
  const std::vector<internal::DiscreteContactPair<T>>& contact_pairs =
      EvalDiscreteContactPairs(context0);
  const int num_contacts = contact_pairs.size();

  // Compute normal and tangential velocity Jacobians at t0.
  const internal::ContactJacobians<T>& contact_jacobians =
      EvalContactJacobians(context0);

  // Get friction coefficient into a single vector. Static friction is ignored
  // by the time stepping scheme.
  std::vector<CoulombFriction<double>> combined_friction_pairs =
      CalcCombinedFrictionCoefficients(context0, contact_pairs);
  VectorX<T> mu(num_contacts);
  std::transform(combined_friction_pairs.begin(), combined_friction_pairs.end(),
                 mu.data(),
                 [](const CoulombFriction<double>& coulomb_friction) {
                   return coulomb_friction.dynamic_friction();
                 });

  // Fill in data as required by our discrete solver.
  VectorX<T> fn0(num_contacts);
  VectorX<T> stiffness(num_contacts);
  VectorX<T> damping(num_contacts);
  VectorX<T> phi0(num_contacts);
  for (int i = 0; i < num_contacts; ++i) {
    fn0[i] = contact_pairs[i].fn0;
    stiffness[i] = contact_pairs[i].stiffness;
    damping[i] = contact_pairs[i].damping;
    phi0[i] = contact_pairs[i].phi0;
  }

  // Joint locking: quick exit if everything is locked.
  const auto& indices = EvalJointLockingIndices(context0);
  if (indices.empty()) {
    // Everything is locked! Return a result that indicates no velocity, but
    // reports normal forces.
    results->Resize(nv, num_contacts);
    results->v_next.setZero();
    results->fn = fn0;
    results->ft.setZero();
    results->vn.setZero();
    results->vt.setZero();
    results->tau_contact = contact_jacobians.Jn.transpose() * results->fn;
    return;
  }

  // Joint locking: reduce solver inputs.
  MatrixX<T> M0_unlocked = SelectRowsCols(M0, indices);
  VectorX<T> minus_tau_unlocked = SelectRows(minus_tau, indices);
  MatrixX<T> Jn_unlocked = SelectCols(contact_jacobians.Jn, indices);
  MatrixX<T> Jt_unlocked = SelectCols(contact_jacobians.Jt, indices);
  MatrixX<T> Jc_unlocked = SelectCols(contact_jacobians.Jc, indices);

  VectorX<T> v0_unlocked = SelectRows(v0, indices);

  contact_solvers::internal::ContactSolverResults<T> results_unlocked;
  results_unlocked.Resize(indices.size(), num_contacts);

  if (contact_solver_ != nullptr) {
    CallContactSolver(contact_solver_.get(), context0.get_time(), v0_unlocked,
                      M0_unlocked, minus_tau_unlocked, phi0, Jc_unlocked,
                      stiffness, damping, mu, &results_unlocked);
  } else {
    systems::CacheEntryValue& value =
        this->get_cache_entry(cache_indexes_.contact_solver_scratch)
        .get_mutable_cache_entry_value(context0);
    auto& tamsi_solver =
        value.GetMutableValueOrThrow<TamsiSolver<T>>();
    if (tamsi_solver.get_solver_parameters().stiction_tolerance !=
        friction_model_.stiction_tolerance()) {
      // Set the stiction tolerance according to the values set by users with
      // set_stiction_tolerance().
      TamsiSolverParameters solver_parameters;
      solver_parameters.stiction_tolerance =
          friction_model_.stiction_tolerance();
      tamsi_solver.set_solver_parameters(solver_parameters);
    }

    // TAMSI is initialized with num_velocities(). Resize the internal solver
    // workspace if needed.
    tamsi_solver.ResizeIfNeeded(indices.size());

    CallTamsiSolver(&tamsi_solver, context0.get_time(), v0_unlocked,
                    M0_unlocked, minus_tau_unlocked, fn0, Jn_unlocked,
                    Jt_unlocked, stiffness, damping, mu, &results_unlocked);
  }

  // Joint locking: expand reduced outputs.
  results->v_next = ExpandRows(results_unlocked.v_next,
                                num_velocities(), indices);
  results->tau_contact =
      contact_jacobians.Jn.transpose() * results_unlocked.fn +
      contact_jacobians.Jt.transpose() * results_unlocked.ft;

  results->fn = results_unlocked.fn;
  results->ft = results_unlocked.ft;
  results->vn = results_unlocked.vn;
  results->vt = results_unlocked.vt;
}

template <typename T>
void MultibodyPlant<T>::CalcJointLockingIndices(
    const systems::Context<T>& context,
    std::vector<int>* unlocked_velocity_indices) const {
  DRAKE_DEMAND(unlocked_velocity_indices != nullptr);
  auto& indices = *unlocked_velocity_indices;
  indices.resize(num_velocities());

  int unlocked_cursor = 0;
  for (JointIndex joint_index(0); joint_index < num_joints(); ++joint_index) {
    const Joint<T>& joint = get_joint(joint_index);
    if (!joint.is_locked(context)) {
      for (int k = 0; k < joint.num_velocities(); ++k) {
        indices[unlocked_cursor++] = joint.velocity_start() + k;
      }
    }
  }

  for (BodyIndex body_index(1); body_index < num_bodies(); ++body_index) {
    const Body<T>& body = get_body(body_index);
    if (body.is_floating() && !body.is_locked(context)) {
      for (int k = 0; k < 6; ++k) {
        indices[unlocked_cursor++] =
            body.floating_velocities_start() - num_positions() + k;
      }
    }
  }
  DRAKE_ASSERT(unlocked_cursor <= num_velocities());

  // Use size to indicate exactly how many velocities are unlocked.
  indices.resize(unlocked_cursor);
  // Sort the unlocked indices to keep the original DOF ordering established by
  // the plant stable.
  std::sort(indices.begin(), indices.end());
  DemandIndicesValid(indices, num_velocities());
  DRAKE_DEMAND(static_cast<int>(indices.size()) == unlocked_cursor);
}

template <typename T>
void MultibodyPlant<T>::CallTamsiSolver(
    TamsiSolver<T>* tamsi_solver,
    const T& time0, const VectorX<T>& v0, const MatrixX<T>& M0,
    const VectorX<T>& minus_tau, const VectorX<T>& fn0, const MatrixX<T>& Jn,
    const MatrixX<T>& Jt, const VectorX<T>& stiffness,
    const VectorX<T>& damping, const VectorX<T>& mu,
    contact_solvers::internal::ContactSolverResults<T>* results) const {
  // Solve for v and the contact forces.
  TamsiSolverResult info{TamsiSolverResult::kMaxIterationsReached};

  TamsiSolverParameters params = tamsi_solver->get_solver_parameters();
  // A nicely converged NR iteration should not take more than 20 iterations.
  // Otherwise we attempt a smaller time step.
  params.max_iterations = 20;
  tamsi_solver->set_solver_parameters(params);

  // We attempt to compute the update during the time interval dt using a
  // progressively larger number of sub-steps (i.e each using a smaller time
  // step than in the previous attempt). This loop breaks on the first
  // successful attempt.
  // We only allow a maximum number of trials. If the solver is unsuccessful
  // in this number of trials, the user should probably decrease the discrete
  // update time step dt or evaluate the validity of the model.
  const int kNumMaxSubTimeSteps = 20;
  int num_substeps = 0;
  do {
    ++num_substeps;
    info = SolveUsingSubStepping(tamsi_solver, num_substeps, M0, Jn, Jt,
                                 minus_tau, stiffness, damping, mu, v0, fn0);
  } while (info != TamsiSolverResult::kSuccess &&
           num_substeps < kNumMaxSubTimeSteps);

  if (info != TamsiSolverResult::kSuccess) {
    const std::string msg = fmt::format(
        "MultibodyPlant's discrete update solver failed to converge at "
        "simulation time = {:7.3g} with discrete update period = {:7.3g}. "
        "This usually means that the plant's discrete update period is too "
        "large to resolve the system's dynamics for the given simulation "
        "conditions. This is often the case during abrupt collisions or during "
        "complex and fast changing contact configurations. Another common "
        "cause is the use of high gains in the simulation of closed loop "
        "systems. These might cause numerical instabilities given our discrete "
        "solver uses an explicit treatment of actuation inputs. Possible "
        "solutions include:\n"
        "  1. reduce the discrete update period set at construction,\n"
        "  2. decrease the high gains in your controller whenever possible,\n"
        "  3. switch to a continuous model (discrete update period is zero), "
        "     though this might affect the simulation run time.",
        time0, this->time_step());
    throw std::runtime_error(msg);
  }

  // TODO(amcastro-tri): implement capability to dump solver statistics to a
  // file for analysis.

  // Update the results.
  results->v_next = tamsi_solver->get_generalized_velocities();
  results->fn = tamsi_solver->get_normal_forces();
  results->ft = tamsi_solver->get_friction_forces();
  results->vn = tamsi_solver->get_normal_velocities();
  results->vt = tamsi_solver->get_tangential_velocities();
  results->tau_contact = tamsi_solver->get_generalized_contact_forces();
}

template <>
void MultibodyPlant<symbolic::Expression>::CallContactSolver(
    contact_solvers::internal::ContactSolver<symbolic::Expression>*,
    const symbolic::Expression&, const VectorX<symbolic::Expression>&,
    const MatrixX<symbolic::Expression>&, const VectorX<symbolic::Expression>&,
    const VectorX<symbolic::Expression>&, const MatrixX<symbolic::Expression>&,
    const VectorX<symbolic::Expression>&, const VectorX<symbolic::Expression>&,
    const VectorX<symbolic::Expression>&,
    contact_solvers::internal::ContactSolverResults<symbolic::Expression>*)
    const {
  throw std::logic_error(
      "This method doesn't support T = symbolic::Expression.");
}

template <typename T>
void MultibodyPlant<T>::CallContactSolver(
    contact_solvers::internal::ContactSolver<T>* contact_solver,
    const T& time0, const VectorX<T>& v0, const MatrixX<T>& M0,
    const VectorX<T>& minus_tau, const VectorX<T>& phi0, const MatrixX<T>& Jc,
    const VectorX<T>& stiffness, const VectorX<T>& damping,
    const VectorX<T>& mu,
    contact_solvers::internal::ContactSolverResults<T>* results) const {
  // Tolerance larger than machine epsilon by an arbitrary factor. Just large
  // enough so that entries close to machine epsilon, due to round-off errors,
  // still get pruned.
  const double kPruneTolerance = 20 * std::numeric_limits<double>::epsilon();
  // TODO(amcastro-tri): Here MultibodyPlant should provide an actual O(n)
  // operator per #12210.
  const Eigen::SparseMatrix<T> Jc_sparse = Jc.sparseView(kPruneTolerance);
  const contact_solvers::internal::SparseLinearOperator<T> Jc_op("Jc",
                                                                 &Jc_sparse);

  class MassMatrixInverseOperator
      : public contact_solvers::internal::LinearOperator<T> {
   public:
    MassMatrixInverseOperator(const std::string& name, const MatrixX<T>* M)
        : contact_solvers::internal::LinearOperator<T>(name), M_ldlt_{*M} {
      DRAKE_DEMAND(M != nullptr);
      nv_ = M->rows();
      // TODO(sherm1) Eliminate heap allocation.
      tmp_.resize(nv_);
    }
    ~MassMatrixInverseOperator() = default;

    int rows() const { return nv_; }
    int cols() const { return nv_; }

   private:
    void DoMultiply(const Eigen::Ref<const Eigen::SparseVector<T>>& x,
                    Eigen::SparseVector<T>* y) const final {
      tmp_ = VectorX<T>(x);
      *y = M_ldlt_.Solve(tmp_).sparseView();
    }
    void DoMultiply(const Eigen::Ref<const VectorX<T>>& x,
                    VectorX<T>* y) const final {
      *y = M_ldlt_.Solve(x);
    }
    int nv_;
    mutable VectorX<T> tmp_;  // temporary workspace.
    math::LinearSolver<Eigen::LDLT, MatrixX<T>> M_ldlt_;
  };
  MassMatrixInverseOperator Minv_op("Minv", &M0);

  // Perform the "predictor" step, in the absence of contact forces. See
  // ContactSolver's class documentation for details.
  // TODO(amcastro-tri): here the predictor step could be implicit in tau so
  // that for instance we'd be able do deal with force elements implicitly.
  const int nv = num_velocities();
  VectorX<T> v_star(nv);  // TODO(sherm1) Eliminate heap allocation.
  Minv_op.Multiply(minus_tau, &v_star);  // v_star = -M⁻¹⋅τ
  v_star *= -time_step();                // v_star = dt⋅M⁻¹⋅τ
  v_star += v0;                          // v_star = v₀ + dt⋅M⁻¹⋅τ

  contact_solvers::internal::SystemDynamicsData<T> dynamics_data(&Minv_op,
                                                                 &v_star);
  contact_solvers::internal::PointContactData<T> contact_data(
      &phi0, &Jc_op, &stiffness, &damping, &mu);
  const contact_solvers::internal::ContactSolverStatus info =
      contact_solver->SolveWithGuess(time_step(), dynamics_data, contact_data,
                                    v0, &*results);

  if (info != contact_solvers::internal::ContactSolverStatus::kSuccess) {
    const std::string msg =
        fmt::format("MultibodyPlant's contact solver of type '" +
                        NiceTypeName::Get(*contact_solver_) +
                        "' failed to converge at "
                        "simulation time = {:7.3g} with discrete update "
                        "period = {:7.3g}.",
                    time0, time_step());
    throw std::runtime_error(msg);
  }
}

template <typename T>
void MultibodyPlant<T>::CalcGeneralizedContactForcesContinuous(
    const Context<T>& context, VectorX<T>* tau_contact) const {
  this->ValidateContext(context);
  DRAKE_DEMAND(tau_contact != nullptr);
  DRAKE_DEMAND(tau_contact->size() == num_velocities());
  DRAKE_DEMAND(!is_discrete());
  const int nv = this->num_velocities();

  // Early exit if there are no contact forces.
  tau_contact->setZero();
  if (num_collision_geometries() == 0) return;

  // We will alias this zero vector to serve both as zero-valued generalized
  // accelerations and zero-valued externally applied generalized forces.
  const VectorX<T> zero = VectorX<T>::Zero(nv);
  const VectorX<T>& zero_vdot = zero;
  const VectorX<T>& tau_array = zero;

  // Get the spatial forces.
  const std::vector<SpatialForce<T>>& Fcontact_BBo_W_array =
      EvalSpatialContactForcesContinuous(context);

  // Bodies' accelerations and inboard mobilizer reaction forces, respectively,
  // ordered by BodyNodeIndex and required as output arguments for
  // CalcInverseDynamics() below but otherwise not used by this method.
  std::vector<SpatialAcceleration<T>> A_WB_array(num_bodies());
  std::vector<SpatialForce<T>> F_BMo_W_array(num_bodies());

  // With vdot = 0, this computes:
  //   tau_contact = - ∑ J_WBᵀ(q) Fcontact_Bo_W.
  internal_tree().CalcInverseDynamics(
      context, zero_vdot, Fcontact_BBo_W_array, tau_array,
      true /* Do not compute velocity-dependent terms */,
      &A_WB_array, &F_BMo_W_array, tau_contact);

  // Per above, tau_contact must be negated to get ∑ J_WBᵀ(q) Fcontact_Bo_W.
  (*tau_contact) = -(*tau_contact);
}

template <typename T>
void MultibodyPlant<T>::CalcSpatialContactForcesContinuous(
      const drake::systems::Context<T>& context,
      std::vector<SpatialForce<T>>* F_BBo_W_array) const {
  this->ValidateContext(context);
  DRAKE_DEMAND(F_BBo_W_array != nullptr);
  DRAKE_DEMAND(static_cast<int>(F_BBo_W_array->size()) == num_bodies());
  DRAKE_DEMAND(!is_discrete());

  // Forces can accumulate into F_BBo_W_array; initialize it to zero first.
  std::fill(F_BBo_W_array->begin(), F_BBo_W_array->end(),
            SpatialForce<T>::Zero());

  // Early exit if there are no contact forces.
  if (num_collision_geometries() == 0) return;

  // Note: we don't need to know the applied forces here because we use a
  // regularized friction model whose forces depend only on the current state; a
  // constraint based friction model would require accounting for the applied
  // forces.

  // Compute the spatial forces on each body from contact.
  switch (contact_model_) {
    case ContactModel::kPoint:
      // Note: consider caching the results from the following method (in which
      // case we would also want to introduce the Eval... naming convention for
      // the method).
      CalcAndAddContactForcesByPenaltyMethod(context, &(*F_BBo_W_array));
      break;

    case ContactModel::kHydroelastic:
      *F_BBo_W_array = EvalHydroelasticContactForces(context).F_BBo_W_array;
      break;

    case ContactModel::kHydroelasticWithFallback:
      // Combine the point-penalty forces with the contact surface forces.
      CalcAndAddContactForcesByPenaltyMethod(context, &(*F_BBo_W_array));
      const std::vector<SpatialForce<T>>& Fhydro_BBo_W_all =
          EvalHydroelasticContactForces(context).F_BBo_W_array;
      DRAKE_DEMAND(F_BBo_W_array->size() == Fhydro_BBo_W_all.size());
      for (int i = 0; i < static_cast<int>(Fhydro_BBo_W_all.size()); ++i) {
        // Both sets of forces are applied to the body's origins and expressed
        // in frame W. They should simply sum.
        (*F_BBo_W_array)[i] += Fhydro_BBo_W_all[i];
      }
      break;
  }
}

template <typename T>
void MultibodyPlant<T>::CalcNonContactForces(
    const drake::systems::Context<T>& context,
    bool discrete,
    MultibodyForces<T>* forces) const {
  this->ValidateContext(context);
  DRAKE_DEMAND(forces != nullptr);
  DRAKE_DEMAND(forces->CheckHasRightSizeForModel(*this));

  const ScopeExit guard = ThrowIfNonContactForceInProgress(context);

  // Compute forces applied through force elements. Note that this resets
  // forces to empty so must come first.
  CalcForceElementsContribution(context, forces);

  AddInForcesFromInputPorts(context, forces);

  // Only discrete models support joint limits.
  if (discrete) {
    AddJointLimitsPenaltyForces(context, forces);
  } else {
    auto& warning = joint_limits_parameters_.pending_warning_message;
    if (!warning.empty()) {
      drake::log()->warn(warning);
      warning.clear();
    }
  }
}
template <typename T>
ScopeExit MultibodyPlant<T>::ThrowIfNonContactForceInProgress(
    const systems::Context<T>& context) const {
  // To overcame issue #12786, we use this additional cache entry
  // to detect algebraic loops.
  systems::CacheEntryValue& value =
      this->get_cache_entry(
              cache_indexes_.non_contact_forces_evaluation_in_progress)
          .get_mutable_cache_entry_value(context);
  bool& evaluation_in_progress = value.GetMutableValueOrThrow<bool>();
  if (evaluation_in_progress) {
    const char* error_message =
        "Algebraic loop detected. This situation is caused when connecting "
        "the input of your MultibodyPlant to the output of a feedback system "
        "which is an algebraic function of a feedthrough output of the "
        "plant. Ways to remedy this: 1. Revisit the model for your feedback "
        "system. Consider if its output can be written in terms of other "
        "inputs. 2. Break the algebraic loop by adding state to the "
        "controller, typically to 'remember' a previous input. 3. Break the "
        "algebraic loop by adding a zero-order hold system between the "
        "output of the plant and your feedback system. This effectively "
        "delays the input signal to the controller.";
    throw std::runtime_error(error_message);
  }
  // Mark the start of the computation. If within an algebraic
  // loop, pulling from the plant's input ports during the
  // computation will trigger the recursive evaluation of this
  // method and the exception above will be thrown.
  evaluation_in_progress = true;
  // If the exception above is triggered, we will leave this method and the
  // computation will no longer be "in progress". We use a scoped guard so
  // that we have a chance to mark it as such when we leave this scope.
  return ScopeExit(
      [&evaluation_in_progress]() { evaluation_in_progress = false; });
}

template <typename T>
void MultibodyPlant<T>::AddInForcesContinuous(
    const systems::Context<T>& context, MultibodyForces<T>* forces) const {
  this->ValidateContext(context);

  // Forces from MultibodyTree elements are handled in MultibodyTreeSystem;
  // we need only handle MultibodyPlant-specific forces here.
  AddInForcesFromInputPorts(context, forces);

  // Add the contribution of contact forces.
  std::vector<SpatialForce<T>>& Fapp_BBo_W_array =
      forces->mutable_body_forces();
  const std::vector<SpatialForce<T>>& Fcontact_BBo_W_array =
      EvalSpatialContactForcesContinuous(context);
  for (int i = 0; i < static_cast<int>(Fapp_BBo_W_array.size()); ++i)
    Fapp_BBo_W_array[i] += Fcontact_BBo_W_array[i];
}

template <typename T>
void MultibodyPlant<T>::DoCalcForwardDynamicsDiscrete(
    const drake::systems::Context<T>& context0,
    AccelerationKinematicsCache<T>* ac) const {
  this->ValidateContext(context0);
  DRAKE_DEMAND(ac != nullptr);
  DRAKE_DEMAND(is_discrete());

  // TODO(amcastro-tri): remove the entirety of the code we are bypassing here.
  // This requires one of our custom managers to become the default
  // MultibodyPlant manager.
  if (discrete_update_manager_) {
    discrete_update_manager_->CalcAccelerationKinematicsCache(context0, ac);
    return;
  }

  // Evaluate contact results.
  const contact_solvers::internal::ContactSolverResults<T>& solver_results =
      EvalContactSolverResults(context0);

  // Retrieve the solution velocity for the next time step.
  const VectorX<T>& v_next = solver_results.v_next;

  auto x0 = context0.get_discrete_state(0).get_value();
  const VectorX<T> v0 = x0.bottomRows(this->num_velocities());

  ac->get_mutable_vdot() = (v_next - v0) / time_step();

  // N.B. Pool of spatial accelerations indexed by BodyNodeIndex.
  internal_tree().CalcSpatialAccelerationsFromVdot(
      context0, EvalPositionKinematics(context0),
      EvalVelocityKinematics(context0), ac->get_vdot(),
      &ac->get_mutable_A_WB_pool());
}

template<typename T>
void MultibodyPlant<T>::DoCalcDiscreteVariableUpdates(
    const drake::systems::Context<T>& context0,
    const std::vector<const drake::systems::DiscreteUpdateEvent<T>*>&,
    drake::systems::DiscreteValues<T>* updates) const {
  this->ValidateContext(context0);

  // TODO(amcastro-tri): remove the entirety of the code we are bypassing here.
  // This requires one of our custom managers to become the default
  // MultibodyPlant manager.
  if (discrete_update_manager_) {
    discrete_update_manager_->CalcDiscreteValues(context0, updates);
    return;
  }

  // Get the system state as raw Eigen vectors
  // (solution at the previous time step).
  auto x0 = context0.get_discrete_state(0).get_value();
  VectorX<T> q0 = x0.topRows(this->num_positions());
  VectorX<T> v0 = x0.bottomRows(this->num_velocities());

  // For a discrete model this evaluates vdot = (v_next - v0)/time_step() and
  // includes contact forces.
  const VectorX<T>& vdot = this->EvalForwardDynamics(context0).get_vdot();

  // TODO(amcastro-tri): Consider replacing this by:
  //   const VectorX<T>& v_next = solver_results.v_next;
  // to avoid additional vector operations.
  const VectorX<T>& v_next = v0 + time_step() * vdot;

  VectorX<T> qdot_next(this->num_positions());
  MapVelocityToQDot(context0, v_next, &qdot_next);
  VectorX<T> q_next = q0 + time_step() * qdot_next;

  VectorX<T> x_next(this->num_multibody_states());
  x_next << q_next, v_next;
  updates->set_value(0, x_next);
}

template<typename T>
void MultibodyPlant<T>::DeclareStateCacheAndPorts() {
  // The model must be finalized.
  DRAKE_DEMAND(this->is_finalized());

  if (is_discrete()) {
    this->DeclarePeriodicDiscreteUpdate(time_step_);
  }

  DeclareCacheEntries();

  // Declare per model instance actuation ports.
  int num_actuated_instances = 0;
  ModelInstanceIndex last_actuated_instance;
  instance_actuation_ports_.resize(num_model_instances());
  for (ModelInstanceIndex model_instance_index(0);
       model_instance_index < num_model_instances(); ++model_instance_index) {
    const int instance_num_dofs = num_actuated_dofs(model_instance_index);
    if (instance_num_dofs > 0) {
      ++num_actuated_instances;
      last_actuated_instance = model_instance_index;
    }
    instance_actuation_ports_[model_instance_index] =
        this->DeclareVectorInputPort(
                GetModelInstanceName(model_instance_index) + "_actuation",
                instance_num_dofs)
            .get_index();
  }
  actuation_port_ =
      this->DeclareVectorInputPort("actuation", num_actuated_dofs())
          .get_index();

  // Declare the generalized force input port.
  applied_generalized_force_input_port_ =
      this->DeclareVectorInputPort("applied_generalized_force",
                                   num_velocities())
          .get_index();

  // Declare applied spatial force input force port.
  applied_spatial_force_input_port_ = this->DeclareAbstractInputPort(
        "applied_spatial_force",
        Value<std::vector<ExternallyAppliedSpatialForce<T>>>()).get_index();

  // Declare one output port for the entire state vector.
  // TODO(sherm1) Rename this port to just "state" when #12214 is resolved so
  //              we can deprecate the old port name.
  state_output_port_ =
      this->DeclareVectorOutputPort("continuous_state", num_multibody_states(),
                                    &MultibodyPlant::CopyMultibodyStateOut,
                                    {this->all_state_ticket()})
          .get_index();

  // Declare the output port for the poses of all bodies in the world.
  body_poses_port_ =
      this->DeclareAbstractOutputPort(
              "body_poses", std::vector<math::RigidTransform<T>>(num_bodies()),
              &MultibodyPlant<T>::CalcBodyPosesOutput,
              {this->configuration_ticket()})
          .get_index();

  // Declare the output port for the spatial velocities of all bodies in the
  // world.
  body_spatial_velocities_port_ =
      this->DeclareAbstractOutputPort(
              "spatial_velocities",
              std::vector<SpatialVelocity<T>>(num_bodies()),
              &MultibodyPlant<T>::CalcBodySpatialVelocitiesOutput,
              {this->kinematics_ticket()})
          .get_index();

  // Declare the output port for the spatial accelerations of all bodies in the
  // world.
  body_spatial_accelerations_port_ =
      this->DeclareAbstractOutputPort(
              "spatial_accelerations",
              std::vector<SpatialAcceleration<T>>(num_bodies()),
              &MultibodyPlant<T>::CalcBodySpatialAccelerationsOutput,
              // Accelerations depend on both state and inputs.
              // All sources include: time, accuracy, state, input ports, and
              // parameters.
              {this->all_sources_ticket()})
          .get_index();

  // Declare one output port for the entire generalized acceleration vector
  // vdot (length is nv).
  generalized_acceleration_output_port_ =
      this->DeclareVectorOutputPort(
              "generalized_acceleration", num_velocities(),
              [this](const systems::Context<T>& context,
                     systems::BasicVector<T>* result) {
                result->SetFromVector(
                    this->EvalForwardDynamics(context).get_vdot());
              },
              {this->acceleration_kinematics_cache_entry().ticket()})
          .get_index();

  // Declare per model instance state and acceleration output ports.
  instance_state_output_ports_.resize(num_model_instances());
  instance_generalized_acceleration_output_ports_.resize(num_model_instances());
  for (ModelInstanceIndex model_instance_index(0);
       model_instance_index < num_model_instances(); ++model_instance_index) {
    const std::string& instance_name =
        GetModelInstanceName(model_instance_index);

    const int instance_num_states =  // Might be zero.
        num_multibody_states(model_instance_index);
    // TODO(sherm1) Rename these ports to just "_state" when #12214 is resolved
    //              so we can deprecate the old port names.
    instance_state_output_ports_[model_instance_index] =
        this->DeclareVectorOutputPort(
                instance_name + "_continuous_state", instance_num_states,
                [this, model_instance_index](const systems::Context<T>& context,
                                             systems::BasicVector<T>* result) {
                  this->CopyMultibodyStateOut(model_instance_index, context,
                                               result);
                },
                {this->all_state_ticket()})
            .get_index();

    const int instance_num_velocities =  // Might be zero.
        num_velocities(model_instance_index);
    instance_generalized_acceleration_output_ports_[model_instance_index] =
        this->DeclareVectorOutputPort(
                instance_name + "_generalized_acceleration",
                instance_num_velocities,
                [this, model_instance_index](const systems::Context<T>& context,
                                             systems::BasicVector<T>* result) {
                  const auto& vdot =
                      this->EvalForwardDynamics(context).get_vdot();
                  result->SetFromVector(
                      this->GetVelocitiesFromArray(model_instance_index, vdot));
                },
                {this->acceleration_kinematics_cache_entry().ticket()})
            .get_index();
  }

  // Declare per model instance output port of generalized contact forces.
  instance_generalized_contact_forces_output_ports_.resize(
      num_model_instances());
  for (ModelInstanceIndex model_instance_index(0);
       model_instance_index < num_model_instances(); ++model_instance_index) {
    const int instance_num_velocities = num_velocities(model_instance_index);

    if (is_discrete()) {
      const auto& contact_solver_results_cache_entry =
          this->get_cache_entry(cache_indexes_.contact_solver_results);
      auto calc = [this, model_instance_index](
                      const systems::Context<T>& context,
                      systems::BasicVector<T>* result) {
        const contact_solvers::internal::ContactSolverResults<T>&
            solver_results = EvalContactSolverResults(context);
        this->CopyGeneralizedContactForcesOut(solver_results,
                                              model_instance_index, result);
      };
      instance_generalized_contact_forces_output_ports_[model_instance_index] =
          this->DeclareVectorOutputPort(
                  GetModelInstanceName(model_instance_index) +
                      "_generalized_contact_forces",
                  instance_num_velocities, calc,
                  {contact_solver_results_cache_entry.ticket()})
              .get_index();
    } else {
      const auto& generalized_contact_forces_continuous_cache_entry =
          this->get_cache_entry(
              cache_indexes_.generalized_contact_forces_continuous);
      auto calc = [this, model_instance_index](
                      const systems::Context<T>& context,
                      systems::BasicVector<T>* result) {
        result->SetFromVector(GetVelocitiesFromArray(
            model_instance_index,
            EvalGeneralizedContactForcesContinuous(context)));
      };
      instance_generalized_contact_forces_output_ports_[model_instance_index] =
          this->DeclareVectorOutputPort(
                  GetModelInstanceName(model_instance_index) +
                      "_generalized_contact_forces",
                  instance_num_velocities, calc,
                  {generalized_contact_forces_continuous_cache_entry.ticket()})
              .get_index();
    }
  }

  // Joint reaction forces are a function of accelerations, which in turn depend
  // on both state and inputs.
  reaction_forces_port_ =
      this->DeclareAbstractOutputPort(
              "reaction_forces", std::vector<SpatialForce<T>>(num_joints()),
              &MultibodyPlant<T>::CalcReactionForces,
              {this->acceleration_kinematics_cache_entry().ticket()})
          .get_index();

  // Contact results output port.
  const auto& contact_results_cache_entry =
      this->get_cache_entry(cache_indexes_.contact_results);
  contact_results_port_ = this->DeclareAbstractOutputPort(
                                  "contact_results", ContactResults<T>(),
                                  &MultibodyPlant<T>::CopyContactResultsOutput,
                                  {contact_results_cache_entry.ticket()})
                              .get_index();

  // See ThrowIfNonContactForceInProgress().
  const auto& non_contact_forces_evaluation_in_progress =
      this->DeclareCacheEntry(
          "Evaluation of non-contact forces and accelerations is in progress.",
          // N.B. This flag is set to true only when the computation is in
          // progress. Therefore its default value is `false`.
          systems::ValueProducer(false, &systems::ValueProducer::NoopCalc),
          {systems::System<T>::nothing_ticket()});
  cache_indexes_.non_contact_forces_evaluation_in_progress =
      non_contact_forces_evaluation_in_progress.cache_index();

  // Let external model managers declare their state, cache and ports in
  // `this` MultibodyPlant.
  for (auto& physical_model : physical_models_) {
    physical_model->DeclareSystemResources(this);
  }
}

template <typename T>
void MultibodyPlant<T>::DeclareCacheEntries() {
  DRAKE_DEMAND(this->is_finalized());

  // TODO(joemasterjohn): Create more granular parameter tickets for finer
  // control over cache dependencies on parameters. For example,
  // all_rigid_body_parameters, etc.

  // TODO(SeanCurtis-TRI): When SG caches the results of these queries itself,
  //  (https://github.com/RobotLocomotion/drake/issues/12767), remove these
  //  cache entries.
  auto& hydro_point_cache_entry = this->DeclareCacheEntry(
      std::string("Hydroelastic contact with point-pair fallback"),
      &MultibodyPlant::CalcHydroelasticWithFallback,
      {this->configuration_ticket()});
  cache_indexes_.hydro_fallback = hydro_point_cache_entry.cache_index();

  // Cache entry for point contact queries.
  auto& point_pairs_cache_entry = this->DeclareCacheEntry(
      std::string("Point pair penetrations."),
      &MultibodyPlant<T>::CalcPointPairPenetrations,
      {this->configuration_ticket()});
  cache_indexes_.point_pairs = point_pairs_cache_entry.cache_index();

  // Cache entry for hydroelastic contact surfaces.
  auto& contact_surfaces_cache_entry = this->DeclareCacheEntry(
      std::string("Hydroelastic contact surfaces."),
      &MultibodyPlant<T>::CalcContactSurfaces,
      {this->configuration_ticket()});
  cache_indexes_.contact_surfaces = contact_surfaces_cache_entry.cache_index();

  // Cache contact Jacobians.
  auto& contact_jacobians_cache_entry = this->DeclareCacheEntry(
      std::string("Contact Jacobians Jn(q), Jt(q), Jc(q) and frames R_WC."),
      &MultibodyPlant<T>::CalcContactJacobiansCache,
      {this->configuration_ticket(), this->all_parameters_ticket()});
  cache_indexes_.contact_jacobians =
      contact_jacobians_cache_entry.cache_index();

  if (is_discrete()) {
    // Cache TamsiSolver computations.
    auto& tamsi_results_cache_entry = this->DeclareCacheEntry(
        std::string("Implicit Stribeck solver computations."),
        &MultibodyPlant<T>::CalcContactSolverResults,
        // The Correct Solution:
        // The Implicit Stribeck solver solution S is a function of state x,
        // actuation input u (and externally applied forces) and even time if
        // any of the force elements in the model is time dependent. We can
        // write this as S = S(t, x, u).
        // Even though this variables can change continuously with time, we
        // want the solver solution to be updated periodically (with period
        // time_step()) only. That is, ContactSolverResults should be handled
        // as an abstract state with periodic updates. In the systems::
        // framework terminology, we'd like to have an "unrestricted update"
        // with a periodic event trigger.
        // The Problem (#10149):
        // From issue #10149 we know unrestricted updates incur a very
        // noticeably performance hit that at this stage we are not willing to
        // pay.
        // The Work Around (#10888):
        // To emulate the correct behavior until #10149 is addressed we declare
        // the Implicit Stribeck solver solution dependent only on the discrete
        // state. This is not the correct solution given these results do
        // depend on time and (even continuous) inputs. However it does emulate
        // the discrete update of these values as if zero-order held, which is
        // what we want.
        {this->xd_ticket(), this->all_parameters_ticket()});
    cache_indexes_.contact_solver_results =
        tamsi_results_cache_entry.cache_index();

    // This cache entry holds the entire TAMSI solver, since there was no
    // convenient way to isolate just the scratch data in its current form.
    auto& tamsi_scratch_cache_entry = this->DeclareCacheEntry(
        "solver scratch", systems::ValueProducer(
            TamsiSolver<T>(num_velocities()),
            &systems::ValueProducer::NoopCalc),
        {this->nothing_ticket()});
    cache_indexes_.contact_solver_scratch =
        tamsi_scratch_cache_entry.cache_index();
  }


  // Cache entry for spatial forces and contact info due to hydroelastic
  // contact.
  const bool use_hydroelastic =
      contact_model_ == ContactModel::kHydroelastic ||
      contact_model_ == ContactModel::kHydroelasticWithFallback;
  if (use_hydroelastic) {
    auto& contact_info_and_body_spatial_forces_cache_entry =
        this->DeclareCacheEntry(
            std::string("Hydroelastic contact info and body spatial forces."),
            internal::HydroelasticContactInfoAndBodySpatialForces<T>(
                this->num_bodies()),
            &MultibodyPlant<T>::CalcHydroelasticContactForces,
            // Compliant contact forces due to hydroelastics with Hunt &
            // Crosseley are function of the kinematic variables q & v only.
            {this->kinematics_ticket(), this->all_parameters_ticket()});
    cache_indexes_.contact_info_and_body_spatial_forces =
        contact_info_and_body_spatial_forces_cache_entry.cache_index();
  }

  // Cache contact results.
  // In discrete mode contact forces computation requires to advance the system
  // from step n to n+1. Therefore they are a function of state and input.
  // In continuous mode contact forces are simply a function of state.
  std::set<systems::DependencyTicket> dependency_ticket = [this,
                                                           use_hydroelastic]() {
    std::set<systems::DependencyTicket> tickets;
    if (is_discrete()) {
      tickets.insert(
          this->cache_entry_ticket(cache_indexes_.contact_solver_results));
    } else {
      tickets.insert(this->kinematics_ticket());
      if (use_hydroelastic) {
        tickets.insert(this->cache_entry_ticket(
            cache_indexes_.contact_info_and_body_spatial_forces));
      }
    }
    tickets.insert(this->all_parameters_ticket());

    return tickets;
  }();
  auto& contact_results_cache_entry = this->DeclareCacheEntry(
      std::string("Contact results."),
      is_discrete() ?
          &MultibodyPlant<T>::CalcContactResultsDiscrete :
          &MultibodyPlant<T>::CalcContactResultsContinuous,
      {dependency_ticket});
  cache_indexes_.contact_results = contact_results_cache_entry.cache_index();

  // Cache spatial continuous contact forces.
  auto& spatial_contact_forces_continuous_cache_entry = this->DeclareCacheEntry(
      "Spatial contact forces (continuous).",
      std::vector<SpatialForce<T>>(num_bodies()),
      &MultibodyPlant::CalcSpatialContactForcesContinuous,
      {this->kinematics_ticket(), this->all_parameters_ticket()});
  cache_indexes_.spatial_contact_forces_continuous =
      spatial_contact_forces_continuous_cache_entry.cache_index();

  // Cache generalized continuous contact forces.
  auto& generalized_contact_forces_continuous_cache_entry =
      this->DeclareCacheEntry(
          "Generalized contact forces (continuous).",
          VectorX<T>(num_velocities()),
          &MultibodyPlant::CalcGeneralizedContactForcesContinuous,
          {this->cache_entry_ticket(
               cache_indexes_.spatial_contact_forces_continuous),
           this->all_parameters_ticket()});
  cache_indexes_.generalized_contact_forces_continuous =
      generalized_contact_forces_continuous_cache_entry.cache_index();

  // Cache discrete contact pairs.
  const auto& discrete_contact_pairs_cache_entry = this->DeclareCacheEntry(
      "Discrete contact pairs.",
      &MultibodyPlant::CalcDiscreteContactPairs,
      {this->xd_ticket(), this->all_parameters_ticket()});
  cache_indexes_.discrete_contact_pairs =
      discrete_contact_pairs_cache_entry.cache_index();

  // Cache joint locking indices.
  const auto& joint_locking_data_cache_entry =
      this->DeclareCacheEntry("Joint Locking Indices.",
                              std::vector<int>(),
                              &MultibodyPlant::CalcJointLockingIndices,
                              {this->all_parameters_ticket()});
  cache_indexes_.joint_locking_data =
      joint_locking_data_cache_entry.cache_index();
}

template <typename T>
void MultibodyPlant<T>::CopyMultibodyStateOut(
    const Context<T>& context, BasicVector<T>* state_vector) const {
  DRAKE_MBP_THROW_IF_NOT_FINALIZED();
  this->ValidateContext(context);
  state_vector->SetFromVector(GetPositionsAndVelocities(context));
}

template <typename T>
void MultibodyPlant<T>::CopyMultibodyStateOut(
    ModelInstanceIndex model_instance,
    const Context<T>& context, BasicVector<T>* state_vector) const {
  DRAKE_MBP_THROW_IF_NOT_FINALIZED();
  this->ValidateContext(context);
  state_vector->SetFromVector(
      GetPositionsAndVelocities(context, model_instance));
}

template <typename T>
void MultibodyPlant<T>::CopyGeneralizedContactForcesOut(
    const contact_solvers::internal::ContactSolverResults<T>& solver_results,
    ModelInstanceIndex model_instance, BasicVector<T>* tau_vector) const {
  DRAKE_MBP_THROW_IF_NOT_FINALIZED();
  DRAKE_THROW_UNLESS(is_discrete());

  // Vector of generalized contact forces for the entire plant's multibody
  // system.
  const VectorX<T>& tau_contact = solver_results.tau_contact;

  // Generalized velocities and generalized forces are ordered in the same way.
  // Thus we can call get_velocities_from_array().
  const VectorX<T> instance_tau_contact =
      GetVelocitiesFromArray(model_instance, tau_contact);

  tau_vector->set_value(instance_tau_contact);
}

template <typename T>
const systems::InputPort<T>&
MultibodyPlant<T>::get_applied_generalized_force_input_port() const {
  DRAKE_MBP_THROW_IF_NOT_FINALIZED();
  return this->get_input_port(applied_generalized_force_input_port_);
}

template <typename T>
const systems::InputPort<T>&
MultibodyPlant<T>::get_actuation_input_port(
    ModelInstanceIndex model_instance) const {
  DRAKE_MBP_THROW_IF_NOT_FINALIZED();
  DRAKE_THROW_UNLESS(model_instance.is_valid());
  DRAKE_THROW_UNLESS(model_instance < num_model_instances());
  return systems::System<T>::get_input_port(
      instance_actuation_ports_.at(model_instance));
}

template <typename T>
const systems::InputPort<T>& MultibodyPlant<T>::get_actuation_input_port()
    const {
  DRAKE_MBP_THROW_IF_NOT_FINALIZED();
  return systems::System<T>::get_input_port(actuation_port_);
}

template <typename T>
const systems::InputPort<T>&
MultibodyPlant<T>::get_applied_spatial_force_input_port() const {
  DRAKE_MBP_THROW_IF_NOT_FINALIZED();
  return systems::System<T>::get_input_port(applied_spatial_force_input_port_);
}

template <typename T>
const systems::OutputPort<T>& MultibodyPlant<T>::get_state_output_port() const {
  DRAKE_MBP_THROW_IF_NOT_FINALIZED();
  return this->get_output_port(state_output_port_);
}

template <typename T>
const systems::OutputPort<T>& MultibodyPlant<T>::get_state_output_port(
    ModelInstanceIndex model_instance) const {
  DRAKE_MBP_THROW_IF_NOT_FINALIZED();
  DRAKE_THROW_UNLESS(model_instance.is_valid());
  DRAKE_THROW_UNLESS(model_instance < num_model_instances());
  return this->get_output_port(
      instance_state_output_ports_.at(model_instance));
}

template <typename T>
const systems::OutputPort<T>&
MultibodyPlant<T>::get_generalized_acceleration_output_port() const {
  DRAKE_MBP_THROW_IF_NOT_FINALIZED();
  return this->get_output_port(generalized_acceleration_output_port_);
}

template <typename T>
const systems::OutputPort<T>&
MultibodyPlant<T>::get_generalized_acceleration_output_port(
    ModelInstanceIndex model_instance) const {
  DRAKE_MBP_THROW_IF_NOT_FINALIZED();
  DRAKE_THROW_UNLESS(model_instance.is_valid());
  DRAKE_THROW_UNLESS(model_instance < num_model_instances());
  return this->get_output_port(
      instance_generalized_acceleration_output_ports_.at(model_instance));
}

template <typename T>
const systems::OutputPort<T>&
MultibodyPlant<T>::get_generalized_contact_forces_output_port(
    ModelInstanceIndex model_instance) const {
  DRAKE_MBP_THROW_IF_NOT_FINALIZED();
  DRAKE_THROW_UNLESS(model_instance.is_valid());
  DRAKE_THROW_UNLESS(model_instance < num_model_instances());
  return this->get_output_port(
      instance_generalized_contact_forces_output_ports_.at(model_instance));
}

template <typename T>
const systems::OutputPort<T>&
MultibodyPlant<T>::get_contact_results_output_port() const {
  DRAKE_MBP_THROW_IF_NOT_FINALIZED();
  return this->get_output_port(contact_results_port_);
}

template <typename T>
const systems::OutputPort<T>&
MultibodyPlant<T>::get_reaction_forces_output_port() const {
  DRAKE_MBP_THROW_IF_NOT_FINALIZED();
  return this->get_output_port(reaction_forces_port_);
}

template <typename T>
void MultibodyPlant<T>::DeclareSceneGraphPorts() {
  geometry_query_port_ = this->DeclareAbstractInputPort(
      "geometry_query", Value<geometry::QueryObject<T>>{}).get_index();
  geometry_pose_port_ = this->DeclareAbstractOutputPort(
      "geometry_pose", &MultibodyPlant<T>::CalcFramePoseOutput,
      {this->configuration_ticket()}).get_index();
}

template <typename T>
void MultibodyPlant<T>::CalcBodyPosesOutput(
    const Context<T>& context,
    std::vector<math::RigidTransform<T>>* X_WB_all) const {
  DRAKE_MBP_THROW_IF_NOT_FINALIZED();
  this->ValidateContext(context);
  X_WB_all->resize(num_bodies());
  for (BodyIndex body_index(0); body_index < this->num_bodies(); ++body_index) {
    const Body<T>& body = get_body(body_index);
    X_WB_all->at(body_index) = EvalBodyPoseInWorld(context, body);
  }
}

template <typename T>
void MultibodyPlant<T>::CalcBodySpatialVelocitiesOutput(
    const Context<T>& context,
    std::vector<SpatialVelocity<T>>* V_WB_all) const {
  DRAKE_MBP_THROW_IF_NOT_FINALIZED();
  this->ValidateContext(context);
  V_WB_all->resize(num_bodies());
  for (BodyIndex body_index(0); body_index < this->num_bodies(); ++body_index) {
    const Body<T>& body = get_body(body_index);
    V_WB_all->at(body_index) = EvalBodySpatialVelocityInWorld(context, body);
  }
}

template <typename T>
void MultibodyPlant<T>::CalcBodySpatialAccelerationsOutput(
    const Context<T>& context,
    std::vector<SpatialAcceleration<T>>* A_WB_all) const {
  DRAKE_MBP_THROW_IF_NOT_FINALIZED();
  this->ValidateContext(context);
  A_WB_all->resize(num_bodies());
  const AccelerationKinematicsCache<T>& ac = this->EvalForwardDynamics(context);
  for (BodyIndex body_index(0); body_index < this->num_bodies(); ++body_index) {
    const Body<T>& body = get_body(body_index);
    A_WB_all->at(body_index) = ac.get_A_WB(body.node_index());
  }
}

template <typename T>
const SpatialAcceleration<T>&
MultibodyPlant<T>::EvalBodySpatialAccelerationInWorld(
    const Context<T>& context,
    const Body<T>& body_B) const {
  DRAKE_MBP_THROW_IF_NOT_FINALIZED();
  this->ValidateContext(context);
  DRAKE_DEMAND(this == &body_B.GetParentPlant());
  this->ValidateContext(context);
  const AccelerationKinematicsCache<T>& ac = this->EvalForwardDynamics(context);
  return ac.get_A_WB(body_B.node_index());
}

template <typename T>
void MultibodyPlant<T>::CalcFramePoseOutput(
    const Context<T>& context, FramePoseVector<T>* poses) const {
  DRAKE_MBP_THROW_IF_NOT_FINALIZED();
  this->ValidateContext(context);
  const internal::PositionKinematicsCache<T>& pc =
      EvalPositionKinematics(context);

  // NOTE: The body index to frame id map *always* includes the world body but
  // the world body does *not* get reported in the frame poses; only dynamic
  // frames do.
  // TODO(amcastro-tri): Make use of Body::EvalPoseInWorld(context) once caching
  // lands.
  poses->clear();
  for (const auto& it : body_index_to_frame_id_) {
    const BodyIndex body_index = it.first;
    if (body_index == world_index()) continue;
    const Body<T>& body = get_body(body_index);

    // NOTE: The GeometryFrames for each body were registered in the world
    // frame, so we report poses in the world frame.
    poses->set_value(body_index_to_frame_id_.at(body_index),
                     pc.get_X_WB(body.node_index()));
  }
}

template <typename T>
void MultibodyPlant<T>::CalcReactionForces(
    const systems::Context<T>& context,
    std::vector<SpatialForce<T>>* F_CJc_Jc_array) const {
  this->ValidateContext(context);
  DRAKE_DEMAND(F_CJc_Jc_array != nullptr);
  DRAKE_DEMAND(static_cast<int>(F_CJc_Jc_array->size()) == num_joints());

  const VectorX<T>& vdot = this->EvalForwardDynamics(context).get_vdot();

  // TODO(sherm1) EvalForwardDynamics() should record the forces it used
  //              so that we don't have to attempt to reconstruct them
  //              here (and this is broken, see #13888).
  MultibodyForces<T> applied_forces(*this);
  CalcNonContactForces(context, is_discrete(), &applied_forces);
  auto& Fapplied_Bo_W_array = applied_forces.mutable_body_forces();
  auto& tau_applied = applied_forces.mutable_generalized_forces();

  // TODO(sherm1) This doesn't include hydroelastic contact forces
  //              in continuous mode (#13888).
  CalcAndAddContactForcesByPenaltyMethod(context, &Fapplied_Bo_W_array);

  // Compute reaction forces at each mobilizer.
  std::vector<SpatialAcceleration<T>> A_WB_vector(num_bodies());
  std::vector<SpatialForce<T>> F_BMo_W_vector(num_bodies());
  VectorX<T> tau_id(num_velocities());
  internal_tree().CalcInverseDynamics(context, vdot, Fapplied_Bo_W_array,
                                      tau_applied, &A_WB_vector,
                                      &F_BMo_W_vector, &tau_id);
  // Since vdot is the result of Fapplied and tau_applied we expect the result
  // from inverse dynamics to be zero.
  // TODO(amcastro-tri): find a better estimation for this bound. For instance,
  // we can make an estimation based on the trace of the mass matrix (Jain 2011,
  // Eq. 4.21). For now we only ASSERT though with a better estimation we could
  // promote this to a DEMAND.
  // TODO(amcastro-tri) Uncomment this line once issue #12473 is resolved.
  // DRAKE_ASSERT(tau_id.norm() <
  //              100 * num_velocities() *
  //              std::numeric_limits<double>::epsilon());

  // Map mobilizer reaction forces to joint reaction forces and perform the
  // necessary frame conversions.
  for (JointIndex joint_index(0); joint_index < num_joints(); ++joint_index) {
    const Joint<T>& joint = get_joint(joint_index);
    const internal::MobilizerIndex mobilizer_index =
        internal_tree().get_joint_mobilizer(joint_index);
    const internal::Mobilizer<T>& mobilizer =
        internal_tree().get_mobilizer(mobilizer_index);
    const internal::BodyNodeIndex body_node_index =
        mobilizer.get_topology().body_node;

    // Force on mobilized body B at mobilized frame's origin Mo, expressed in
    // world frame.
    const SpatialForce<T>& F_BMo_W = F_BMo_W_vector[body_node_index];

    // Frames:
    const Frame<T>& frame_Jp = joint.frame_on_parent();
    const Frame<T>& frame_Jc = joint.frame_on_child();
    const FrameIndex F_index = mobilizer.inboard_frame().index();
    const FrameIndex M_index = mobilizer.outboard_frame().index();
    const FrameIndex Jp_index = frame_Jp.index();
    const FrameIndex Jc_index = frame_Jc.index();

    // In Drake we have either:
    //  - Jp == F and Jc == M (typical case)
    //  - Jp == M and Jc == F (mobilizer was inverted)
    // We verify this:
    DRAKE_DEMAND((Jp_index == F_index && Jc_index == M_index) ||
                 (Jp_index == M_index && Jc_index == F_index));

    SpatialForce<T> F_CJc_W;
    if (Jc_index == M_index) {
      // Given we now Mo == Jc and B == C.
      F_CJc_W = F_BMo_W;
    } else if (joint.frame_on_child().index() ==
               mobilizer.inboard_frame().index()) {
      // Given we now Mo == Jc and B == C.
      const SpatialForce<T>& F_PJp_W = F_BMo_W;

      // Newton's third law allows to find the reaction on the child body as
      // required.
      const SpatialForce<T> F_CJp_W = -F_PJp_W;

      // Now we need to shift the application point from Jp to Jc.
      // First we need to find the position vector p_JpJc_W.
      const RotationMatrix<T> R_WJp =
          frame_Jp.CalcRotationMatrixInWorld(context);
      const RigidTransform<T> X_JpJc = frame_Jc.CalcPose(context, frame_Jp);
      const Vector3<T> p_JpJc_Jp = X_JpJc.translation();
      const Vector3<T> p_JpJc_W = R_WJp * p_JpJc_Jp;

      // Finally, we shift the spatial force at Jp.
      F_CJc_W = F_CJp_W.Shift(p_JpJc_W);
    }

    // Re-express in the joint's child frame Jc.
    const RotationMatrix<T> R_WJc = frame_Jc.CalcRotationMatrixInWorld(context);
    const RotationMatrix<T> R_JcW = R_WJc.inverse();
    F_CJc_Jc_array->at(joint_index) = R_JcW * F_CJc_W;
  }
}

template <typename T>
const OutputPort<T>& MultibodyPlant<T>::get_body_poses_output_port()
const {
  DRAKE_MBP_THROW_IF_NOT_FINALIZED();
  return systems::System<T>::get_output_port(body_poses_port_);
}

template <typename T>
const OutputPort<T>&
MultibodyPlant<T>::get_body_spatial_velocities_output_port() const {
  DRAKE_MBP_THROW_IF_NOT_FINALIZED();
  return systems::System<T>::get_output_port(body_spatial_velocities_port_);
}

template <typename T>
const OutputPort<T>&
MultibodyPlant<T>::get_body_spatial_accelerations_output_port() const {
  DRAKE_MBP_THROW_IF_NOT_FINALIZED();
  return systems::System<T>::get_output_port(body_spatial_accelerations_port_);
}

template <typename T>
const OutputPort<T>& MultibodyPlant<T>::get_geometry_poses_output_port()
const {
  return systems::System<T>::get_output_port(geometry_pose_port_);
}

template <typename T>
const systems::InputPort<T>&
MultibodyPlant<T>::get_geometry_query_input_port() const {
  return systems::System<T>::get_input_port(geometry_query_port_);
}

template <typename T>
void MultibodyPlant<T>::ThrowIfFinalized(const char* source_method) const {
  if (is_finalized()) {
    throw std::logic_error(
        "Post-finalize calls to '" + std::string(source_method) + "()' are "
        "not allowed; calls to this method must happen before Finalize().");
  }
}

template <typename T>
void MultibodyPlant<T>::ThrowIfNotFinalized(const char* source_method) const {
  if (!is_finalized()) {
    throw std::logic_error(
        "Pre-finalize calls to '" + std::string(source_method) + "()' are "
        "not allowed; you must call Finalize() first.");
  }
}

template <typename T>
void MultibodyPlant<T>::RemoveUnsupportedScalars(
    const internal::ScalarConvertibleComponent<T>& component) {
  systems::SystemScalarConverter& scalar_converter =
      this->get_mutable_system_scalar_converter();
  if (!component.is_cloneable_to_double()) {
    scalar_converter.Remove<double, T>();
  }
  if (!component.is_cloneable_to_autodiff()) {
    scalar_converter.Remove<AutoDiffXd, T>();
  }
  if (!component.is_cloneable_to_symbolic()) {
    scalar_converter.Remove<symbolic::Expression, T>();
  }
}

template <typename T>
T MultibodyPlant<T>::StribeckModel::ComputeFrictionCoefficient(
    const T& speed_BcAc,
    const CoulombFriction<double>& friction) const {
  DRAKE_ASSERT(speed_BcAc >= 0);
  const double mu_d = friction.dynamic_friction();
  const double mu_s = friction.static_friction();
  const T v = speed_BcAc * inv_v_stiction_tolerance_;
  if (v >= 3) {
    return mu_d;
  } else if (v >= 1) {
    return mu_s - (mu_s - mu_d) * step5((v - 1) / 2);
  } else {
    return mu_s * step5(v);
  }
}

template <typename T>
T MultibodyPlant<T>::StribeckModel::step5(const T& x) {
  DRAKE_ASSERT(0 <= x && x <= 1);
  const T x3 = x * x * x;
  return x3 * (10 + x * (6 * x - 15));  // 10x³ - 15x⁴ + 6x⁵
}

template <typename T>
AddMultibodyPlantSceneGraphResult<T>
AddMultibodyPlantSceneGraph(
    systems::DiagramBuilder<T>* builder,
    std::unique_ptr<MultibodyPlant<T>> plant,
    std::unique_ptr<geometry::SceneGraph<T>> scene_graph) {
  DRAKE_DEMAND(builder != nullptr);
  DRAKE_THROW_UNLESS(plant != nullptr);
  plant->set_name("plant");
  if (!scene_graph) {
    scene_graph = std::make_unique<geometry::SceneGraph<T>>();
    scene_graph->set_name("scene_graph");
  }
  auto* plant_ptr = builder->AddSystem(std::move(plant));
  auto* scene_graph_ptr = builder->AddSystem(std::move(scene_graph));
  plant_ptr->RegisterAsSourceForSceneGraph(scene_graph_ptr);
  builder->Connect(
      plant_ptr->get_geometry_poses_output_port(),
      scene_graph_ptr->get_source_pose_port(
          plant_ptr->get_source_id().value()));
  builder->Connect(
      scene_graph_ptr->get_query_output_port(),
      plant_ptr->get_geometry_query_input_port());
  return {plant_ptr, scene_graph_ptr};
}

template <typename T>
AddMultibodyPlantSceneGraphResult<T> AddMultibodyPlantSceneGraph(
    systems::DiagramBuilder<T>* builder, double time_step,
    std::unique_ptr<geometry::SceneGraph<T>> scene_graph) {
  DRAKE_DEMAND(builder != nullptr);
  auto plant = std::make_unique<MultibodyPlant<T>>(time_step);
  plant->set_name("plant");
  return AddMultibodyPlantSceneGraph(builder, std::move(plant),
                                     std::move(scene_graph));
}

DRAKE_DEFINE_FUNCTION_TEMPLATE_INSTANTIATIONS_ON_DEFAULT_SCALARS((
    /* Use static_cast to disambiguate the two different overloads. */
    static_cast<AddMultibodyPlantSceneGraphResult<T>(*)(
        systems::DiagramBuilder<T>*, double,
        std::unique_ptr<geometry::SceneGraph<T>>)>(
            &AddMultibodyPlantSceneGraph),
    /* Use static_cast to disambiguate the two different overloads. */
    static_cast<AddMultibodyPlantSceneGraphResult<T>(*)(
        systems::DiagramBuilder<T>*,
        std::unique_ptr<MultibodyPlant<T>>,
        std::unique_ptr<geometry::SceneGraph<T>>)>(
            &AddMultibodyPlantSceneGraph)
))

}  // namespace multibody
}  // namespace drake

DRAKE_DEFINE_CLASS_TEMPLATE_INSTANTIATIONS_ON_DEFAULT_SCALARS(
    class drake::multibody::MultibodyPlant)
DRAKE_DEFINE_CLASS_TEMPLATE_INSTANTIATIONS_ON_DEFAULT_SCALARS(
    struct drake::multibody::AddMultibodyPlantSceneGraphResult)<|MERGE_RESOLUTION|>--- conflicted
+++ resolved
@@ -365,13 +365,8 @@
   DRAKE_DEMAND(contact_model_ == ContactModel::kHydroelasticWithFallback);
   DRAKE_DEMAND(MultibodyPlantConfig{}.contact_model ==
                "hydroelastic_with_fallback");
-<<<<<<< HEAD
-  DRAKE_DEMAND(solver_type_ == ContactSolver::kTamsi);
-  DRAKE_DEMAND(MultibodyPlantConfig{}.contact_solver == "tamsi");
-=======
   DRAKE_DEMAND(contact_solver_enum_ == DiscreteContactSolver::kTamsi);
   DRAKE_DEMAND(MultibodyPlantConfig{}.discrete_contact_solver == "tamsi");
->>>>>>> d2e77e76
 }
 
 template <typename T>
@@ -498,16 +493,6 @@
 }
 
 template <typename T>
-<<<<<<< HEAD
-void MultibodyPlant<T>::set_contact_solver(ContactSolver solver_type) {
-  DRAKE_MBP_THROW_IF_FINALIZED();
-  solver_type_ = solver_type;
-}
-
-template <typename T>
-ContactSolver MultibodyPlant<T>::get_contact_solver() const {
-  return solver_type_;
-=======
 void MultibodyPlant<T>::set_discrete_contact_solver(
     DiscreteContactSolver contact_solver) {
   DRAKE_MBP_THROW_IF_FINALIZED();
@@ -518,7 +503,6 @@
 DiscreteContactSolver MultibodyPlant<T>::get_discrete_contact_solver()
     const {
   return contact_solver_enum_;
->>>>>>> d2e77e76
 }
 
 template <typename T>
@@ -861,19 +845,6 @@
   }
   FinalizePlantOnly();
 
-<<<<<<< HEAD
-  // Set discrete update manger. Currently, CompliantContactManager does not
-  // support T = symbolic::Expression.
-  if constexpr (!std::is_same_v<T, symbolic::Expression>) {
-    if (solver_type_ == ContactSolver::kSap) {
-      SetDiscreteUpdateManager(
-          std::make_unique<internal::CompliantContactManager<T>>());
-    }
-  } else {
-    if (solver_type_ == ContactSolver::kSap) {
-      throw std::runtime_error(
-        "SAP solver not supported for scalar type T = symbolic::Expression.");
-=======
   // Set discrete update manager. Currently, CompliantContactManager does not
   // support T = symbolic::Expression.
   // N.B. Unlike SAP, currently the TAMSI solver is incorporated directly into
@@ -892,7 +863,6 @@
             "SAP solver not supported for scalar type T = "
             "symbolic::Expression.");
       }
->>>>>>> d2e77e76
     }
   }
 }
