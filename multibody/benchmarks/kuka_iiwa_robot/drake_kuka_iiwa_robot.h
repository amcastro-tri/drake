#pragma once

#include <cmath>
#include <functional>
#include <memory>
#include <tuple>
#include <vector>

#include "drake/common/eigen_types.h"
#include "drake/math/roll_pitch_yaw.h"
#include "drake/multibody/multibody_tree/fixed_offset_frame.h"
<<<<<<< HEAD
#include "drake/multibody/multibody_tree/multibody_forcing.h"
=======
#include "drake/multibody/multibody_tree/multibody_forces.h"
>>>>>>> ed5b1474
#include "drake/multibody/multibody_tree/multibody_tree.h"
#include "drake/multibody/multibody_tree/revolute_mobilizer.h"
#include "drake/multibody/multibody_tree/rigid_body.h"
#include "drake/multibody/multibody_tree/test_utilities/spatial_kinematics.h"
#include "drake/multibody/multibody_tree/uniform_gravity_field_element.h"
#include "drake/systems/framework/context.h"

namespace drake {
namespace multibody {
namespace benchmarks {
namespace kuka_iiwa_robot {

using Eigen::Vector3d;
using multibody_tree::test_utilities::SpatialKinematicsPVA;

/// Utility struct to assist with returning joint torques/forces.
/// --------|----------------------------------------------------------
/// F_Ao_W  | Spatial force on Ao from W, expressed in frame W (world).
/// F_Bo_W  | Spatial force on Bo from A, expressed in frame W (world).
/// F_Co_W  | Spatial force on Co from B, expressed in frame W (world).
/// F_Do_W  | Spatial force on Do from C, expressed in frame W (world).
/// F_Eo_W  | Spatial force on Eo from D, expressed in frame W (world).
/// F_Fo_W  | Spatial force on Fo from E, expressed in frame W (world).
/// F_Go_W  | Spatial force on Go from F, expressed in frame W (world).
template <typename T>
struct KukaRobotJointReactionForces {
  SpatialForce<T> F_Ao_W;
  SpatialForce<T> F_Bo_W;
  SpatialForce<T> F_Co_W;
  SpatialForce<T> F_Do_W;
  SpatialForce<T> F_Eo_W;
  SpatialForce<T> F_Fo_W;
  SpatialForce<T> F_Go_W;
};

/// Utility method for creating a transform from frame A to frame B.
/// @param[in] R_AB Rotation matrix relating Ax, Ay, Az to Bx, By, Bz.
/// @param[in] p_AoBo_A Position vector from Ao to Bo, expressed in A.
/// @retval X_AB Tranform relating frame A to frame B.
Eigen::Isometry3d MakeIsometry3d(const Eigen::Matrix3d& R_AB,
                                 const Eigen::Vector3d& p_AoBo_A) {
  // Initialize all of X_AB (may be more than just linear and translation).
  Eigen::Isometry3d X_AB = Eigen::Isometry3d::Identity();
  // X_AB.linear() returns a mutable references to the 3x3 rotation matrix
  // part of X_AB.  X_AB.translation() returns a mutable reference to the
  // 3x1 position vector part of X_AB.
  X_AB.linear() = R_AB;
  X_AB.translation() = p_AoBo_A;
  return X_AB;
}

/// This class is a MultibodyTree model for a 7-DOF Kuka iiwa robot arm.
/// It is used to compare Drake results for the robot end-effector (rigid linkG)
/// relative to world (Newtonian frame linkN) versus MotionGenesis solution.
/// This class takes input values for each of the 7 joint angles (q) as well as
/// their 1st and 2nd time derivatives (q̇, q̈) and calculates the end-effector
/// rotation matrix (relative to world), position (from world origin) angular
/// velocity, velocity, angular acceleration, and acceleration.
/// Geometrical and connectivity data is in file kuka_iiwa_robot.urdf.
template <typename T>
class DrakeKukaIIwaRobot {
 public:
  DRAKE_NO_COPY_NO_MOVE_NO_ASSIGN(DrakeKukaIIwaRobot)

  /// Construct a 7-DOF Kuka iiwa robot arm (from file kuka_iiwa_robot.urdf).
  /// The robot is constructed with 7 revolute joints.
  /// @param[in] gravity Earth's gravitational acceleration in m/s².  The world
  /// z-unit vector is vertically upward.  If a gravity value of 9.8 is passed
  /// to this constructor, it means the gravity vector is directed opposite the
  /// world upward z-unit vector (which is correct -- gravity is downward).
  explicit DrakeKukaIIwaRobot(double gravity) {
    // Create a mostly empty MultibodyTree (it has a built-in "world" body).
    // Newtonian reference frame (linkN) is the world body.
    model_ = std::make_unique<MultibodyTree<T>>();
    linkN_ = &(model_->get_world_body());

    // Create SpatialInertia for each link in this robot. M_Bo_B designates a
    // rigid body B's spatial inertia about Bo (B's origin), expressed in B.
    const SpatialInertia<double> M_AAo_A =
        SpatialInertia<double>::MakeFromCentralInertia(massA_, p_AoAcm_A_,
                                                       I_AAcm_A_);
    const SpatialInertia<double> M_BBo_B =
        SpatialInertia<double>::MakeFromCentralInertia(massB_, p_BoBcm_B_,
                                                       I_BBcm_B_);
    const SpatialInertia<double> M_CCo_C =
        SpatialInertia<double>::MakeFromCentralInertia(massC_, p_CoCcm_C_,
                                                       I_CCcm_C_);
    const SpatialInertia<double> M_DDo_D =
        SpatialInertia<double>::MakeFromCentralInertia(massD_, p_DoDcm_D_,
                                                       I_DDcm_D_);
    const SpatialInertia<double> M_EEo_E =
        SpatialInertia<double>::MakeFromCentralInertia(massE_, p_EoEcm_E_,
                                                       I_EEcm_E_);
    const SpatialInertia<double> M_FFo_F =
        SpatialInertia<double>::MakeFromCentralInertia(massF_, p_FoFcm_F_,
                                                       I_FFcm_F_);
    const SpatialInertia<double> M_GGo_G =
        SpatialInertia<double>::MakeFromCentralInertia(massG_, p_GoGcm_G_,
                                                       I_GGcm_G_);

    // Add this robot's seven links.
    linkA_ = &(model_->template AddBody<RigidBody>(M_AAo_A));
    linkB_ = &(model_->template AddBody<RigidBody>(M_BBo_B));
    linkC_ = &(model_->template AddBody<RigidBody>(M_CCo_C));
    linkD_ = &(model_->template AddBody<RigidBody>(M_DDo_D));
    linkE_ = &(model_->template AddBody<RigidBody>(M_EEo_E));
    linkF_ = &(model_->template AddBody<RigidBody>(M_FFo_F));
    linkG_ = &(model_->template AddBody<RigidBody>(M_GGo_G));

    // Create a revolute joint between linkN (Newtonian frame/world) and linkA
    // using two joint-frames, namely "Na" and "An".  The "inboard frame" Na is
    // welded to linkN and the "outboard frame" An is welded to linkA.
    // The orientation and position of Na relative to linkN are specified by the
    // second and third arguments in the following method, namely with SpaceXYZ
    // angles and a position vector. Alternately, frame An is regarded as
    // coincident with linkA.
    NA_mobilizer_ = &AddRevoluteMobilizerFromSpaceXYZAnglesAndXYZ(
        *linkN_, Vector3d(0, 0, 0), Vector3d(0, 0, 0.1575),
        *linkA_, Eigen::Vector3d::UnitZ());

    // Create a revolute joint between linkA and linkB.
    AB_mobilizer_ = &AddRevoluteMobilizerFromSpaceXYZAnglesAndXYZ(
        *linkA_, Vector3d(M_PI_2, 0, M_PI), Vector3d(0, 0, 0.2025),
        *linkB_, Eigen::Vector3d::UnitZ());

    // Create a revolute joint between linkB and linkC.
    BC_mobilizer_ = &AddRevoluteMobilizerFromSpaceXYZAnglesAndXYZ(
        *linkB_, Vector3d(M_PI_2, 0, M_PI), Vector3d(0, 0.2045, 0),
        *linkC_, Eigen::Vector3d::UnitZ());

    // Create a revolute joint between linkB and linkC.
    CD_mobilizer_ = &AddRevoluteMobilizerFromSpaceXYZAnglesAndXYZ(
        *linkC_, Vector3d(M_PI_2, 0, 0), Vector3d(0, 0, 0.2155),
        *linkD_, Eigen::Vector3d::UnitZ());

    // Create a revolute joint between linkD and linkE.
    DE_mobilizer_ = &AddRevoluteMobilizerFromSpaceXYZAnglesAndXYZ(
        *linkD_, Vector3d(-M_PI_2, M_PI, 0), Vector3d(0, 0.1845, 0),
        *linkE_, Eigen::Vector3d::UnitZ());
    // Create a revolute joint between linkE and linkF.
    EF_mobilizer_ = &AddRevoluteMobilizerFromSpaceXYZAnglesAndXYZ(
        *linkE_, Vector3d(M_PI_2, 0, 0), Vector3d(0, 0, 0.2155),
        *linkF_, Eigen::Vector3d::UnitZ());

    // Create a revolute joint between linkE and linkF.
    FG_mobilizer_ = &AddRevoluteMobilizerFromSpaceXYZAnglesAndXYZ(
        *linkF_, Vector3d(-M_PI_2, M_PI, 0), Vector3d(0, 0.081, 0),
        *linkG_, Eigen::Vector3d::UnitZ());

    // Add force element for a constant gravity pointing downwards, that is, in
    // the negative z-axis direction.
    set_gravity(gravity);
    const Eigen::Vector3d gravity_vector = -gravity_ * Eigen::Vector3d::UnitZ();
    model_->template AddForceElement<UniformGravityFieldElement>(
        gravity_vector);

    // Finalize() stage sets the topology (model is built).
    model_->Finalize();

    // After Finalize() method has been called, Context can be created.
    context_ = model_->CreateDefaultContext();
  }

  /// This method gets the number of rigid bodies in this robot.
  /// @returns the number of rigid bodies in this robot.
  int get_number_of_rigid_bodies() const  { return model_->get_num_bodies(); }

  /// This method calculates kinematic properties of the end-effector (herein
  /// denoted as rigid body G) of a 7-DOF KUKA LBR iiwa robot (14 kg payload).
  /// Right-handed orthogonal unit vectors Nx, Ny, Nz are fixed in N (Earth)
  /// with Nz vertically upward and right-handed orthogonal unit vectors
  /// Gx, Gy, Gz are fixed in G.  The origin of frame N (Earth) is denoted No.
  /// The origin Go of end-effector G is located at G's inboard revolute joint.
  ///
  /// @param[in] q robot's joint angles (generalized coordinates).
  /// @param[in] qDt 1st-time-derivative of q.
  /// @param[in] qDDt 2nd-time-derivative of q.
  ///
  /// @returns G's kinematics in N, expressed in N.
  SpatialKinematicsPVA<T>
  CalcEndEffectorKinematics(const Eigen::Ref<const VectorX<T>>& q,
                            const Eigen::Ref<const VectorX<T>>& qDt,
                            const Eigen::Ref<const VectorX<T>>& qDDt) {
    SetJointAnglesAnd1stDerivatives(q.data(), qDt.data());

    // For each body, set the pose and spatial velocity in the position,
    // velocity, and acceleration caches with specified values for testing.
    PositionKinematicsCache<T> pc(model_->get_topology());
    VelocityKinematicsCache<T> vc(model_->get_topology());
    AccelerationKinematicsCache<T> ac(model_->get_topology());

    // Retrieve end-effector pose from position kinematics cache.
    model_->CalcPositionKinematicsCache(*context_, &pc);
    const Isometry3<T>& X_NG = linkG_->get_pose_in_world(pc);

    // Retrieve end-effector spatial velocity from velocity kinematics cache.
    model_->CalcVelocityKinematicsCache(*context_, pc, &vc);
    const SpatialVelocity<T>& V_NG_N =
        linkG_->get_spatial_velocity_in_world(vc);

    // Retrieve end-effector spatial acceleration from acceleration cache.
    model_->CalcAccelerationKinematicsCache(*context_, pc, vc, qDDt, &ac);
    const SpatialAcceleration<T>& A_NG_N =
        linkG_->get_spatial_acceleration_in_world(ac);

    // Create a class to return the results.
    return SpatialKinematicsPVA<T>(X_NG, V_NG_N, A_NG_N);
  }

  /// Given a set of points `Pi` with position vectors `p_GPi` in the end
  /// effector frame G, this method computes the geometric Jacobian `J_NGpi`,
  /// in the Newtonian (world) frame N defined by:
  /// <pre>
  ///   J_NGpi(q) = d(v_NGpi(q, v))/dv
  /// </pre>
  /// where `v_NGpi` is the translational velocity of point `Pi` in the world
  /// frame N as it moves with the end effector G and v is the vector of
  /// generalized velocities. Since the velocity of each point `Pi` is linear
  /// in the generalized velocities, the geometric Jacobian `J_NGpi` is a
  /// function of the generalized coordinates q only.
  ///
  /// The position of each point `Pi` in the set is specified by its (fixed)
  /// position `p_GPi` in the end effector frame G.
  ///
  /// @param[in] q
  ///   The vector of generalized positions.
  /// @param[in] p_GPi
  ///   A matrix with the fixed position of a set of points `Pi` measured and
  ///   expressed in the end effector frame G.
  ///   Each column of this matrix contains the position vector `p_GPi` for a
  ///   point `Pi` measured and expressed in frame G. Therefore this input
  ///   matrix lives in ℝ³ˣⁿᵖ with `np` the number of points in the set.
  /// @param[out] p_NGpi
  ///   The output positions of each point `Pi` now computed as measured and
  ///   expressed in the world frame N.
  ///   The output `p_NGpi` **must** have the same size as the input set
  ///   `p_GPi` or otherwise this method throws a std::runtime_error exception.
  ///   That is `p_NGpi` **must** be in `ℝ³ˣⁿᵖ`.
  /// @param[out] J_NGpi
  ///   The geometric Jacobian, function of the generalized positions
  ///   q only. This Jacobian relates the translational velocity `v_NGpi` of
  ///   each point `Qi` in the input set in solidary motion with frame G by:
  ///   <pre>
  ///     `v_NGpi(q, v) = J_NGpi(q)⋅v`
  ///   </pre>
  ///   so that `v_NGpi` is a column vector of size `3⋅np` concatenating the
  ///   velocity of all points `Pi` in the same order they were given in the
  ///   input set. Therefore `J_NGpi` is a matrix of size `3⋅np x nv`, with `nv`
  ///   the number of generalized velocities. On input, matrix `J_NGpi` **must**
  ///   have size `3⋅np x nv` or this method throws a std::runtime_error
  ///   exception.
  void CalcPointsOnEndEffectorGeometricJacobian(
      const Eigen::Ref<const VectorX<T>>& q,
      const Eigen::Ref<const MatrixX<T>>& p_GPi,
      EigenPtr<MatrixX<T>> p_NGpi, EigenPtr<MatrixX<T>> J_NGpi) {
    // Both, p_NGpi and J_NGpi are functions of the generalized positions q,
    // only. Therefore we arbitrarily set v = 0.
    const VectorX<T> v = VectorX<T>::Zero(7);
    SetJointAnglesAnd1stDerivatives(q.data(), v.data());
    model_->CalcPointsGeometricJacobianExpressedInWorld(
        *context_, linkG_->get_body_frame(), p_GPi, p_NGpi, J_NGpi);
  }

  /// This method calculates joint reaction torques/forces for a 7-DOF KUKA iiwa
  /// robot, from known joint angles and their 1st and 2nd time-derivatives.
  ///
  /// @param[in] q robot's joint angles (generalized coordinates).
  /// @param[in] qDt 1st-time-derivative of q.
  /// @param[in] qDDt 2nd-time-derivative of q.
  ///
  /// @returns a structure holding the quantities defined below.
  /// --------|----------------------------------------------------------
  /// F_Ao_W  | Spatial force on Ao from W, expressed in frame W (world).
  /// F_Bo_W  | Spatial force on Bo from A, expressed in frame W (world).
  /// F_Co_W  | Spatial force on Co from B, expressed in frame W (world).
  /// F_Do_W  | Spatial force on Do from C, expressed in frame W (world).
  /// F_Eo_W  | Spatial force on Eo from D, expressed in frame W (world).
  /// F_Fo_W  | Spatial force on Fo from E, expressed in frame W (world).
  /// F_Go_W  | Spatial force on Go from F, expressed in frame W (world).
  KukaRobotJointReactionForces<T> CalcJointReactionForces(
      const Eigen::Ref<const VectorX<T>>& q,
      const Eigen::Ref<const VectorX<T>>& qDt,
      const Eigen::Ref<const VectorX<T>>& qDDt) {
    SetJointAnglesAnd1stDerivatives(q.data(), qDt.data());

    // Get the position, velocity, and acceleration cache from the context.
    PositionKinematicsCache<T> pc(model_->get_topology());
    VelocityKinematicsCache<T> vc(model_->get_topology());
    AccelerationKinematicsCache<T> ac(model_->get_topology());
    model_->CalcPositionKinematicsCache(*context_, &pc);
    model_->CalcVelocityKinematicsCache(*context_, pc, &vc);
    model_->CalcAccelerationKinematicsCache(*context_, pc, vc, qDDt, &ac);

<<<<<<< HEAD
    // Applied forcing:
    MultibodyForcing<T> forcing(*model_);

    // Adds into forcing the effect of gravity given that it was included
    // earlier in the model via:
    // model_->AddForceElement<UniformGravityFieldElement>(gravity_vector);
    model_->CalcForceElementsContribution(*context_, pc, vc, &forcing);
=======
    // Applied forces:
    MultibodyForces<T> forces(*model_);

    // Adds the previously included effect of gravity into forces.
    model_->CalcForceElementsContribution(*context_, pc, vc, &forces);
>>>>>>> ed5b1474

    // Output vector of generalized forces for calculated motor torques
    // required to drive the Kuka robot at its specified rate.
    const int number_of_generalized_speeds = model_->get_num_velocities();
    VectorX<T> generalized_force_output(number_of_generalized_speeds);

    // Output vector of spatial forces for joint reaction force/torques for
    // each body B at their inboard frame Mo, expressed in the world W.
    const int number_of_bodies = get_number_of_rigid_bodies();
    std::vector<SpatialForce<T>> F_BMo_W_array(number_of_bodies);

    // Output vector of generalized forces associated with the motor torques
    // required to drive the Kuka robot at its specified rate.
    std::vector<SpatialAcceleration<T>> A_WB_array(number_of_bodies);

    // Aliases to the arrays of applied forces:
    std::vector<SpatialForce<T>>& Fapplied_Bo_W_array =
<<<<<<< HEAD
        forcing.mutable_body_forces();
    VectorX<T>& generalized_force_applied =
        forcing.mutable_generalized_forces();
=======
        forces.mutable_body_forces();
    VectorX<T>& generalized_force_applied =
        forces.mutable_generalized_forces();
>>>>>>> ed5b1474

    // Calculate inverse dynamics on this robot.
    model_->CalcInverseDynamics(*context_, pc, vc, qDDt,
                Fapplied_Bo_W_array, generalized_force_applied,
                &A_WB_array, &F_BMo_W_array, &generalized_force_output);

    // Put joint reaction forces into return struct.
    KukaRobotJointReactionForces<T> reaction_forces;
    reaction_forces.F_Ao_W = F_BMo_W_array[linkA_->get_node_index()];
    reaction_forces.F_Bo_W = F_BMo_W_array[linkB_->get_node_index()];
    reaction_forces.F_Co_W = F_BMo_W_array[linkC_->get_node_index()];
    reaction_forces.F_Do_W = F_BMo_W_array[linkD_->get_node_index()];
    reaction_forces.F_Eo_W = F_BMo_W_array[linkE_->get_node_index()];
    reaction_forces.F_Fo_W = F_BMo_W_array[linkF_->get_node_index()];
    reaction_forces.F_Go_W = F_BMo_W_array[linkG_->get_node_index()];
    return reaction_forces;
  }

 private:
  // Method to add revolute joint (mobilizer) from Body A to Body B.
  // @param[in] A     Mobilizer's inboard  body (frame Ab will be welded to A).
  // @param[in] X_AAb Transform relating body A to frame Ab.
  // @param[in] B     Mobilizer's outboard body (frame Ba will be welded to B).
  // @param[in] X_BBa Transform relating body B to frame Ba.
  // @param[in] revolute_unit_vector  Unit vector expressed in frame Ab that
  //         characterizes a positive rotation of Ba from Ab (right-hand-rule).
  // @return RevoluteMobilizer from frame Ab on Body A to frame Ba on Body B.
  const RevoluteMobilizer<T>& AddRevoluteMobilizer(
      const Body<T>& A, const Isometry3<double>& X_AAb,
      const Body<T>& B, const Isometry3<double>& X_BBa,
      const Vector3<double>& revolute_unit_vector) {
    // Add a FixedOffsetFrame Ab to Body A (Ab is mobilizer's inboard frame).
    const FixedOffsetFrame<T>& Ab =
        model_->template AddFrame<FixedOffsetFrame>(A, X_AAb);

    // Add a FixedOffsetFrame Ba to Body B (Ba is mobilizer's outboard frame).
    const FixedOffsetFrame<T>& Ba =
        model_->template AddFrame<FixedOffsetFrame>(B, X_BBa);

    // Return a new RevoluteMobilizer between inboard frame and outboard frame.
    return model_->template AddMobilizer<RevoluteMobilizer>(
        Ab, Ba, revolute_unit_vector);
  }

  // Method to add revolute joint (mobilizer) from Body A to Body B.
  // @param[in] A     Mobilizer's inboard  body (frame Ab will be welded to A).
  // @param[in] q123A SpaceXYZ angles describing the rotation matrix relating
  //                  unit vectors Ax, Ay, Az to soon-to-be created frame Ab.
  // @param[in] xyzA  Ax, Ay, Az measures of the position from Ao to Abo.
  // @param[in] B     Mobilizer's outboard body (frame Ba will be welded to B
  //                  so it is coincident with body B's frame). In other words,
  //                  mobilizer's outboard frame Ba will be coincident with
  //                  the outboard body B.
  // @param[in] revolute_unit_vector  Unit vector expressed in frame Ab that
  //         characterizes a positive rotation of Ba from Ab (right-hand-rule).
  // @return RevoluteMobilizer from frame Ab on Body A to frame Ba on Body B.
  const RevoluteMobilizer<T>& AddRevoluteMobilizerFromSpaceXYZAnglesAndXYZ(
      const Body<T>& A,
      const Vector3<double>& q123A, const Vector3<double>& xyzA,
      const Body<T>& B, const Vector3<double>& revolute_unit_vector) {
    // Create transform from inboard body A to mobilizer inboard frame Ab.
    const Eigen::Isometry3d X_AAb = MakeIsometry3d(math::rpy2rotmat(q123A),
                                                   xyzA);

    // Create transform from outboard body B to mobilizer outboard frame Ba.
    const Eigen::Isometry3d X_BBa = MakeIsometry3d(Eigen::Matrix3d::Identity(),
                                                   Vector3d(0, 0, 0));

    return AddRevoluteMobilizer(A, X_AAb, B, X_BBa, revolute_unit_vector);
  }

  // This method sets the Kuka joint angles and their 1st and 2nd derivatives.
  // @param[in] q robot's joint angles (generalized coordinates).
  // @param[in] qDt 1st-time-derivative of q (q̇).
  void SetJointAnglesAnd1stDerivatives(const T q[7],
                                       const T qDt[7]) {
    systems::Context<T>* context = context_.get();

    NA_mobilizer_->set_angle(context, q[0]);
    AB_mobilizer_->set_angle(context, q[1]);
    BC_mobilizer_->set_angle(context, q[2]);
    CD_mobilizer_->set_angle(context, q[3]);
    DE_mobilizer_->set_angle(context, q[4]);
    EF_mobilizer_->set_angle(context, q[5]);
    FG_mobilizer_->set_angle(context, q[6]);

    NA_mobilizer_->set_angular_rate(context, qDt[0]);
    AB_mobilizer_->set_angular_rate(context, qDt[1]);
    BC_mobilizer_->set_angular_rate(context, qDt[2]);
    CD_mobilizer_->set_angular_rate(context, qDt[3]);
    DE_mobilizer_->set_angular_rate(context, qDt[4]);
    EF_mobilizer_->set_angular_rate(context, qDt[5]);
    FG_mobilizer_->set_angular_rate(context, qDt[6]);
  }

  // This method sets Earth's (or astronomical body's) uniform gravitational
  // acceleration ("little g").  By default, little g is initialized to
  // 0.0 m/s² (not 9.81 m/s²).  Right-handed orthogonal unit vectors Nx, Ny, Nz
  // are fixed in N (Earth) with Nz vertically upward (so gravity is in -Nz).
  // @param[in] gravity Earth's gravitational acceleration in m/s².
  void set_gravity(double gravity) { gravity_ = gravity; }

  // This model's MultibodyTree always has a built-in "world" body.
  // Newtonian reference frame (linkN) is the world body.
  std::unique_ptr<MultibodyTree<T>> model_;
  const Body<T>* linkN_;

  // Rigid bodies (robot links).
  const RigidBody<T>* linkA_;
  const RigidBody<T>* linkB_;
  const RigidBody<T>* linkC_;
  const RigidBody<T>* linkD_;
  const RigidBody<T>* linkE_;
  const RigidBody<T>* linkF_;
  const RigidBody<T>* linkG_;

  // Joints (mobilizers).
  const RevoluteMobilizer<T>* NA_mobilizer_;
  const RevoluteMobilizer<T>* AB_mobilizer_;
  const RevoluteMobilizer<T>* BC_mobilizer_;
  const RevoluteMobilizer<T>* CD_mobilizer_;
  const RevoluteMobilizer<T>* DE_mobilizer_;
  const RevoluteMobilizer<T>* EF_mobilizer_;
  const RevoluteMobilizer<T>* FG_mobilizer_;

  // Mass of each link (in kg).
  const double massA_ = 5.76;
  const double massB_ = 6.35;
  const double massC_ = 3.5;
  const double massD_ = 3.5;
  const double massE_ = 3.5;
  const double massF_ = 1.8;
  const double massG_ = 1.2;

  // Position of each body's center of mass from body origin, expressed in body.
  // Example: For a body B with center of mass Bcm and origin Bo, p_BoBcm_B is
  // the position from Bo to Bcm, expressed in terms of Bx, By, Bz (in meters).
  const Vector3d p_AoAcm_A_{0,     -0.03,   0.12};
  const Vector3d p_BoBcm_B_{0.0003, 0.059,  0.042};
  const Vector3d p_CoCcm_C_{0,      0.03,   0.13};
  const Vector3d p_DoDcm_D_{0,      0.067,  0.034};
  const Vector3d p_EoEcm_E_{0.0001, 0.021,  0.076};
  const Vector3d p_FoFcm_F_{0,      0.0006, 0.0004};
  const Vector3d p_GoGcm_G_{0,      0,      0.02};

  // Inertia matrix of each body about its center of mass, expressed in body.
  // Example: For a body B with center of mass Bcm, I_Bcm_B is B's inertia
  // matrix about Bcm, expressed in terms of Bx, By, Bz (in kg * meters^2).
  const RotationalInertia<double> I_AAcm_A_{0.033,  0.0333, 0.0123};
  const RotationalInertia<double> I_BBcm_B_{0.0305, 0.0304, 0.011};
  const RotationalInertia<double> I_CCcm_C_{0.025,  0.0238, 0.0076};
  const RotationalInertia<double> I_DDcm_D_{0.017,  0.0164, 0.006};
  const RotationalInertia<double> I_EEcm_E_{0.01,   0.0087, 0.00449};
  const RotationalInertia<double> I_FFcm_F_{0.0049, 0.0047, 0.0036};
  const RotationalInertia<double> I_GGcm_G_{0.001,  0.001,  0.001};

  // Earth's (or astronomical body's) gravitational acceleration.
  double gravity_ = 0.0;

  // After model is finalized, create default context.
  std::unique_ptr<systems::Context<T>> context_;
};

}  // namespace kuka_iiwa_robot
}  // namespace benchmarks
}  // namespace multibody
}  // namespace drake<|MERGE_RESOLUTION|>--- conflicted
+++ resolved
@@ -9,11 +9,7 @@
 #include "drake/common/eigen_types.h"
 #include "drake/math/roll_pitch_yaw.h"
 #include "drake/multibody/multibody_tree/fixed_offset_frame.h"
-<<<<<<< HEAD
-#include "drake/multibody/multibody_tree/multibody_forcing.h"
-=======
 #include "drake/multibody/multibody_tree/multibody_forces.h"
->>>>>>> ed5b1474
 #include "drake/multibody/multibody_tree/multibody_tree.h"
 #include "drake/multibody/multibody_tree/revolute_mobilizer.h"
 #include "drake/multibody/multibody_tree/rigid_body.h"
@@ -307,21 +303,11 @@
     model_->CalcVelocityKinematicsCache(*context_, pc, &vc);
     model_->CalcAccelerationKinematicsCache(*context_, pc, vc, qDDt, &ac);
 
-<<<<<<< HEAD
-    // Applied forcing:
-    MultibodyForcing<T> forcing(*model_);
-
-    // Adds into forcing the effect of gravity given that it was included
-    // earlier in the model via:
-    // model_->AddForceElement<UniformGravityFieldElement>(gravity_vector);
-    model_->CalcForceElementsContribution(*context_, pc, vc, &forcing);
-=======
     // Applied forces:
     MultibodyForces<T> forces(*model_);
 
     // Adds the previously included effect of gravity into forces.
     model_->CalcForceElementsContribution(*context_, pc, vc, &forces);
->>>>>>> ed5b1474
 
     // Output vector of generalized forces for calculated motor torques
     // required to drive the Kuka robot at its specified rate.
@@ -339,15 +325,9 @@
 
     // Aliases to the arrays of applied forces:
     std::vector<SpatialForce<T>>& Fapplied_Bo_W_array =
-<<<<<<< HEAD
-        forcing.mutable_body_forces();
-    VectorX<T>& generalized_force_applied =
-        forcing.mutable_generalized_forces();
-=======
         forces.mutable_body_forces();
     VectorX<T>& generalized_force_applied =
         forces.mutable_generalized_forces();
->>>>>>> ed5b1474
 
     // Calculate inverse dynamics on this robot.
     model_->CalcInverseDynamics(*context_, pc, vc, qDDt,
