#include <iostream>
#include <memory>

#include <Eigen/Geometry>
#include <gtest/gtest.h>

#include "drake/common/drake_path.h"
#include "drake/common/eigen_types.h"
#include "drake/math/roll_pitch_yaw.h"
#include "drake/systems/plants/joints/PrismaticJoint.h"
#include "drake/systems/plants/joints/QuaternionFloatingJoint.h"
#include "drake/systems/plants/parser_model_instance_id_table.h"
#include "drake/systems/plants/parser_sdf.h"
#include "drake/systems/plants/parser_urdf.h"
#include "drake/systems/plants/rigid_body_plant/rigid_body_plant.h"

using Eigen::Isometry3d;
using Eigen::Quaterniond;
using Eigen::Vector3d;
using Eigen::Vector4d;
using Eigen::VectorXd;
using std::make_unique;
using std::move;
using std::unique_ptr;

namespace drake {
namespace systems {
namespace plants {
namespace rigid_body_plant {
namespace test {
namespace {

template <class T>
std::unique_ptr<FreestandingInputPort> MakeInput(
    std::unique_ptr<BasicVector<T>> data) {
  return make_unique<FreestandingInputPort>(std::move(data));
}

// Tests the ability to load a URDF model instance into the world of a rigid
// body system.
GTEST_TEST(RigidBodySystemTest, TestLoadURDFWorld) {
  // Instantiates an Multibody Dynamics (MBD) model of the world.
  auto tree_ptr = make_unique<RigidBodyTree<double>>();
  drake::parsers::urdf::AddModelInstanceFromUrdfFile(
      drake::GetDrakePath() +
      "/systems/plants/rigid_body_plant/test/world.urdf",
      drake::systems::plants::joints::kFixed, nullptr /* weld to frame */,
      tree_ptr.get());

  // Instantiates a RigidBodyPlant from an MBD model of the world.
  RigidBodyPlant<double> rigid_body_sys(move(tree_ptr));

  // Verifies that the number of states, inputs, and outputs are all zero.
  EXPECT_EQ(rigid_body_sys.get_num_states(), 0);
  EXPECT_EQ(rigid_body_sys.get_input_size(), 0);
  EXPECT_EQ(rigid_body_sys.get_output_size(), 0);

  // Obtains a const pointer to the underlying multibody world in the system.
  const RigidBodyTree<double>& tree = rigid_body_sys.get_rigid_body_tree();

  // Checks that the bodies in the multibody world can be obtained by name and
  // that they have the correct model name.
  for (auto& body_name :
       {"floor", "ramp_1", "ramp_2", "box_1", "box_2", "box_3", "box_4"}) {
    RigidBody* body = tree.FindBody(body_name);
    EXPECT_NE(body, nullptr);
    EXPECT_EQ(body->get_model_name(), "dual_ramps");
  }
}

// Unit tests the generalized velocities to generalized coordinates time
// derivatives for a free body with a quaternion base.
GTEST_TEST(RigidBodySystemTest, MapVelocityToConfigurationDerivatives) {
  const int kNumPositions = 7;  // One quaternion + 3d position.
  const int kNumVelocities = 6;  // Angular velocity + linear velocity.
  const int kNumStates = kNumPositions + kNumVelocities;
  // Instantiates a Multibody Dynamics (MBD) model of the world.
  auto tree = make_unique<RigidBodyTree<double>>();

  // Add a single free body with a quaternion base.
  RigidBody* body;
  tree->add_rigid_body(unique_ptr<RigidBody>(body = new RigidBody()));
  body->set_name("free_body");
  // Sets body to have a non-zero spatial inertia. Otherwise the body gets
  // welded by a fixed joint to the world by RigidBodyTree::compile().
  body->set_mass(1.0);
  body->set_spatial_inertia(Matrix6<double>::Identity());

  body->add_joint(
      &tree->world(),
      make_unique<QuaternionFloatingJoint>("base", Isometry3d::Identity()));

  tree->compile();

  // Verifies the correct number of DOF's.
  EXPECT_EQ(tree->get_num_bodies(), 2);
  EXPECT_EQ(tree->get_num_positions(), kNumPositions);
  // There are two bodies: the "world" and "free_body".
  EXPECT_EQ(tree->get_num_velocities(), kNumVelocities);

  // Instantiates a RigidBodyPlant from an MBD model of the world.
  RigidBodyPlant<double> plant(move(tree));
  auto context = plant.CreateDefaultContext();

  // Sets free_body to have zero translation and zero rotation.
  plant.SetZeroConfiguration(context.get());

  // Verifies the number of states, inputs, and outputs.
  EXPECT_EQ(plant.get_num_states(), kNumStates);
  EXPECT_EQ(plant.get_num_positions(), kNumPositions);
  EXPECT_EQ(plant.get_num_velocities(), kNumVelocities);
  EXPECT_EQ(plant.get_input_size(), 0);  // There are no actuators.
  EXPECT_EQ(plant.get_output_size(), kNumStates);

  Vector3d v0(1, 2, 3);    // Linear velocity in body's frame.
  Vector3d w0(-1, 2, -3);  // Angular velocity in body's frame.
  BasicVector<double> generalized_velocities(plant.get_num_velocities());
  generalized_velocities.get_mutable_value() << w0, v0;
  BasicVector<double> positions_derivatives(plant.get_num_positions());

  ASSERT_EQ(positions_derivatives.size(), kNumPositions);
  ASSERT_EQ(generalized_velocities.size(), kNumVelocities);

  plant.MapVelocityToConfigurationDerivatives(
      *context, generalized_velocities, &positions_derivatives);

  // For zero rotation the velocity vector in the body's frame and in the
  // world's frame is the same.
  EXPECT_EQ(v0[0], positions_derivatives.GetAtIndex(0));
  EXPECT_EQ(v0[1], positions_derivatives.GetAtIndex(1));
  EXPECT_EQ(v0[2], positions_derivatives.GetAtIndex(2));

  // Computes the expected value of the time derivative of the quaternion
  // component.
  Quaterniond quaternion = Quaterniond::Identity();
  Quaterniond dqdt =
      Quaterniond(0, w0[0] / 2, w0[1] / 2, w0[2] / 2) * quaternion;

  EXPECT_EQ(dqdt.w(), positions_derivatives.GetAtIndex(3));
  EXPECT_EQ(dqdt.x(), positions_derivatives.GetAtIndex(4));
  EXPECT_EQ(dqdt.y(), positions_derivatives.GetAtIndex(5));
  EXPECT_EQ(dqdt.z(), positions_derivatives.GetAtIndex(6));
}

class KukaArmTest : public ::testing::Test {
 protected:
  void SetUp() override {
    // Instantiates an MBD model of the world.
    auto tree = make_unique<RigidBodyTree<double>>();
    drake::parsers::urdf::AddModelInstanceFromUrdfFile(
        drake::GetDrakePath() + "/examples/kuka_iiwa_arm/urdf/iiwa14.urdf",
        drake::systems::plants::joints::kFixed, nullptr /* weld to frame */,
        tree.get());

    // Instantiates a RigidBodyPlant from an MBD model of the world.
    kuka_system_ = make_unique<RigidBodyPlant<double>>(move(tree));

    context_ = kuka_system_->CreateDefaultContext();
    output_ = kuka_system_->AllocateOutput(*context_);
    derivatives_ = kuka_system_->AllocateTimeDerivatives();
  }

  const int kNumPositions_{7};
  const int kNumVelocities_{7};
  const int kNumActuators_{kNumPositions_};
  const int kNumStates_{kNumPositions_ + kNumVelocities_};

  unique_ptr<RigidBodyPlant<double>> kuka_system_;
  std::unique_ptr<Context<double>> context_;
  std::unique_ptr<SystemOutput<double>> output_;
  std::unique_ptr<ContinuousState<double>> derivatives_;
};

// Tests that the KukaArm system allocates a continuous state of the proper
// size in the context.
TEST_F(KukaArmTest, StateHasTheRightSizes) {
  const VectorBase<double>& xc =
      context_->get_continuous_state()->get_generalized_position();
  const VectorBase<double>& vc =
      context_->get_continuous_state()->get_generalized_velocity();
  const VectorBase<double>& zc =
      context_->get_continuous_state()->get_misc_continuous_state();

  EXPECT_EQ(kNumPositions_, xc.size());
  EXPECT_EQ(kNumVelocities_, vc.size());
  EXPECT_EQ(0, zc.size());
}

// Tests the method that obtains the zero configuration of the system for a
// Kuka arm model. In this case the zero configuration corresponds to all joint
// angles and velocities being zero.
// The system configuration is written to a context.
TEST_F(KukaArmTest, SetZeroConfiguration) {
  // Connect to a "fake" free standing input.
  // TODO(amcastro-tri): Connect to a ConstantVectorSource once Diagrams have
  // derivatives per #3218.
  context_->SetInputPort(0, MakeInput(
      make_unique<BasicVector<double>>(
          kuka_system_->get_num_actuators())));

  kuka_system_->SetZeroConfiguration(context_.get());

  // Asserts that for this case the zero configuration corresponds to a state
  // vector with all entries equal to zero.
  VectorXd xc = context_->get_continuous_state()->CopyToVector();
  ASSERT_EQ(kNumStates_, xc.size());
  ASSERT_EQ(xc, VectorXd::Zero(xc.size()));
}

// Tests RigidBodyPlant<T>::EvalOutput() for a Kuka arm model.
// For a RigidBodyPlant<T> the first output of the system should equal the
// state vector. The second output from this system should correspond to a
// RigidBodyPlant<T>::VectorOfPoses containing the poses of all bodies in the
// system.
TEST_F(KukaArmTest, EvalOutput) {
  auto& tree = kuka_system_->get_rigid_body_tree();

  // Checks that the number of input and output ports in the system and context
  // are consistent.
  ASSERT_EQ(1, kuka_system_->get_num_input_ports());
  ASSERT_EQ(1, context_->get_num_input_ports());

  // Checks the size of the input ports to match the number of generalized
  // forces that can be applied.
  ASSERT_EQ(kNumPositions_, kuka_system_->get_num_positions());
  ASSERT_EQ(kNumVelocities_, kuka_system_->get_num_velocities());
  ASSERT_EQ(kNumStates_, kuka_system_->get_num_states());
  ASSERT_EQ(kNumActuators_, kuka_system_->get_num_actuators());
  ASSERT_EQ(kNumActuators_, kuka_system_->get_input_port(0).get_size());

  // Connect to a "fake" free standing input.
  // TODO(amcastro-tri): Connect to a ConstantVectorSource once Diagrams have
  // derivatives per #3218.
  context_->SetInputPort(0, MakeInput(
      make_unique<BasicVector<double>>(
          kuka_system_->get_num_actuators())));

  // Zeroes the state.
  kuka_system_->SetZeroConfiguration(context_.get());

  // Sets the state to a non-zero value.
  VectorXd desired_angles(kNumPositions_);
  desired_angles << 0.5, 0.1, -0.1, 0.2, 0.3, -0.2, 0.15;
  for (int i = 0; i < kNumPositions_; ++i) {
    kuka_system_->set_position(context_.get(), i, desired_angles[i]);
  }
  VectorXd desired_state(kNumStates_);
  desired_state << desired_angles, VectorXd::Zero(kNumVelocities_);
  VectorXd xc = context_->get_continuous_state()->CopyToVector();
  ASSERT_EQ(xc, desired_state);

  ASSERT_EQ(2, output_->get_num_ports());
  const BasicVector<double>* output_state = output_->get_vector_data(0);
  ASSERT_NE(nullptr, output_state);

  kuka_system_->EvalOutput(*context_, output_.get());

  // Asserts the output equals the state.
  EXPECT_EQ(desired_state, output_state->get_value());

  // Evaluates the correctness of the kinematics results port.
  auto& kinematics_results =
      output_->get_data(1)->GetValue<KinematicsResults<double>>();
  ASSERT_EQ(kinematics_results.get_num_positions(), kNumPositions_);
  ASSERT_EQ(kinematics_results.get_num_velocities(), kNumVelocities_);

  VectorXd q = xc.topRows(kNumPositions_);
  VectorXd v = xc.bottomRows(kNumVelocities_);
  auto cache = tree.doKinematics(q, v);

  for (int ibody = 0; ibody < kuka_system_->get_num_bodies(); ++ibody) {
    Isometry3d pose = tree.relativeTransform(cache, 0, ibody);
    Vector4d quat_vector = drake::math::rotmat2quat(pose.linear());
    // Note that Eigen quaternion elements are not laid out in memory in the
    // same way Drake currently aligns them. See issue #3470.
    // When solved we will not need to instantiate a temporary Quaternion below
    // just to perform a comparison.
    Quaterniond quat(
        quat_vector[0], quat_vector[1], quat_vector[2], quat_vector[3]);
    Vector3d position = pose.translation();
    EXPECT_TRUE(quat.isApprox(kinematics_results.get_body_orientation(ibody)));
    EXPECT_TRUE(position.isApprox(kinematics_results.get_body_position(ibody)));
  }
}

<<<<<<< HEAD
// Tests RigidBodyPlant<T>::EvalTimeDerivatives() for a Kuka arm model.
// The test is performed by comparing against the results obtained with an RBS1
// model of the same Kuka arm.
// "RBS1" is an abbreviation referring to version 1.0 of RigidBodySystem as
// implemented in:
// drake/systems/plants/RigidBodySystem.h.
// Within this test we will refer to the implementation under test as RBS2
// (Rigid Body System 2.0). The naming conventions for the variables in this
// test are lower case versions of these acronyms.
GTEST_TEST(RigidBodySystemTest, CompareWithRBS1Dynamics) {
  //////////////////////////////////////////////////////////////////////////////
  // Instantiates a RigidBodySystem (System 1.0) model of the Kuka arm.
  //////////////////////////////////////////////////////////////////////////////
  auto rbs1 = make_unique<RigidBodySystem>();

  // Adds a URDF to the rigid body system. This URDF contains only fixed joints
  // and is attached to the world via a fixed joint. Thus, everything in the
  // URDF becomes part of the world.
  rbs1->AddModelInstanceFromFile(
      drake::GetDrakePath() + "/examples/kuka_iiwa_arm/urdf/iiwa14.urdf",
      drake::systems::plants::joints::kFixed);

  //////////////////////////////////////////////////////////////////////////////
  // Instantiates a RigidBodyPlant (System 2.0) model of the Kuka arm.
  //////////////////////////////////////////////////////////////////////////////
  auto tree = make_unique<RigidBodyTree<double>>();
  drake::parsers::urdf::AddModelInstanceFromUrdfFile(
      drake::GetDrakePath() + "/examples/kuka_iiwa_arm/urdf/iiwa14.urdf",
      drake::systems::plants::joints::kFixed, nullptr /* weld to frame */,
      tree.get());

  // Instantiates a RigidBodyPlant (System 2.0) from an MBD model of the world.
  auto rbs2 = make_unique<RigidBodyPlant<double>>(move(tree));

  auto context = rbs2->CreateDefaultContext();
  auto output = rbs2->AllocateOutput(*context);
  auto derivatives = rbs2->AllocateTimeDerivatives();

  //////////////////////////////////////////////////////////////////////////////
  // Sets the initial condition of both systems to be the same.
  //////////////////////////////////////////////////////////////////////////////
  // For rbs1:
  // Obtains an initial state of the simulation.
  VectorXd x0 = VectorXd::Zero(rbs1->getNumStates());
  x0.head(rbs1->get_num_positions()) =
      rbs1->getRigidBodyTree()->getZeroConfiguration();

  // Some non-zero velocities.
  x0.tail(rbs1->get_num_velocities()) << 7.0, 6.0, 5.0, 4.0, 3.0, 2.0, 1.0;

  Eigen::VectorXd arbitrary_angles(rbs1->get_num_positions());
  arbitrary_angles << 0.01, -0.01, 0.01, 0.5, 0.01, -0.01, 0.01;
  x0.head(rbs1->get_num_positions()) += arbitrary_angles;

  // For rbs2:
  // Zeroes the state.
  rbs2->SetZeroConfiguration(context.get());

  // Sets the state to a non-zero value matching the configuration for rbs1.
  rbs2->set_state_vector(context.get(), x0);
  VectorXd xc = context->get_continuous_state()->CopyToVector();
  ASSERT_EQ(xc, x0);

  //////////////////////////////////////////////////////////////////////////////
  // Sets the inputs (generalized forces) to be the same.
  //////////////////////////////////////////////////////////////////////////////
  // For rbs1:
  VectorX<double> u = VectorX<double>::Zero(rbs1->getNumInputs());
  u << 1.0, 2.0, 3.0, 4.0, 5.0, 6.0, 7.0;

  // For rbs2:
  // Connect to a "fake" free standing input with the same values used for RBS1.
  // TODO(amcastro-tri): Connect to a ConstantVectorSource once Diagrams have
  // derivatives per #3218.
  auto input_vector = std::make_unique<BasicVector<double>>(
      rbs2->get_num_actuators());
  input_vector->set_value(u);
  context->SetInputPort(0, MakeInput(move(input_vector)));

  //////////////////////////////////////////////////////////////////////////////
  // Computes time derivatives to compare against rbs1 dynamics.
  //////////////////////////////////////////////////////////////////////////////
  auto rbs1_xdot = rbs1->dynamics(0.0, x0, u);
  rbs2->EvalTimeDerivatives(*context, derivatives.get());
  auto rbs2_xdot = derivatives->CopyToVector();

  //////////////////////////////////////////////////////////////////////////////
  // Performs the comparison.
  //////////////////////////////////////////////////////////////////////////////
  EXPECT_TRUE(rbs1->get_num_positions() == rbs2->get_num_positions());
  EXPECT_TRUE(rbs1->get_num_velocities() == rbs2->get_num_velocities());
  EXPECT_TRUE(rbs2_xdot.isApprox(rbs1_xdot));
}

=======
>>>>>>> 23b14fae
GTEST_TEST(rigid_body_plant_test, TestJointLimitForcesFormula) {
  typedef RigidBodyPlant<double> RBP;
  const double lower_limit = 10.;
  const double upper_limit = 20.;
  const double stiffness = 10.;
  const double dissipation = 0.5;
  const double delta = 1e-6;  // Perturbation used for continuity test.
  const double epsilon = 1e-4;

  // The joint limit force formula is quite complex.  This test checks each of
  // its modes, to ensure that we didn't flip a sign somewhere.
  PrismaticJoint joint("test_joint", Isometry3d::Identity(), Vector3d(1, 0, 0));
  joint.setJointLimits(lower_limit, upper_limit);
  joint.SetJointLimitDynamics(stiffness, dissipation);

  // Force should be continuously near zero at the limit.
  EXPECT_EQ(RBP::JointLimitForce(joint, lower_limit + delta, 0),
            0);
  EXPECT_EQ(RBP::JointLimitForce(joint, lower_limit, 0),
            0);
  EXPECT_NEAR(RBP::JointLimitForce(joint, lower_limit - delta, 0),
              0, epsilon);
  EXPECT_GT(RBP::JointLimitForce(joint, lower_limit - delta, 0),
            0);
  EXPECT_NEAR(RBP::JointLimitForce(joint, upper_limit + delta, 0),
              0, epsilon);
  EXPECT_LT(RBP::JointLimitForce(joint, upper_limit + delta, 0),
            0);
  EXPECT_EQ(RBP::JointLimitForce(joint, upper_limit, 0),
            0);
  EXPECT_EQ(RBP::JointLimitForce(joint, upper_limit - delta, 0),
            0);

  // At zero velocity, expect a spring force law.
  EXPECT_NEAR(RBP::JointLimitForce(joint, lower_limit - 1, 0),
              stiffness, epsilon);
  EXPECT_NEAR(RBP::JointLimitForce(joint, upper_limit + 1, 0),
              -stiffness, epsilon);

  // At outward velocity, a much stiffer counterforce (ie, not "squishy").
  EXPECT_NEAR(RBP::JointLimitForce(joint, lower_limit - 1, -1),
              stiffness * (1 + dissipation), epsilon);
  EXPECT_NEAR(RBP::JointLimitForce(joint, upper_limit + 1, 1),
              -stiffness * (1 + dissipation), epsilon);

  // At inward velocity, a looser counterforce (ie, not "bouncy").
  EXPECT_NEAR(RBP::JointLimitForce(joint, lower_limit - 1, 1),
              stiffness * (1 - dissipation), epsilon);
  EXPECT_NEAR(RBP::JointLimitForce(joint, upper_limit + 1, -1),
              -stiffness * (1 - dissipation), epsilon);

  // At rapid inward velocity, no negative counterforce (ie, not "sticky").
  EXPECT_EQ(RBP::JointLimitForce(joint, lower_limit - 1, 10),
            0);
  EXPECT_EQ(RBP::JointLimitForce(joint, upper_limit + 1, -10),
            0);
}

/// Given a starting @p position and @p applied_force, @return the resulting
/// acceleration of the joint described in `limited_prismatic.sdf`.
double GetPrismaticJointLimitAccel(double position, double applied_force) {
  // Build two links connected by a limited prismatic joint.
  auto rigid_body_tree = std::make_unique<RigidBodyTree<double>>();
  drake::parsers::sdf::AddModelInstancesFromSdfFile(
      drake::GetDrakePath() +
      "/systems/plants/rigid_body_plant/test/limited_prismatic.sdf",
      drake::systems::plants::joints::kFixed, nullptr /* weld to frame */,
      rigid_body_tree.get());
  RigidBodyPlant<double> rigid_body_sys(move(rigid_body_tree));

  auto context = rigid_body_sys.CreateDefaultContext();
  rigid_body_sys.SetZeroConfiguration(context.get());
  context->get_mutable_continuous_state()
      ->get_mutable_generalized_position()
      ->SetAtIndex(0, position);

  // Apply a constant force on the input.
  Vector1d input;
  input << applied_force;
  auto input_vector = std::make_unique<BasicVector<double>>(1);
  input_vector->set_value(input);
  context->SetInputPort(0, MakeInput(move(input_vector)));

  // Obtain the time derivatives; test that speed is zero, return acceleration.
  auto derivatives = rigid_body_sys.AllocateTimeDerivatives();
  rigid_body_sys.EvalTimeDerivatives(*context, derivatives.get());
  auto xdot = derivatives->CopyToVector();
  EXPECT_EQ(xdot(0), 0.);  // Not moving.
  return xdot(1);
}

GTEST_TEST(rigid_body_plant_test, TestJointLimitForces) {
  // Test that joint limit forces are applied correctly in the rigid body
  // tree.  This tests for a sign error at rigid_body_plant.cc@417b03e:240.

  // Past the lower limit, acceleration should be upward.
  EXPECT_GT(GetPrismaticJointLimitAccel(-1.05, 0.), 0.);

  // Between the limits, acceleration should equal force (the moving mass in
  // the SDF is 1kg).
  EXPECT_EQ(GetPrismaticJointLimitAccel(0., -1.), -1.);
  EXPECT_EQ(GetPrismaticJointLimitAccel(0., 0), 0.);
  EXPECT_EQ(GetPrismaticJointLimitAccel(0., 1.), 1.);

  // Past the upper limit, acceleration should be downward.
  EXPECT_LT(GetPrismaticJointLimitAccel(1.05, 0.), 0.);
}

}  // namespace
}  // namespace test
}  // namespace rigid_body_plant
}  // namespace plants
}  // namespace systems
}  // namespace drake<|MERGE_RESOLUTION|>--- conflicted
+++ resolved
@@ -283,103 +283,6 @@
   }
 }
 
-<<<<<<< HEAD
-// Tests RigidBodyPlant<T>::EvalTimeDerivatives() for a Kuka arm model.
-// The test is performed by comparing against the results obtained with an RBS1
-// model of the same Kuka arm.
-// "RBS1" is an abbreviation referring to version 1.0 of RigidBodySystem as
-// implemented in:
-// drake/systems/plants/RigidBodySystem.h.
-// Within this test we will refer to the implementation under test as RBS2
-// (Rigid Body System 2.0). The naming conventions for the variables in this
-// test are lower case versions of these acronyms.
-GTEST_TEST(RigidBodySystemTest, CompareWithRBS1Dynamics) {
-  //////////////////////////////////////////////////////////////////////////////
-  // Instantiates a RigidBodySystem (System 1.0) model of the Kuka arm.
-  //////////////////////////////////////////////////////////////////////////////
-  auto rbs1 = make_unique<RigidBodySystem>();
-
-  // Adds a URDF to the rigid body system. This URDF contains only fixed joints
-  // and is attached to the world via a fixed joint. Thus, everything in the
-  // URDF becomes part of the world.
-  rbs1->AddModelInstanceFromFile(
-      drake::GetDrakePath() + "/examples/kuka_iiwa_arm/urdf/iiwa14.urdf",
-      drake::systems::plants::joints::kFixed);
-
-  //////////////////////////////////////////////////////////////////////////////
-  // Instantiates a RigidBodyPlant (System 2.0) model of the Kuka arm.
-  //////////////////////////////////////////////////////////////////////////////
-  auto tree = make_unique<RigidBodyTree<double>>();
-  drake::parsers::urdf::AddModelInstanceFromUrdfFile(
-      drake::GetDrakePath() + "/examples/kuka_iiwa_arm/urdf/iiwa14.urdf",
-      drake::systems::plants::joints::kFixed, nullptr /* weld to frame */,
-      tree.get());
-
-  // Instantiates a RigidBodyPlant (System 2.0) from an MBD model of the world.
-  auto rbs2 = make_unique<RigidBodyPlant<double>>(move(tree));
-
-  auto context = rbs2->CreateDefaultContext();
-  auto output = rbs2->AllocateOutput(*context);
-  auto derivatives = rbs2->AllocateTimeDerivatives();
-
-  //////////////////////////////////////////////////////////////////////////////
-  // Sets the initial condition of both systems to be the same.
-  //////////////////////////////////////////////////////////////////////////////
-  // For rbs1:
-  // Obtains an initial state of the simulation.
-  VectorXd x0 = VectorXd::Zero(rbs1->getNumStates());
-  x0.head(rbs1->get_num_positions()) =
-      rbs1->getRigidBodyTree()->getZeroConfiguration();
-
-  // Some non-zero velocities.
-  x0.tail(rbs1->get_num_velocities()) << 7.0, 6.0, 5.0, 4.0, 3.0, 2.0, 1.0;
-
-  Eigen::VectorXd arbitrary_angles(rbs1->get_num_positions());
-  arbitrary_angles << 0.01, -0.01, 0.01, 0.5, 0.01, -0.01, 0.01;
-  x0.head(rbs1->get_num_positions()) += arbitrary_angles;
-
-  // For rbs2:
-  // Zeroes the state.
-  rbs2->SetZeroConfiguration(context.get());
-
-  // Sets the state to a non-zero value matching the configuration for rbs1.
-  rbs2->set_state_vector(context.get(), x0);
-  VectorXd xc = context->get_continuous_state()->CopyToVector();
-  ASSERT_EQ(xc, x0);
-
-  //////////////////////////////////////////////////////////////////////////////
-  // Sets the inputs (generalized forces) to be the same.
-  //////////////////////////////////////////////////////////////////////////////
-  // For rbs1:
-  VectorX<double> u = VectorX<double>::Zero(rbs1->getNumInputs());
-  u << 1.0, 2.0, 3.0, 4.0, 5.0, 6.0, 7.0;
-
-  // For rbs2:
-  // Connect to a "fake" free standing input with the same values used for RBS1.
-  // TODO(amcastro-tri): Connect to a ConstantVectorSource once Diagrams have
-  // derivatives per #3218.
-  auto input_vector = std::make_unique<BasicVector<double>>(
-      rbs2->get_num_actuators());
-  input_vector->set_value(u);
-  context->SetInputPort(0, MakeInput(move(input_vector)));
-
-  //////////////////////////////////////////////////////////////////////////////
-  // Computes time derivatives to compare against rbs1 dynamics.
-  //////////////////////////////////////////////////////////////////////////////
-  auto rbs1_xdot = rbs1->dynamics(0.0, x0, u);
-  rbs2->EvalTimeDerivatives(*context, derivatives.get());
-  auto rbs2_xdot = derivatives->CopyToVector();
-
-  //////////////////////////////////////////////////////////////////////////////
-  // Performs the comparison.
-  //////////////////////////////////////////////////////////////////////////////
-  EXPECT_TRUE(rbs1->get_num_positions() == rbs2->get_num_positions());
-  EXPECT_TRUE(rbs1->get_num_velocities() == rbs2->get_num_velocities());
-  EXPECT_TRUE(rbs2_xdot.isApprox(rbs1_xdot));
-}
-
-=======
->>>>>>> 23b14fae
 GTEST_TEST(rigid_body_plant_test, TestJointLimitForcesFormula) {
   typedef RigidBodyPlant<double> RBP;
   const double lower_limit = 10.;
