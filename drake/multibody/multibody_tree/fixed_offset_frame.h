--- conflicted
+++ resolved
@@ -53,13 +53,9 @@
 
   Isometry3<T> CalcPoseInBodyFrame(
       const systems::Context<T>& context) const final {
-<<<<<<< HEAD
-    return parent_frame_.CalcBodyPoseInOtherFrame(context,
-                                                  X_PF_.cast<T>().inverse());
-=======
     // X_BF = X_BP * X_PF
-    return parent_frame_.CalcOffsetPoseInBody(context, X_PF_);
->>>>>>> a7e48e09
+    return parent_frame_.CalcOffsetPoseInBody(context,
+                                              X_PF_.cast<T>().inverse());
   }
 
  protected:
