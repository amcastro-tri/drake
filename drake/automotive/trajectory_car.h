#pragma once

#include <algorithm>
#include <memory>
#include <stdexcept>
#include <utility>
#include <vector>

#include <Eigen/Geometry>

#include "drake/automotive/calc_smooth_acceleration.h"
#include "drake/automotive/curve2.h"
#include "drake/automotive/gen/simple_car_state.h"
#include "drake/automotive/gen/trajectory_car_params.h"
#include "drake/automotive/gen/trajectory_car_state.h"
#include "drake/common/drake_copyable.h"
#include "drake/systems/framework/leaf_system.h"
#include "drake/systems/framework/vector_base.h"
#include "drake/systems/rendering/frame_velocity.h"
#include "drake/systems/rendering/pose_vector.h"

namespace drake {
namespace automotive {

/// TrajectoryCar models a car that follows a pre-established trajectory.  Note
/// that TrajectoryCar can move forward (up to a given "soft" speed limit) but
/// cannot travel in reverse.
///
/// parameters:
/// * uses systems::Parameters wrapping a TrajectoryCarParams
///
/// state vector:
/// * A TrajectoryCarState, consisting of a position and speed along the given
///   curve, provided as the constructor parameter.
///
/// input vector:
/// * desired acceleration, a systems::BasicVector of size 1 (optional input).
///   If left unconnected, the trajectory car will travel at a constant speed
///   specified in the TrajectoryCarState.
///
/// output port 0:
/// * position: x, y, heading;
///   heading is 0 rad when pointed +x, pi/2 rad when pointed +y;
///   heading is defined around the +z axis, so positive-turn-left
/// * velocity
///   (OutputPort getter: raw_pose_output())
///
/// output port 1: A PoseVector containing X_WC, where C is the car frame.
<<<<<<< HEAD
///   (OutputPort getter: pose_output())
=======
///   (OutputPortDescriptor getter: pose_output())
///
>>>>>>> 70db4b86
/// output port 2: A FrameVelocity containing Xdot_WC, where C is the car frame.
///   (OutputPort getter: velocity_output())
///
/// Instantiated templates for the following kinds of T's are provided:
/// - double
/// - drake::AutoDiffXd
///
/// They are already available to link against in the containing library.
///
/// @ingroup automotive_plants
template <typename T>
class TrajectoryCar : public systems::LeafSystem<T> {
 public:
  typedef typename Curve2<T>::Point2 Point2;

  DRAKE_NO_COPY_NO_MOVE_NO_ASSIGN(TrajectoryCar)

  /// Constructs a TrajectoryCar system that traces a given two-dimensional @p
  /// curve.  Throws an error if the curve is empty (has a zero @p path_length).
  explicit TrajectoryCar(const Curve2<T>& curve) : curve_(std::move(curve)) {
    if (curve_.path_length() == 0.0) {
      throw std::invalid_argument{"empty curve"};
    }
<<<<<<< HEAD
    this->DeclareVectorOutputPort(&TrajectoryCar::CalcStateOutput);
    this->DeclareVectorOutputPort(&TrajectoryCar::CalcPoseOutput);
    this->DeclareVectorOutputPort(&TrajectoryCar::CalcVelocityOutput);
=======
    this->DeclareInputPort(systems::kVectorValued, 1 /* single-valued input */);
    this->DeclareVectorOutputPort(SimpleCarState<T>());
    this->DeclareVectorOutputPort(systems::rendering::PoseVector<T>());
    this->DeclareVectorOutputPort(systems::rendering::FrameVelocity<T>());
    this->DeclareContinuousState(TrajectoryCarState<T>());
    this->DeclareNumericParameter(TrajectoryCarParams<T>());
>>>>>>> 70db4b86
  }

  /// The command input port (optional).
  const systems::InputPortDescriptor<T>& command_input() const {
    return this->get_input_port(0);
  }
  /// See class description for details about the following ports.
  /// @{
  const systems::OutputPort<T>& raw_pose_output() const {
    return this->get_output_port(0);
  }
  const systems::OutputPort<T>& pose_output() const {
    return this->get_output_port(1);
  }
  const systems::OutputPort<T>& velocity_output() const {
    return this->get_output_port(2);
  }
  /// @}

 protected:
  /// Data structure returned by CalcRawPose containing raw pose information.
  struct PositionHeading {
    Point2 position = Point2(Point2::Zero());
    T heading{0.};
  };

<<<<<<< HEAD
 private:
  void CalcStateOutput(const systems::Context<T>& context,
                       SimpleCarState<T>* output) const {
    const double time = context.get_time();
    const auto raw_pose = CalcRawPose(time);
=======
  void DoCalcOutput(const systems::Context<T>& context,
                    systems::SystemOutput<T>* output) const override {
    // Obtain the state vector.
    const TrajectoryCarState<T>* const state =
        dynamic_cast<const TrajectoryCarState<T>*>(
            &context.get_continuous_state_vector());
    DRAKE_ASSERT(state);

    // Compute the pose and velocities.
    const auto raw_pose = CalcRawPose(*state);

    SimpleCarState<T>* const output_vector =
        dynamic_cast<SimpleCarState<T>*>(output->GetMutableVectorData(0));
    DRAKE_ASSERT(output_vector);
    ImplCalcOutput(raw_pose, *state, output_vector);

    systems::rendering::PoseVector<T>* const pose =
        dynamic_cast<systems::rendering::PoseVector<T>*>(
            output->GetMutableVectorData(1));
    DRAKE_ASSERT(pose);
    ImplCalcPose(raw_pose, pose);

    systems::rendering::FrameVelocity<T>* const velocity =
        dynamic_cast<systems::rendering::FrameVelocity<T>*>(
            output->GetMutableVectorData(2));
    DRAKE_ASSERT(velocity);
    ImplCalcVelocity(raw_pose, *state, velocity);
  }

  void DoCalcTimeDerivatives(
      const systems::Context<T>& context,
      systems::ContinuousState<T>* derivatives) const override {
    // Obtain the parameters.
    const TrajectoryCarParams<T>& params =
        this->template GetNumericParameter<TrajectoryCarParams>(context, 0);

    // Obtain the state.
    const TrajectoryCarState<T>* const state =
        dynamic_cast<const TrajectoryCarState<T>*>(
            &context.get_continuous_state_vector());
    DRAKE_ASSERT(state);

    // Obtain the input.
    const systems::BasicVector<T>* input =
        this->template EvalVectorInput<systems::BasicVector>(context, 0);

    // If the input is null, then apply a default acceleration of zero.
    const auto default_input = systems::BasicVector<T>::Make(0.);
    if (input == nullptr) {
      input = default_input.get();
    }
    DRAKE_ASSERT(input->size() == 1);  // Expect the input to have only a single
                                       // acceleration value.

    // Obtain the result structure.
    DRAKE_ASSERT(derivatives != nullptr);
    systems::VectorBase<T>* const vector_derivatives =
        derivatives->get_mutable_vector();
    DRAKE_ASSERT(vector_derivatives);
    TrajectoryCarState<T>* const rates =
        dynamic_cast<TrajectoryCarState<T>*>(vector_derivatives);
    DRAKE_ASSERT(rates);
>>>>>>> 70db4b86

    ImplCalcTimeDerivatives(params, *state, *input, rates);
  }

 private:
  void ImplCalcOutput(const PositionHeading& raw_pose,
                      const TrajectoryCarState<T>& state,
                      SimpleCarState<T>* output) const {
    // Convert raw pose to output type.
    output->set_x(raw_pose.position[0]);
    output->set_y(raw_pose.position[1]);
    output->set_heading(raw_pose.heading);
    output->set_velocity(state.speed());
  }

<<<<<<< HEAD
  void CalcPoseOutput(const systems::Context<T>& context,
                      systems::rendering::PoseVector<T>* pose)
      const {
    const double time = context.get_time();
    const auto raw_pose = CalcRawPose(time);

=======
  void ImplCalcPose(const PositionHeading& raw_pose,
                    systems::rendering::PoseVector<T>* pose) const {
>>>>>>> 70db4b86
    // Convert the raw pose into a pose vector.
    pose->set_translation(Eigen::Translation<T, 3>(raw_pose.position[0],
                                                   raw_pose.position[1], 0));
    const Vector3<T> z_axis{0.0, 0.0, 1.0};
    const Eigen::AngleAxis<T> rotation(raw_pose.heading, z_axis);
    pose->set_rotation(Eigen::Quaternion<T>(rotation));
  }

<<<<<<< HEAD
  void CalcVelocityOutput(
      const systems::Context<T>& context,
      systems::rendering::FrameVelocity<T>* velocity) const {
    const double time = context.get_time();
    const auto raw_pose = CalcRawPose(time);
=======
  void ImplCalcVelocity(const PositionHeading& raw_pose,
                        const TrajectoryCarState<T>& state,
                        systems::rendering::FrameVelocity<T>* velocity) const {
    using std::cos;
    using std::sin;
>>>>>>> 70db4b86

    // Convert the state derivatives into a spatial velocity.
    multibody::SpatialVelocity<T> output;
    output.translational().x() = state.speed() * cos(raw_pose.heading);
    output.translational().y() = state.speed() * sin(raw_pose.heading);
    output.translational().z() = T(0);
    output.rotational().x() = T(0);
    output.rotational().y() = T(0);
    // N.B. The instantaneous rotation rate is always zero, as the Curve2 is
    // constructed from line segments.
    output.rotational().z() = T(0);
    velocity->set_velocity(output);
  }

  void ImplCalcTimeDerivatives(const TrajectoryCarParams<T>& params,
                               const TrajectoryCarState<T>& state,
                               const systems::BasicVector<T>& input,
                               TrajectoryCarState<T>* rates) const {
    using std::max;

    // Create an acceleration profile that caps the maximum speed of the vehicle
    // as it approaches or exceeds the `params.max_speed()` limit, passing the
    // input acceleration through when away from the limit.  Note that
    // accelerations of zero are passed through unaffected.
    const T desired_acceleration = input.GetAtIndex(0);
    const T smooth_acceleration =
        calc_smooth_acceleration(desired_acceleration, params.max_speed(),
                                 params.speed_limit_kp(), state.speed());

    // Don't allow small negative velocities to affect position.
    const T nonneg_velocity = max(T(0), state.speed());

    rates->set_position(nonneg_velocity);
    rates->set_speed(smooth_acceleration);
  }

  // Computes the PositionHeading of the trajectory car based on the car's
  // current position along the curve.
  const PositionHeading CalcRawPose(const TrajectoryCarState<T>& state) const {
    using std::atan2;

    PositionHeading result;

    // Compute the curve at the current longitudinal (along-curve) position.
    const typename Curve2<T>::PositionResult pose =
        curve_.GetPosition(state.position());
    // TODO(jadecastro): Now that the curve is a function of position rather
    // than time, we are not acting on a `trajectory` anymore.  Rename this
    // System to PathFollowingCar or something similar.
    DRAKE_ASSERT(pose.position_dot.norm() > 0.0);

    result.position = pose.position;
    result.heading = atan2(pose.position_dot[1], pose.position_dot[0]);
    return result;
  }

  TrajectoryCar<AutoDiffXd>* DoToAutoDiffXd() const override {
    const std::vector<typename Curve2<T>::Point2>& waypoints =
        curve_.waypoints();
    std::vector<Curve2<AutoDiffXd>::Point2> autodiff_waypoints{};
    for (const auto& point : waypoints) {
      autodiff_waypoints.emplace_back(point);
    }
    const Curve2<AutoDiffXd> curve(autodiff_waypoints);
    return new TrajectoryCar<AutoDiffXd>(
        Curve2<AutoDiffXd>(autodiff_waypoints));
  }

  const Curve2<T> curve_;
};

}  // namespace automotive
}  // namespace drake<|MERGE_RESOLUTION|>--- conflicted
+++ resolved
@@ -43,17 +43,13 @@
 ///   heading is 0 rad when pointed +x, pi/2 rad when pointed +y;
 ///   heading is defined around the +z axis, so positive-turn-left
 /// * velocity
-///   (OutputPort getter: raw_pose_output())
+///   (OutputPortDescriptor getter: raw_pose_output())
 ///
 /// output port 1: A PoseVector containing X_WC, where C is the car frame.
-<<<<<<< HEAD
-///   (OutputPort getter: pose_output())
-=======
 ///   (OutputPortDescriptor getter: pose_output())
 ///
->>>>>>> 70db4b86
 /// output port 2: A FrameVelocity containing Xdot_WC, where C is the car frame.
-///   (OutputPort getter: velocity_output())
+///   (OutputPortDescriptor getter: velocity_output())
 ///
 /// Instantiated templates for the following kinds of T's are provided:
 /// - double
@@ -75,18 +71,12 @@
     if (curve_.path_length() == 0.0) {
       throw std::invalid_argument{"empty curve"};
     }
-<<<<<<< HEAD
-    this->DeclareVectorOutputPort(&TrajectoryCar::CalcStateOutput);
-    this->DeclareVectorOutputPort(&TrajectoryCar::CalcPoseOutput);
-    this->DeclareVectorOutputPort(&TrajectoryCar::CalcVelocityOutput);
-=======
     this->DeclareInputPort(systems::kVectorValued, 1 /* single-valued input */);
     this->DeclareVectorOutputPort(SimpleCarState<T>());
     this->DeclareVectorOutputPort(systems::rendering::PoseVector<T>());
     this->DeclareVectorOutputPort(systems::rendering::FrameVelocity<T>());
     this->DeclareContinuousState(TrajectoryCarState<T>());
     this->DeclareNumericParameter(TrajectoryCarParams<T>());
->>>>>>> 70db4b86
   }
 
   /// The command input port (optional).
@@ -95,13 +85,13 @@
   }
   /// See class description for details about the following ports.
   /// @{
-  const systems::OutputPort<T>& raw_pose_output() const {
+  const systems::OutputPortDescriptor<T>& raw_pose_output() const {
     return this->get_output_port(0);
   }
-  const systems::OutputPort<T>& pose_output() const {
+  const systems::OutputPortDescriptor<T>& pose_output() const {
     return this->get_output_port(1);
   }
-  const systems::OutputPort<T>& velocity_output() const {
+  const systems::OutputPortDescriptor<T>& velocity_output() const {
     return this->get_output_port(2);
   }
   /// @}
@@ -113,13 +103,6 @@
     T heading{0.};
   };
 
-<<<<<<< HEAD
- private:
-  void CalcStateOutput(const systems::Context<T>& context,
-                       SimpleCarState<T>* output) const {
-    const double time = context.get_time();
-    const auto raw_pose = CalcRawPose(time);
-=======
   void DoCalcOutput(const systems::Context<T>& context,
                     systems::SystemOutput<T>* output) const override {
     // Obtain the state vector.
@@ -182,7 +165,6 @@
     TrajectoryCarState<T>* const rates =
         dynamic_cast<TrajectoryCarState<T>*>(vector_derivatives);
     DRAKE_ASSERT(rates);
->>>>>>> 70db4b86
 
     ImplCalcTimeDerivatives(params, *state, *input, rates);
   }
@@ -198,17 +180,8 @@
     output->set_velocity(state.speed());
   }
 
-<<<<<<< HEAD
-  void CalcPoseOutput(const systems::Context<T>& context,
-                      systems::rendering::PoseVector<T>* pose)
-      const {
-    const double time = context.get_time();
-    const auto raw_pose = CalcRawPose(time);
-
-=======
   void ImplCalcPose(const PositionHeading& raw_pose,
                     systems::rendering::PoseVector<T>* pose) const {
->>>>>>> 70db4b86
     // Convert the raw pose into a pose vector.
     pose->set_translation(Eigen::Translation<T, 3>(raw_pose.position[0],
                                                    raw_pose.position[1], 0));
@@ -217,19 +190,11 @@
     pose->set_rotation(Eigen::Quaternion<T>(rotation));
   }
 
-<<<<<<< HEAD
-  void CalcVelocityOutput(
-      const systems::Context<T>& context,
-      systems::rendering::FrameVelocity<T>* velocity) const {
-    const double time = context.get_time();
-    const auto raw_pose = CalcRawPose(time);
-=======
   void ImplCalcVelocity(const PositionHeading& raw_pose,
                         const TrajectoryCarState<T>& state,
                         systems::rendering::FrameVelocity<T>* velocity) const {
     using std::cos;
     using std::sin;
->>>>>>> 70db4b86
 
     // Convert the state derivatives into a spatial velocity.
     multibody::SpatialVelocity<T> output;
