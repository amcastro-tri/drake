--- conflicted
+++ resolved
@@ -18,10 +18,7 @@
 #include "drake/geometry/scene_graph.h"
 #include "drake/math/rigid_transform.h"
 #include "drake/multibody/contact_solvers/contact_solver.h"
-<<<<<<< HEAD
-=======
 #include "drake/multibody/contact_solvers/contact_solver_results.h"
->>>>>>> 9b7cae4c
 #include "drake/multibody/hydroelastics/hydroelastic_engine.h"
 #include "drake/multibody/plant/contact_jacobians.h"
 #include "drake/multibody/plant/contact_results.h"
@@ -1557,25 +1554,15 @@
   // this call.
   // @pre solver must not be nullptr.
   // @pre SolverType must be a subclass of
-<<<<<<< HEAD
-  // multibody::contact_solvers::ContactSolver.
-=======
   // multibody::contact_solvers::internal::ContactSolver.
->>>>>>> 9b7cae4c
   // @returns a mutable reference to `solver`, now owned by `this`
   // MultibodyPlant.
   template <class SolverType>
   SolverType& set_contact_solver(std::unique_ptr<SolverType> solver) {
     DRAKE_DEMAND(solver != nullptr);
-<<<<<<< HEAD
-    static_assert(
-        std::is_base_of<contact_solvers::ContactSolver<T>, SolverType>::value,
-        "SolverType must be a sub-class of ContactSolver.");
-=======
     static_assert(std::is_base_of<contact_solvers::internal::ContactSolver<T>,
                                   SolverType>::value,
                   "SolverType must be a sub-class of ContactSolver.");
->>>>>>> 9b7cae4c
     SolverType* solver_ptr = solver.get();
     contact_solver_ = std::move(solver);
     return *solver_ptr;
@@ -4219,22 +4206,6 @@
   }
 
   // Helper to invoke our TamsiSolver.
-<<<<<<< HEAD
-  void CallTamsiSolver(const T& time0, const VectorX<T>& v0,
-                       const MatrixX<T>& M0, const VectorX<T>& minus_tau,
-                       const VectorX<T>& fn0, const MatrixX<T>& Jn,
-                       const MatrixX<T>& Jt, const VectorX<T>& stiffness,
-                       const VectorX<T>& damping, const VectorX<T>& mu,
-                       internal::TamsiSolverResults<T>* results) const;
-
-  // Helper to invoke ContactSolver when one is available.
-  void CallContactSolver(const T& time0, const VectorX<T>& v0,
-                         const MatrixX<T>& M0, const VectorX<T>& minus_tau,
-                         const VectorX<T>& phi0, const MatrixX<T>& Jc,
-                         const VectorX<T>& stiffness, const VectorX<T>& damping,
-                         const VectorX<T>& mu,
-                         internal::TamsiSolverResults<T>* results) const;
-=======
   void CallTamsiSolver(
       const T& time0, const VectorX<T>& v0, const MatrixX<T>& M0,
       const VectorX<T>& minus_tau, const VectorX<T>& fn0, const MatrixX<T>& Jn,
@@ -4249,7 +4220,6 @@
       const VectorX<T>& stiffness, const VectorX<T>& damping,
       const VectorX<T>& mu,
       contact_solvers::internal::ContactSolverResults<T>* results) const;
->>>>>>> 9b7cae4c
 
   // Geometry source identifier for this system to interact with geometry
   // system. It is made optional for plants that do not register geometry
@@ -4463,11 +4433,7 @@
   std::unique_ptr<TamsiSolver<T>> tamsi_solver_;
 
   // When not the nullptr, this is the solver to be used for discrete updates.
-<<<<<<< HEAD
-  std::unique_ptr<contact_solvers::ContactSolver<T>> contact_solver_;
-=======
   std::unique_ptr<contact_solvers::internal::ContactSolver<T>> contact_solver_;
->>>>>>> 9b7cae4c
 
   hydroelastics::internal::HydroelasticEngine<T> hydroelastics_engine_;
 
