// clang-format: off
#include "drake/multibody/multibody_tree/multibody_tree.h"
// clang-format: on

#include <functional>
#include <memory>

#include <gtest/gtest.h>

#include "drake/common/eigen_types.h"
#include "drake/multibody/benchmarks/acrobot/acrobot.h"
#include "drake/multibody/multibody_tree/fixed_offset_frame.h"
#include "drake/multibody/multibody_tree/revolute_mobilizer.h"
#include "drake/multibody/multibody_tree/rigid_body.h"
#include "drake/systems/framework/context.h"

namespace drake {
namespace multibody {
namespace {

<<<<<<< HEAD
#include <iostream>
#define PRINT_VAR(x) std::cout <<  #x ": " << x << std::endl;
#define PRINT_VARn(x) std::cout <<  #x ":\n" << x << std::endl;

using benchmarks::Acrobot;

=======
using benchmarks::Acrobot;
>>>>>>> 6949b53a
using Eigen::AngleAxisd;
using Eigen::Isometry3d;
using Eigen::Matrix4d;
using Eigen::Translation3d;
using Eigen::Vector3d;
using std::make_unique;
using std::unique_ptr;
using systems::Context;

// Set of MultibodyTree tests for a double pendulum model.
// This double pendulum is similar to the acrobot model described in Section 3.1
// of the Underactuated Robotics notes available online at
// http://underactuated.csail.mit.edu/underactuated.html?chapter=3.
// The only difference is that this model has no actuation.
// This double pendulum is defined in the x-y plane with gravity acting in the
// negative y-axis direction.
// In this model the two links of the pendulum have the same length with their
// respective centers of mass located at the links' centroids.
//
// The schematic below shows the location and relationship of the frames defined
// by the model. A few comments:
//  - The pendulum moves in the x-y plane, with angles θ₁ and θ₂ defined
//    positive according to the right-hand-rule with the thumb aligned in the
//    z-direction.
//  - The body frames for each link are placed at their geometric center.
//  - The origin of the shoulder frames (Si and So) are coincident at all times.
//    So is aligned with Si for θ₁ = 0.
//  - The origin of the elbow frames (Ei and Eo) are coincident at all times.
//    Eo is aligned with Ei for θ₂ = 0.
//
//       y ^
//         | Si ≡ W World body frame.
//         +--> x  Shoulder inboard frame Si coincides with W.
//      X_SiSo(θ₁) Shoulder revolute mobilizer with generalized position θ₁.
//      +--+-----+
//      |  ^     |
//      |  | So  | Shoulder outboard frame So.
//      |  +-->  |
//      |        |
//      |  X_USo | Pose of So in U.
//      |        |
//      |  ^     |
//      |  | U   | Upper link body frame U.
//      |  +-->  |
//      |        |
//      |  X_UEi | Pose of Ei in U.
//      |        |
//      |  ^     |
//      |  | Ei  | Elbow inboard frame Ei.
//      |  +-->  |
//      +--------+
//      X_SiSo(θ₂) Elbow revolute mobilizer with generalized position θ₂.
//      +--+-----+
//      |  ^     |
//      |  | Eo  | Elbow outboard frame Eo.
//      |  +-->  |
//      |        |
//      |  X_LEo | Pose of Eo in L.
//      |        |
//      |  ^     |
//      |  | L   | Lower link body frame L.
//      |  +-->  |
//      |        |
//      |        |
//      |        |
//      |        |
//      |        |
//      |        |
//      +--------+
class PendulumTests : public ::testing::Test {
 public:
  // Creates an "empty" MultibodyTree that only contains the "world" body and
  // world body frame.
  void SetUp() override {
    model_ = std::make_unique<MultibodyTree<double>>();

    // Retrieves the world body.
    world_body_ = &model_->get_world_body();
  }

  // Sets up the MultibodyTree model for a double pendulum. See this unit test's
  // class description for details.
  void CreatePendulumModel() {
    // Creates a NaN SpatialInertia to instantiate the two RigidBody links of
    // the pendulum. Using a NaN spatial inertia is ok so far since we are still
    // not performing any numerical computations. This is only to test API.
    // M_Bo_B is the spatial inertia about the body frame's origin Bo and
    // expressed in the body frame B.
    SpatialInertia<double> M_Bo_B;

    // Adds the upper and lower links of the pendulum.
    // Using: const BodyType& AddBody(std::unique_ptr<BodyType> body).
    upper_link_ =
        &model_->AddBody(make_unique<RigidBody<double>>(M_Bo_B));
    // Using: const BodyType<T>& AddBody(Args&&... args)
    lower_link_ = &model_->AddBody<RigidBody>(M_Bo_B);

    // The shoulder is the mobilizer that connects the world to the upper link.
    // Its inboard frame, Si, is the world frame. Its outboard frame, So, a
    // fixed offset frame on the upper link.
    shoulder_inboard_frame_ = &model_->get_world_frame();

    // The body frame of the upper link is U, and that of the lower link is L.
    // We will add a frame for the pendulum's shoulder. This will be the
    // shoulder's outboard frame So.
    // X_USo specifies the pose of the shoulder outboard frame So in the body
    // frame U of the upper link.
    // In this case the frame is created explicitly from the body frame of
    // upper_link.
    shoulder_outboard_frame_ =
        &model_->AddFrame<FixedOffsetFrame>(
            upper_link_->get_body_frame(), X_USo_);

    // The elbow is the mobilizer that connects upper and lower links.
    // Below we will create inboard and outboard frames associated with the
    // pendulum's elbow.
    // An inboard frame Ei is rigidly attached to the upper link. It is located
    // at y = -half_link_length_ in the frame of the upper link body.
    // An outboard frame Eo is rigidly attached to the lower link. It is located
    // at y = +half_link_length_ in the frame of the lower link body.
    // X_UEi specifies the pose of the elbow inboard frame Ei in the body
    // frame U of the upper link.
    // X_LEo specifies the pose of the elbow outboard frame Eo in the body
    // frame L of the lower link.
    // In this case we create a frame using the FixedOffsetFrame::Create()
    // method taking a Body, i.e., creating a frame with a fixed offset from the
    // upper link body frame.
    elbow_inboard_frame_ =
        &model_->AddFrame<FixedOffsetFrame>(*upper_link_, X_UEi_);
    elbow_outboard_frame_ =
        &model_->AddFrame<FixedOffsetFrame>(*lower_link_, X_LEo_);

    // Adds the shoulder and elbow mobilizers of the pendulum.
    // Using:
    //  const Mobilizer& AddMobilizer(std::unique_ptr<MobilizerType> mobilizer).
    shoulder_mobilizer_ =
        &model_->AddMobilizer(
            make_unique<RevoluteMobilizer<double>>(
                *shoulder_inboard_frame_, *shoulder_outboard_frame_,
                Vector3d::UnitZ() /*revolute axis*/));
    // Using: const MobilizerType<T>& AddMobilizer(Args&&... args)
    elbow_mobilizer_ = &model_->AddMobilizer<RevoluteMobilizer>(
        *elbow_inboard_frame_, *elbow_outboard_frame_,
        Vector3d::UnitZ() /*revolute axis*/);
  }

  // Helper method to extract a pose from the position kinematics.
  // TODO(amcastro-tri):
  // Replace this by a method Body<T>::get_pose_in_world(const Context<T>&)
  // when we can place cache entries in the context.
  const Isometry3d& get_body_pose_in_world(
      const PositionKinematicsCache<double>& pc,
      const Body<double>& body) const {
    const MultibodyTreeTopology& topology = model_->get_topology();
    // Cache entries are accessed by BodyNodeIndex for fast traversals.
    return pc.get_X_WB(topology.get_body(body.get_index()).body_node);
  }

  // Helper method to extract spatial velocity from the position kinematics.
  // TODO(amcastro-tri):
  // Replace this by a method
  // Body<T>::get_spatial_velocity_in_world(const Context<T>&)
  // when we can place cache entries in the context.
  const SpatialVelocity<double>& get_body_spatial_velocity_in_world(
      const VelocityKinematicsCache<double>& vc,
      const Body<double>& body) const {
    const MultibodyTreeTopology& topology = model_->get_topology();
    // Cache entries are accessed by BodyNodeIndex for fast traversals.
    return vc.get_V_WB(topology.get_body(body.get_index()).body_node);
  }

 protected:
  // For testing only so that we can retrieve/set (future to be) cache entries,
  // this method initializes the poses of each link in the position kinematics
  // cache.
  void SetPendulumPoses(PositionKinematicsCache<double>* pc) {
    pc->get_mutable_X_WB(BodyNodeIndex(1)) = X_WL_;
  }

  std::unique_ptr<MultibodyTree<double>> model_;
  const Body<double>* world_body_;
  // Bodies:
  const RigidBody<double>* upper_link_;
  const RigidBody<double>* lower_link_;
  // Frames:
  const BodyFrame<double>* shoulder_inboard_frame_;
  const FixedOffsetFrame<double>* shoulder_outboard_frame_;
  const FixedOffsetFrame<double>* elbow_inboard_frame_;
  const FixedOffsetFrame<double>* elbow_outboard_frame_;
  // Mobilizers:
  const RevoluteMobilizer<double>* shoulder_mobilizer_;
  const RevoluteMobilizer<double>* elbow_mobilizer_;
  // Pendulum parameters:
<<<<<<< HEAD
  const double link_length = 1.0;
  const double half_link_length = link_length / 2;
  // COM positions, measured and expressed in body frame:
  const Vector3d p_UBcm_{0.0, -half_link_length, 0.0};
  const Vector3d p_LBcm_{0.0, -half_link_length, 0.0};
=======
  const double link_length_ = 1.0;
  const double half_link_length_ = link_length_ / 2;
>>>>>>> 6949b53a
  // Poses:
  // Desired pose of the lower link frame L in the world frame W.
  const Isometry3d X_WL_{Translation3d(0.0, -half_link_length_, 0.0)};
  // Pose of the shoulder outboard frame So in the upper link frame U.
  const Isometry3d X_USo_{Translation3d(0.0, half_link_length_, 0.0)};
  // Pose of the elbow inboard frame Ei in the upper link frame U.
  const Isometry3d X_UEi_{Translation3d(0.0, -half_link_length_, 0.0)};
  // Pose of the elbow outboard frame Eo in the lower link frame L.
<<<<<<< HEAD
  const Isometry3d X_LEo_{Translation3d(0.0, half_link_length, 0.0)};
  // Reference benchmark for verification.
  Acrobot<double> acrobot_benchmark_{Vector3d::UnitZ() /* Plane normal */,
                                     Vector3d::UnitY() /* Up vector */};
=======
  const Isometry3d X_LEo_{Translation3d(0.0, half_link_length_, 0.0)};
>>>>>>> 6949b53a
};

TEST_F(PendulumTests, CreateModelBasics) {
  // Initially there is only one body, the world.
  EXPECT_EQ(model_->get_num_bodies(), 1);
  // And there is only one frame, the world frame.
  EXPECT_EQ(model_->get_num_frames(), 1);

  CreatePendulumModel();

  // Verifies the number of multibody elements is correct.
  EXPECT_EQ(model_->get_num_bodies(), 3);
  EXPECT_EQ(model_->get_num_frames(), 6);
  EXPECT_EQ(model_->get_num_mobilizers(), 2);

  // Check that frames are associated with the correct bodies.
  EXPECT_EQ(
      shoulder_inboard_frame_->get_body().get_index(),
      world_body_->get_index());
  EXPECT_EQ(
      shoulder_outboard_frame_->get_body().get_index(),
      upper_link_->get_index());
  EXPECT_EQ(
      elbow_inboard_frame_->get_body().get_index(), upper_link_->get_index());
  EXPECT_EQ(
      elbow_outboard_frame_->get_body().get_index(), lower_link_->get_index());

  // Checks that mobilizers connect the right frames.
  EXPECT_EQ(shoulder_mobilizer_->get_inboard_frame().get_index(),
            world_body_->get_body_frame().get_index());
  EXPECT_EQ(shoulder_mobilizer_->get_outboard_frame().get_index(),
            shoulder_outboard_frame_->get_index());
  EXPECT_EQ(elbow_mobilizer_->get_inboard_frame().get_index(),
            elbow_inboard_frame_->get_index());
  EXPECT_EQ(elbow_mobilizer_->get_outboard_frame().get_index(),
            elbow_outboard_frame_->get_index());

  // Checks that mobilizers connect the right bodies.
  EXPECT_EQ(shoulder_mobilizer_->get_inboard_body().get_index(),
            world_body_->get_index());
  EXPECT_EQ(shoulder_mobilizer_->get_outboard_body().get_index(),
            upper_link_->get_index());
  EXPECT_EQ(elbow_mobilizer_->get_inboard_body().get_index(),
            upper_link_->get_index());
  EXPECT_EQ(elbow_mobilizer_->get_outboard_body().get_index(),
            lower_link_->get_index());

  // Checks we can retrieve the body associated with a frame.
  EXPECT_EQ(&shoulder_inboard_frame_->get_body(), world_body_);
  EXPECT_EQ(&shoulder_outboard_frame_->get_body(), upper_link_);
  EXPECT_EQ(&elbow_inboard_frame_->get_body(), upper_link_);
  EXPECT_EQ(&elbow_outboard_frame_->get_body(), lower_link_);

  // Checks we can request inboard/outboard bodies to a mobilizer.
  EXPECT_EQ(&shoulder_mobilizer_->get_inboard_body(), world_body_);
  EXPECT_EQ(&shoulder_mobilizer_->get_outboard_body(), upper_link_);
  EXPECT_EQ(&elbow_mobilizer_->get_inboard_body(), upper_link_);
  EXPECT_EQ(&elbow_mobilizer_->get_outboard_body(), lower_link_);

  // Request revolute mobilizers' axes.
  EXPECT_EQ(shoulder_mobilizer_->get_revolute_axis(), Vector3d::UnitZ());
  EXPECT_EQ(elbow_mobilizer_->get_revolute_axis(), Vector3d::UnitZ());
}

// Frame indexes are assigned by MultibodyTree. The number of frames
// equals the number of body frames (one per body) plus the number of
// additional frames added to the system (like FixedOffsetFrame objects).
// Frames are indexed in the order they are added to the MultibodyTree model.
// The order of the frames and their indexes is an implementation detail that
// users do not need to know about. Therefore this unit test would need to
// change in the future if we decide to change the "internal detail" on how we
// assign these indexes.
TEST_F(PendulumTests, Indexes) {
  CreatePendulumModel();
  EXPECT_EQ(shoulder_inboard_frame_->get_index(), FrameIndex(0));
  EXPECT_EQ(upper_link_->get_body_frame().get_index(), FrameIndex(1));
  EXPECT_EQ(lower_link_->get_body_frame().get_index(), FrameIndex(2));
  EXPECT_EQ(shoulder_outboard_frame_->get_index(), FrameIndex(3));
  EXPECT_EQ(elbow_inboard_frame_->get_index(), FrameIndex(4));
  EXPECT_EQ(elbow_outboard_frame_->get_index(), FrameIndex(5));
}

// Asserts that the Finalize() stage is successful and that re-finalization is
// not allowed.
TEST_F(PendulumTests, Finalize) {
  CreatePendulumModel();
  // Finalize() stage.
  EXPECT_FALSE(model_->topology_is_valid());  // Not valid before Finalize().
  EXPECT_NO_THROW(model_->Finalize());
  EXPECT_TRUE(model_->topology_is_valid());  // Valid after Finalize().

  // Asserts that no more multibody elements can be added after finalize.
  SpatialInertia<double> M_Bo_B;
  EXPECT_THROW(model_->AddBody<RigidBody>(M_Bo_B), std::logic_error);
  EXPECT_THROW(model_->AddFrame<FixedOffsetFrame>(*lower_link_, X_LEo_),
               std::logic_error);
  EXPECT_THROW(model_->AddMobilizer<RevoluteMobilizer>(
      *shoulder_inboard_frame_, *shoulder_outboard_frame_,
      Vector3d::UnitZ()), std::logic_error);

  // Asserts re-finalization is not allowed.
  EXPECT_THROW(model_->Finalize(), std::logic_error);
}

// This is an experiment with std::reference_wrapper to show that we can save
// bodies in an array of references.
TEST_F(PendulumTests, StdReferenceWrapperExperiment) {
  // Initially there is only one body, the world.
  EXPECT_EQ(model_->get_num_bodies(), 1);
  // And there is only one frame, the world frame.
  EXPECT_EQ(model_->get_num_frames(), 1);
  CreatePendulumModel();

  // Vector of references.
  std::vector<std::reference_wrapper<const Body<double>>> bodies;
  bodies.push_back(*world_body_);
  bodies.push_back(*upper_link_);
  bodies.push_back(*lower_link_);

  // Verify that vector "bodies" effectively holds valid references to the
  // actual body elements in the tree.
  // In addition, since these tests compare actual memory addresses, they
  // ensure that bodies were not copied instead.
  // Unfortunately we need the ugly get() method since operator.() is not
  // overloaded.
  EXPECT_EQ(&bodies[world_body_->get_index()].get(), world_body_);
  EXPECT_EQ(&bodies[upper_link_->get_index()].get(), upper_link_);
  EXPECT_EQ(&bodies[lower_link_->get_index()].get(), lower_link_);
}

TEST_F(PendulumTests, CreateContext) {
  CreatePendulumModel();

  // Verifies the number of multibody elements is correct. In this case:
  // - world_
  // - upper_link_
  // - lower_link_
  EXPECT_EQ(model_->get_num_bodies(), 3);

  // Verify we cannot create a Context until we have a valid topology.
  EXPECT_FALSE(model_->topology_is_valid());  // Not valid before Finalize().
  EXPECT_THROW(model_->CreateDefaultContext(), std::logic_error);

  // Finalize() stage.
  EXPECT_NO_THROW(model_->Finalize());
  EXPECT_TRUE(model_->topology_is_valid());  // Valid after Finalize().

  // Create Context.
  std::unique_ptr<Context<double>> context;
  EXPECT_NO_THROW(context = model_->CreateDefaultContext());

  // Tests MultibodyTreeContext accessors.
  auto mbt_context =
      dynamic_cast<MultibodyTreeContext<double>*>(context.get());
<<<<<<< HEAD
=======
  ASSERT_TRUE(mbt_context != nullptr);
>>>>>>> 6949b53a

  // Verifies the correct number of generalized positions and velocities.
  EXPECT_EQ(mbt_context->get_positions().size(), 2);
  EXPECT_EQ(mbt_context->get_mutable_positions().size(), 2);
  EXPECT_EQ(mbt_context->get_velocities().size(), 2);
  EXPECT_EQ(mbt_context->get_mutable_velocities().size(), 2);

  // Verifies methods to retrieve fixed-sized segments of the state.
  EXPECT_EQ(mbt_context->get_state_segment<1>(1).size(), 1);
  EXPECT_EQ(mbt_context->get_mutable_state_segment<1>(1).size(), 1);

  // Set the poses of each body in the position kinematics cache to have an
  // arbitrary value that we can use for unit testing. In practice the poses in
  // the position kinematics will be the result of a position kinematics update
  // and will live in the context as a cache entry.
  PositionKinematicsCache<double> pc(model_->get_topology());
  SetPendulumPoses(&pc);

  // Retrieve body poses from position kinematics cache.
  const Isometry3d &X_WW = get_body_pose_in_world(pc, *world_body_);
  const Isometry3d &X_WLu = get_body_pose_in_world(pc, *upper_link_);

  // Asserts that the retrieved poses match with the ones specified by the unit
  // test method SetPendulumPoses().
  EXPECT_TRUE(X_WW.matrix().isApprox(Matrix4d::Identity()));
  EXPECT_TRUE(X_WLu.matrix().isApprox(X_WL_.matrix()));
}

<<<<<<< HEAD
=======
// Unit test fixture to verify the correctness of MultibodyTree methods for
// computing kinematics. This fixture uses the reference solution provided by
// benchmarks::Acrobot.
>>>>>>> 6949b53a
class PendulumKinematicTests : public PendulumTests {
 public:
  void SetUp() override {
    PendulumTests::SetUp();
    CreatePendulumModel();
    model_->Finalize();
    context_ = model_->CreateDefaultContext();
    mbt_context_ =
        dynamic_cast<MultibodyTreeContext<double>*>(context_.get());
  }
 protected:
  std::unique_ptr<Context<double>> context_;
  MultibodyTreeContext<double>* mbt_context_;
<<<<<<< HEAD
};

TEST_F(PendulumKinematicTests, CalcPositionKinematics) {
  // This is the minimum factor of the machine precision within which these
  // tests pass.
  const int kEpsilonFactor = 2;
  const double kEpsilon =
      kEpsilonFactor * std::numeric_limits<double>::epsilon();

=======
  // Reference benchmark for verification.
  Acrobot<double> acrobot_benchmark_{Vector3d::UnitZ() /* Plane normal */,
                                     Vector3d::UnitY() /* Up vector */};
};

// Verify the correctness of method MultibodyTree::CalcPositionKinematicsCache()
// comparing the computed results the reference solution provided by
// benchmarks::Acrobot.
TEST_F(PendulumKinematicTests, CalcPositionKinematics) {
  // This is the minimum factor of the machine precision within which these
  // tests pass.
  const int kEpsilonFactor = 3;
  const double kEpsilon =
      kEpsilonFactor * std::numeric_limits<double>::epsilon();

  // By default CreateDefaultContext() sets mobilizer to their zero
  // configuration.
  EXPECT_EQ(shoulder_mobilizer_->get_angle(*context_), 0.0);
  EXPECT_EQ(elbow_mobilizer_->get_angle(*context_), 0.0);

  // Test mobilizer's setter/getters.
  shoulder_mobilizer_->set_angle(context_.get(), M_PI);
  EXPECT_EQ(shoulder_mobilizer_->get_angle(*context_), M_PI);
>>>>>>> 6949b53a
  shoulder_mobilizer_->set_zero_configuration(context_.get());
  EXPECT_EQ(shoulder_mobilizer_->get_angle(*context_), 0.0);

  PositionKinematicsCache<double> pc(model_->get_topology());

  const int num_angles = 50;
  const double kDeltaAngle = 2 * M_PI / (num_angles - 1.0);
  for (double ishoulder = 0; ishoulder < num_angles; ++ishoulder) {
    const double shoulder_angle = -M_PI + ishoulder * kDeltaAngle;
    for (double ielbow = 0; ielbow < num_angles; ++ielbow) {
      const double elbow_angle = -M_PI + ielbow * kDeltaAngle;

      shoulder_mobilizer_->set_angle(context_.get(), shoulder_angle);
      EXPECT_EQ(shoulder_mobilizer_->get_angle(*context_), shoulder_angle);
      elbow_mobilizer_->set_angle(context_.get(), elbow_angle);
      EXPECT_EQ(elbow_mobilizer_->get_angle(*context_), elbow_angle);

      // Verify this matches the corresponding entries in the context.
<<<<<<< HEAD
      EXPECT_NEAR(mbt_context_->get_positions()(0), shoulder_angle, kEpsilon);
      EXPECT_NEAR(mbt_context_->get_positions()(1), elbow_angle, kEpsilon);
=======
      EXPECT_EQ(mbt_context_->get_positions()(0), shoulder_angle);
      EXPECT_EQ(mbt_context_->get_positions()(1), elbow_angle);
>>>>>>> 6949b53a

      model_->CalcPositionKinematicsCache(*context_, &pc);

      // Indexes to the BodyNode objects associated with each mobilizer.
      const BodyNodeIndex shoulder_node =
          shoulder_mobilizer_->get_topology().body_node;
      const BodyNodeIndex elbow_node =
          elbow_mobilizer_->get_topology().body_node;

      // Expected poses of the outboard frames measured in the inboard frame.
      Isometry3d X_SiSo(AngleAxisd(shoulder_angle, Vector3d::UnitZ()));
      Isometry3d X_EiEo(AngleAxisd(elbow_angle, Vector3d::UnitZ()));

      // Verify the values in the position kinematics cache.
      EXPECT_TRUE(pc.get_X_FM(shoulder_node).matrix().isApprox(
          X_SiSo.matrix()));
      EXPECT_TRUE(pc.get_X_FM(elbow_node).matrix().isApprox(
          X_EiEo.matrix()));

      // Verify that both, const and mutable versions point to the same address.
      EXPECT_EQ(&pc.get_X_FM(shoulder_node),
                &pc.get_mutable_X_FM(shoulder_node));
      EXPECT_EQ(&pc.get_X_FM(elbow_node),
                &pc.get_mutable_X_FM(elbow_node));

      // Retrieve body poses from position kinematics cache.
<<<<<<< HEAD
      const Isometry3d &X_WW = get_body_pose_in_world(pc, *world_body_);
      const Isometry3d &X_WU = get_body_pose_in_world(pc, *upper_link_);
      const Isometry3d &X_WL = get_body_pose_in_world(pc, *lower_link_);
=======
      const Isometry3d& X_WW = get_body_pose_in_world(pc, *world_body_);
      const Isometry3d& X_WU = get_body_pose_in_world(pc, *upper_link_);
      const Isometry3d& X_WL = get_body_pose_in_world(pc, *lower_link_);
>>>>>>> 6949b53a

      const Isometry3d X_WU_expected =
          acrobot_benchmark_.CalcLink1PoseInWorldFrame(shoulder_angle);

      const Isometry3d X_WL_expected =
          acrobot_benchmark_.CalcLink2PoseInWorldFrame(shoulder_angle,
                                                       elbow_angle);

      // Asserts that the retrieved poses match with the ones specified by the
      // unit test method SetPendulumPoses().
      EXPECT_TRUE(X_WW.matrix().isApprox(Matrix4d::Identity(), kEpsilon));
      EXPECT_TRUE(X_WU.matrix().isApprox(X_WU_expected.matrix(), kEpsilon));
      EXPECT_TRUE(X_WL.matrix().isApprox(X_WL_expected.matrix(), kEpsilon));
    }
  }
}

<<<<<<< HEAD
TEST_F(PendulumKinematicTests, CalcVelocityKinematics) {
  // This is the minimum factor of the machine precision within which these
  // tests pass.
  const int kEpsilonFactor = 5;
  const double kEpsilon =
      kEpsilonFactor * std::numeric_limits<double>::epsilon();

  PositionKinematicsCache<double> pc(model_->get_topology());
  VelocityKinematicsCache<double> vc(model_->get_topology());

  const int num_angles = 50;
  const double kDeltaAngle = 2 * M_PI / (num_angles - 1.0);
  for (double ishoulder = 0; ishoulder < num_angles; ++ishoulder) {
    const double shoulder_angle = -M_PI + ishoulder * kDeltaAngle;
    for (double ielbow = 0; ielbow < num_angles; ++ielbow) {
      const double elbow_angle = -M_PI + ielbow * kDeltaAngle;

      const double w_WU = 1.0;
      const double w_UL = -0.5;

      // Update position kinematics.
      shoulder_mobilizer_->set_angle(context_.get(), shoulder_angle);
      elbow_mobilizer_->set_angle(context_.get(), elbow_angle);
      model_->CalcPositionKinematicsCache(*mbt_context_, &pc);

      // Update velocity kinematics.
      shoulder_mobilizer_->set_angular_velocity(context_.get(), w_WU);
      EXPECT_EQ(shoulder_mobilizer_->get_angular_velocity(*context_), w_WU);
      elbow_mobilizer_->set_angular_velocity(context_.get(), w_UL);
      EXPECT_EQ(elbow_mobilizer_->get_angular_velocity(*context_), w_UL);
      model_->CalcVelocityKinematicsCache(*mbt_context_, pc, &vc);

      // Retrieve body spatial velocities from velocity kinematics cache.
      const SpatialVelocity<double>& V_WU =
          get_body_spatial_velocity_in_world(vc, *upper_link_);
      const SpatialVelocity<double>& V_WL =
          get_body_spatial_velocity_in_world(vc, *lower_link_);

      const SpatialVelocity<double> V_WU_expected(
          acrobot_benchmark_.CalcLink1SpatialVelocityInWorldFrame(
              shoulder_angle, w_WU));
      const SpatialVelocity<double> V_WL_expected(
          acrobot_benchmark_.CalcLink2SpatialVelocityInWorldFrame(
              shoulder_angle, elbow_angle, w_WU, w_UL));

      EXPECT_TRUE(V_WU.IsApprox(V_WU_expected, kEpsilon));
      EXPECT_TRUE(V_WL.IsApprox(V_WL_expected, kEpsilon));
    }
  }
}

=======
>>>>>>> 6949b53a
}  // namespace
}  // namespace multibody
}  // namespace drake<|MERGE_RESOLUTION|>--- conflicted
+++ resolved
@@ -18,16 +18,11 @@
 namespace multibody {
 namespace {
 
-<<<<<<< HEAD
 #include <iostream>
 #define PRINT_VAR(x) std::cout <<  #x ": " << x << std::endl;
 #define PRINT_VARn(x) std::cout <<  #x ":\n" << x << std::endl;
 
 using benchmarks::Acrobot;
-
-=======
-using benchmarks::Acrobot;
->>>>>>> 6949b53a
 using Eigen::AngleAxisd;
 using Eigen::Isometry3d;
 using Eigen::Matrix4d;
@@ -221,16 +216,8 @@
   const RevoluteMobilizer<double>* shoulder_mobilizer_;
   const RevoluteMobilizer<double>* elbow_mobilizer_;
   // Pendulum parameters:
-<<<<<<< HEAD
-  const double link_length = 1.0;
-  const double half_link_length = link_length / 2;
-  // COM positions, measured and expressed in body frame:
-  const Vector3d p_UBcm_{0.0, -half_link_length, 0.0};
-  const Vector3d p_LBcm_{0.0, -half_link_length, 0.0};
-=======
   const double link_length_ = 1.0;
   const double half_link_length_ = link_length_ / 2;
->>>>>>> 6949b53a
   // Poses:
   // Desired pose of the lower link frame L in the world frame W.
   const Isometry3d X_WL_{Translation3d(0.0, -half_link_length_, 0.0)};
@@ -239,14 +226,7 @@
   // Pose of the elbow inboard frame Ei in the upper link frame U.
   const Isometry3d X_UEi_{Translation3d(0.0, -half_link_length_, 0.0)};
   // Pose of the elbow outboard frame Eo in the lower link frame L.
-<<<<<<< HEAD
-  const Isometry3d X_LEo_{Translation3d(0.0, half_link_length, 0.0)};
-  // Reference benchmark for verification.
-  Acrobot<double> acrobot_benchmark_{Vector3d::UnitZ() /* Plane normal */,
-                                     Vector3d::UnitY() /* Up vector */};
-=======
   const Isometry3d X_LEo_{Translation3d(0.0, half_link_length_, 0.0)};
->>>>>>> 6949b53a
 };
 
 TEST_F(PendulumTests, CreateModelBasics) {
@@ -401,10 +381,7 @@
   // Tests MultibodyTreeContext accessors.
   auto mbt_context =
       dynamic_cast<MultibodyTreeContext<double>*>(context.get());
-<<<<<<< HEAD
-=======
   ASSERT_TRUE(mbt_context != nullptr);
->>>>>>> 6949b53a
 
   // Verifies the correct number of generalized positions and velocities.
   EXPECT_EQ(mbt_context->get_positions().size(), 2);
@@ -433,12 +410,9 @@
   EXPECT_TRUE(X_WLu.matrix().isApprox(X_WL_.matrix()));
 }
 
-<<<<<<< HEAD
-=======
 // Unit test fixture to verify the correctness of MultibodyTree methods for
 // computing kinematics. This fixture uses the reference solution provided by
 // benchmarks::Acrobot.
->>>>>>> 6949b53a
 class PendulumKinematicTests : public PendulumTests {
  public:
   void SetUp() override {
@@ -452,17 +426,6 @@
  protected:
   std::unique_ptr<Context<double>> context_;
   MultibodyTreeContext<double>* mbt_context_;
-<<<<<<< HEAD
-};
-
-TEST_F(PendulumKinematicTests, CalcPositionKinematics) {
-  // This is the minimum factor of the machine precision within which these
-  // tests pass.
-  const int kEpsilonFactor = 2;
-  const double kEpsilon =
-      kEpsilonFactor * std::numeric_limits<double>::epsilon();
-
-=======
   // Reference benchmark for verification.
   Acrobot<double> acrobot_benchmark_{Vector3d::UnitZ() /* Plane normal */,
                                      Vector3d::UnitY() /* Up vector */};
@@ -486,7 +449,6 @@
   // Test mobilizer's setter/getters.
   shoulder_mobilizer_->set_angle(context_.get(), M_PI);
   EXPECT_EQ(shoulder_mobilizer_->get_angle(*context_), M_PI);
->>>>>>> 6949b53a
   shoulder_mobilizer_->set_zero_configuration(context_.get());
   EXPECT_EQ(shoulder_mobilizer_->get_angle(*context_), 0.0);
 
@@ -505,13 +467,8 @@
       EXPECT_EQ(elbow_mobilizer_->get_angle(*context_), elbow_angle);
 
       // Verify this matches the corresponding entries in the context.
-<<<<<<< HEAD
-      EXPECT_NEAR(mbt_context_->get_positions()(0), shoulder_angle, kEpsilon);
-      EXPECT_NEAR(mbt_context_->get_positions()(1), elbow_angle, kEpsilon);
-=======
       EXPECT_EQ(mbt_context_->get_positions()(0), shoulder_angle);
       EXPECT_EQ(mbt_context_->get_positions()(1), elbow_angle);
->>>>>>> 6949b53a
 
       model_->CalcPositionKinematicsCache(*context_, &pc);
 
@@ -538,15 +495,9 @@
                 &pc.get_mutable_X_FM(elbow_node));
 
       // Retrieve body poses from position kinematics cache.
-<<<<<<< HEAD
-      const Isometry3d &X_WW = get_body_pose_in_world(pc, *world_body_);
-      const Isometry3d &X_WU = get_body_pose_in_world(pc, *upper_link_);
-      const Isometry3d &X_WL = get_body_pose_in_world(pc, *lower_link_);
-=======
       const Isometry3d& X_WW = get_body_pose_in_world(pc, *world_body_);
       const Isometry3d& X_WU = get_body_pose_in_world(pc, *upper_link_);
       const Isometry3d& X_WL = get_body_pose_in_world(pc, *lower_link_);
->>>>>>> 6949b53a
 
       const Isometry3d X_WU_expected =
           acrobot_benchmark_.CalcLink1PoseInWorldFrame(shoulder_angle);
@@ -564,7 +515,6 @@
   }
 }
 
-<<<<<<< HEAD
 TEST_F(PendulumKinematicTests, CalcVelocityKinematics) {
   // This is the minimum factor of the machine precision within which these
   // tests pass.
@@ -616,8 +566,6 @@
   }
 }
 
-=======
->>>>>>> 6949b53a
 }  // namespace
 }  // namespace multibody
 }  // namespace drake