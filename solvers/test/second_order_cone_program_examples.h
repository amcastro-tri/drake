--- conflicted
+++ resolved
@@ -252,10 +252,6 @@
 void SolveAndCheckSmallestEllipsoidCoveringProblems(
     const SolverInterface& solver, double tol);
 
-<<<<<<< HEAD
-=======
-// This is exactly the inverse dynamics problem!!!
->>>>>>> db788eae
 /**
  * Computes the minimal distance to a point from a sphere.
  * This problem has a quadratic cost and Lorentz cone constraint.
@@ -292,9 +288,6 @@
     lorentz_cone_expr(0) = radius_;
     lorentz_cone_expr.tail(Dim) = x_ - center_;
 
-<<<<<<< HEAD
-    prog_.AddLorentzConeConstraint(lorentz_cone_expr);
-=======
     MatrixX<double> A(4, 3);
     A.setZero();
     A.bottomRows<3>().setIdentity();
@@ -306,19 +299,15 @@
     prog_.AddConstraint(binding);
 
     //prog_.AddLorentzConeConstraint(lorentz_cone_expr);
->>>>>>> db788eae
   }
 
   MathematicalProgram* get_mutable_prog() { return &prog_; }
 
-<<<<<<< HEAD
-=======
   const Eigen::Matrix<symbolic::Variable, Dim, 1>& continuous_variables()
       const {
     return x_;
   }
 
->>>>>>> db788eae
   void SolveAndCheckSolution(const SolverInterface& solver, double tol) const {
     if (solver.available()) {
       MathematicalProgramResult result;
