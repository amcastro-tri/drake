--- conflicted
+++ resolved
@@ -19,14 +19,10 @@
 // Macro used to explicitly instantiate implementations on all sizes needed.
 #define EXPLICITLY_INSTANTIATE_IMPLS(T) \
 template class MobilizerImpl<T, 1, 1>; \
-<<<<<<< HEAD
+template class MobilizerImpl<T, 2, 2>; \
 template class MobilizerImpl<T, 3, 3>; \
 template class MobilizerImpl<T, 4, 3>; \
 template class MobilizerImpl<T, 7, 6>;
-=======
-template class MobilizerImpl<T, 2, 2>; \
-template class MobilizerImpl<T, 3, 3>;
->>>>>>> 65effdbc
 
 // Explicitly instantiates on the most common scalar types.
 EXPLICITLY_INSTANTIATE_IMPLS(double);
