--- conflicted
+++ resolved
@@ -3,10 +3,7 @@
 #include <stdexcept>
 
 #include "drake/common/eigen_autodiff_types.h"
-<<<<<<< HEAD
 #include "drake/multibody/multibody_tree/multibody_tree.h"
-=======
->>>>>>> d00d6fde
 
 namespace drake {
 namespace multibody {
@@ -14,13 +11,8 @@
 template <typename T>
 const T& RevoluteMobilizer<T>::get_angle(
     const systems::Context<T>& context) const {
-<<<<<<< HEAD
-  const auto& mbt_context =
-      dynamic_cast<const MultibodyTreeContext<T>&>(context);
-=======
   const MultibodyTreeContext<T>& mbt_context =
       this->GetMultibodyTreeContextOrThrow(context);
->>>>>>> d00d6fde
   auto q = this->get_positions(mbt_context);
   DRAKE_ASSERT(q.size() == nq);
   return q.coeffRef(0);
@@ -29,15 +21,9 @@
 template <typename T>
 const RevoluteMobilizer<T>& RevoluteMobilizer<T>::set_angle(
     systems::Context<T>* context, const T& angle) const {
-<<<<<<< HEAD
-  auto mbt_context = dynamic_cast<MultibodyTreeContext<T>*>(context);
-  DRAKE_DEMAND(mbt_context != nullptr);
-  auto q = this->get_mutable_positions(mbt_context);
-=======
   MultibodyTreeContext<T>& mbt_context =
       this->GetMutableMultibodyTreeContextOrThrow(context);
   auto q = this->get_mutable_positions(&mbt_context);
->>>>>>> d00d6fde
   DRAKE_ASSERT(q.size() == nq);
   q[0] = angle;
   return *this;
@@ -52,7 +38,6 @@
   return X_FM;
 }
 
-<<<<<<< HEAD
 template <typename T>
 template <typename ToScalar>
 std::unique_ptr<Mobilizer<ToScalar>>
@@ -78,8 +63,6 @@
   return TemplatedDoCloneToScalar(tree_clone);
 }
 
-=======
->>>>>>> d00d6fde
 // Explicitly instantiates on the most common scalar types.
 template class RevoluteMobilizer<double>;
 template class RevoluteMobilizer<AutoDiffXd>;
