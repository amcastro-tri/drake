--- conflicted
+++ resolved
@@ -831,11 +831,10 @@
    */
 
  protected:
-<<<<<<< HEAD
   /// Resets any statistics particular to a specific integrator. The default
   /// implementation of this function does nothing.
   virtual void DoResetStatistics() {}
-=======
+
   /// Evaluates the derivative function (and updates call statistics).
   /// Subclasses should call this function rather than calling
   /// system.CalcTimeDerivatives() directly.
@@ -844,7 +843,6 @@
     get_system().CalcTimeDerivatives(context, dxdt);
     ++num_ode_evals_;
   }
->>>>>>> 3976ddfd
 
   /**
    * Sets the working ("in use") accuracy for this integrator. The working
