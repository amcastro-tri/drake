#include "drake/systems/controllers/InstantaneousQPController.h"

#include <lcm/lcm-cpp.hpp>
#include <map>
#include <memory>

#include "drake/common/drake_assert.h"
#include "drake/common/drake_path.h"
#include "drake/common/eigen_matrix_compare.h"
#include "drake/common/eigen_types.h"
#include "drake/math/quaternion.h"
#include "drake/solvers/fast_qp.h"
#include "drake/systems/controllers/controlUtil.h"
#include "drake/systems/plants/parser_urdf.h"
#include "drake/util/lcmUtil.h"
#include "drake/util/yaml/yamlUtil.h"
#include "drake/lcmt_zmp_com_observer_state.hpp"

const double REG = 1e-8;

const bool CHECK_CENTROIDAL_MOMENTUM_RATE_MATCHES_TOTAL_WRENCH = false;
const bool PUBLISH_ZMP_COM_OBSERVER_STATE = true;

// TODO(jwnimmer-tri) Someone with gurobi has to fix this.
// NOLINTNEXTLINE(build/namespaces)
using namespace Eigen;

#define LEG_INTEGRATOR_DEACTIVATION_MARGIN 0.07

#define MU_VERY_SMALL 0.001

void InstantaneousQPController::initialize() {
  body_or_frame_name_to_id = computeBodyOrFrameNameToIdMap(*(this->robot));

  int nq = robot->get_num_positions();
  int nu = static_cast<int>(robot->actuators.size());

  umin.resize(nu);
  umax.resize(nu);
  for (size_t i = 0; i < robot->actuators.size(); i++) {
    umin(i) = robot->actuators.at(i).effort_limit_min_;
    umax(i) = robot->actuators.at(i).effort_limit_max_;
  }

  qdd_lb = Eigen::VectorXd::Zero(nq).array() -
           std::numeric_limits<double>::infinity();
  qdd_ub = Eigen::VectorXd::Zero(nq).array() +
           std::numeric_limits<double>::infinity();

  int error = GRBloadenv(&(env), NULL);
  if (error) {
    std::cerr << "Gurobi error code: " << error << std::endl;
    throw std::runtime_error("Cannot load gurobi environment");
  }

  CGE(GRBsetintparam(env, "outputflag", INSTQP_GUROBI_OUTPUTFLAG), env);
  CGE(GRBsetintparam(env, "method", INSTQP_GUROBI_METHOD), env);
  CGE(GRBsetintparam(env, "presolve", INSTQP_GUROBI_PRESOLVE), env);
  if (INSTQP_GUROBI_METHOD == 2) {
    CGE(GRBsetintparam(env, "bariterlimit", INSTQP_GUROBI_BARITERLIMIT), env);
    CGE(GRBsetintparam(env, "barhomogeneous", INSTQP_GUROBI_BARHOMOGENEOUS),
        env);
    CGE(GRBsetdblparam(env, "barconvtol", INSTQP_GUROBI_BARCONVTOL), env);
  }

  // preallocate some memory
  H.resize(nq, nq);
  H_float.resize(6, nq);
  H_act.resize(nu, nq);

  C.resize(nq);
  C_float.resize(6);
  C_act.resize(nu);

  J.resize(3, nq);
  J_xy.resize(2, nq);
  Hqp.resize(nq, nq);
  fqp.resize(nq);
  Ag.resize(6, nq);
  Ak.resize(3, nq);

  controller_state.vbasis_len = 0;
  controller_state.cbasis_len = 0;
  controller_state.vbasis = NULL;
  controller_state.cbasis = NULL;

  controller_state.t_prev = 0;
  controller_state.vref_integrator_state =
      Eigen::VectorXd::Zero(robot->get_num_velocities());
  controller_state.q_integrator_state =
      Eigen::VectorXd::Zero(robot->get_num_positions());
  controller_state.foot_contact_prev[0] = false;
  controller_state.foot_contact_prev[1] = false;
  controller_state.num_active_contact_pts = 0;

  controller_state.center_of_mass_observer_state = Eigen::Vector4d::Zero();
  controller_state.last_com_ddot = Eigen::Vector3d::Zero();
}

void InstantaneousQPController::loadConfigurationFromYAML(
    const std::string& control_config_filename) {
  YAML::Node control_config = YAML::LoadFile(control_config_filename);
  std::ofstream debug_file(control_config_filename + ".debug.yaml");
  // Important note: assigning the result of loadAllParamSets to a local
  // variable before assigning to the param_sets field is to make it so that the
  // copy assignment operator is used instead of the move assignment operator.
  // See #2165 for details.
  auto param_sets_local = loadAllParamSets(
      control_config["qp_controller_params"], *robot, debug_file);
  param_sets = param_sets_local;
  rpc = parseKinematicTreeMetadata(control_config["kinematic_tree_metadata"],
                                   *robot);
}

<<<<<<< HEAD
void applyURDFModifications(std::unique_ptr<RigidBodyTree<double>>& robot,
=======
// TODO(#2274) Fix NOLINTNEXTLINE(runtime/references).
void applyURDFModifications(std::unique_ptr<RigidBodyTree>& robot,
>>>>>>> 014bf738
                            const KinematicModifications& modifications) {
  for (auto it = modifications.attachments.begin();
       it != modifications.attachments.end(); ++it) {
    std::shared_ptr<RigidBodyFrame> attach_to_frame =
        robot->findFrame(it->attach_to_frame);
    if (!attach_to_frame) {
      std::cerr << "frame name: " << it->attach_to_frame << std::endl;
      throw std::runtime_error(
          "Could not find attachment frame when handling urdf modifications");
    }
    drake::parsers::urdf::AddModelInstanceFromUrdfFile(
        drake::GetDrakePath() + "/" + it->urdf_filename, it->joint_type,
        attach_to_frame, robot.get());
  }

  auto filter = [&](const std::string& group_name) {
    return modifications.collision_groups_to_keep.find(group_name) ==
           modifications.collision_groups_to_keep.end();
  };
  robot->removeCollisionGroupsIf(filter);
  robot->compile();
}

<<<<<<< HEAD
void applyURDFModifications(std::unique_ptr<RigidBodyTree<double>>& robot,
=======
// TODO(#2274) Fix NOLINTNEXTLINE(runtime/references).
void applyURDFModifications(std::unique_ptr<RigidBodyTree>& robot,
>>>>>>> 014bf738
                            const std::string& urdf_modifications_filename) {
  KinematicModifications modifications =
      parseKinematicModifications(YAML::LoadFile(urdf_modifications_filename));
  applyURDFModifications(robot, modifications);
}

double logisticSigmoid(double L, double k, double x, double x0) {
  // Compute the value of the logistic sigmoid f(x) = L / (1 + exp(-k(x - x0)))
  return L / (1.0 + exp(-k * (x - x0)));
}

PIDOutput InstantaneousQPController::wholeBodyPID(
    double t, const Ref<const VectorXd>& q, const Ref<const VectorXd>& qd,
    const Ref<const VectorXd>& q_des, const WholeBodyParams& params) {
  // Run a PID controller on the whole-body state to produce desired
  // accelerations and reference posture
  PIDOutput out;
  double dt = 0;
  int nq = robot->get_num_positions();
  DRAKE_ASSERT(q.size() == nq);
  DRAKE_ASSERT(qd.size() == robot->get_num_velocities());
  DRAKE_ASSERT(q_des.size() == params.integrator.gains.size());
  if (nq != robot->get_num_velocities()) {
    throw std::runtime_error(
        "this function will need to be rewritten when num_pos != num_vel");
  }
  if (controller_state.t_prev != 0) {
    dt = t - controller_state.t_prev;
  }
  controller_state.q_integrator_state =
      (1 - params.integrator.eta) * controller_state.q_integrator_state +
      params.integrator.gains.cwiseProduct(q_des - q) * dt;
  controller_state.q_integrator_state =
      controller_state.q_integrator_state.array().max(
          -params.integrator.clamps.array());
  controller_state.q_integrator_state =
      controller_state.q_integrator_state.array().min(
          params.integrator.clamps.array());
  out.q_ref = q_des + controller_state.q_integrator_state;
  out.q_ref = out.q_ref.array().max(
      (robot->joint_limit_min - params.integrator.clamps).array());
  out.q_ref = out.q_ref.array().min(
      (robot->joint_limit_max + params.integrator.clamps).array());

  controller_state.q_integrator_state =
      controller_state.q_integrator_state.array().max(
          -params.integrator.clamps.array());
  controller_state.q_integrator_state =
      controller_state.q_integrator_state.array().min(
          params.integrator.clamps.array());

  VectorXd err_q;
  err_q.resize(nq);
  err_q.head<3>() = q_des.head<3>() - q.head<3>();
  for (int j = 3; j < nq; j++) {
    err_q(j) = angleDiff(q(j), q_des(j));
  }
  out.qddot_des = params.Kp.cwiseProduct(err_q) - params.Kd.cwiseProduct(qd);
  out.qddot_des = out.qddot_des.array().max(params.qdd_bounds.min.array());
  out.qddot_des = out.qddot_des.array().min(params.qdd_bounds.max.array());
  return out;
}

VectorXd InstantaneousQPController::velocityReference(
    double t, const Ref<const VectorXd>& q, const Ref<const VectorXd>& qd,
    const Ref<const VectorXd>& qdd, bool foot_contact[2],
    const VRefIntegratorParams& params) {
  // Integrate expected accelerations to determine a target feed-forward
  // velocity, which we can pass in to Atlas
  DRAKE_ASSERT(qdd.size() == robot->get_num_velocities());

  double dt = 0;
  if (controller_state.t_prev != 0) {
    dt = t - controller_state.t_prev;
  }

  VectorXd qdd_limited = qdd;
  // Do not wind the vref integrator up against the joint limits for the legs
  for (const int& pos_ind : rpc.position_indices.legs.at(Side::RIGHT)) {
    if (q(pos_ind) <=
        robot->joint_limit_min(pos_ind) + LEG_INTEGRATOR_DEACTIVATION_MARGIN) {
      qdd_limited(pos_ind) = std::max(qdd(pos_ind), 0.0);
    } else if (q(pos_ind) >= robot->joint_limit_max(pos_ind) -
                                 LEG_INTEGRATOR_DEACTIVATION_MARGIN) {
      qdd_limited(pos_ind) = std::min(qdd(pos_ind), 0.0);
    }
  }
  for (const int& pos_ind : rpc.position_indices.legs.at(Side::LEFT)) {
    if (q(pos_ind) <=
        robot->joint_limit_min(pos_ind) + LEG_INTEGRATOR_DEACTIVATION_MARGIN) {
      qdd_limited(pos_ind) = std::max(qdd(pos_ind), 0.0);
    } else if (q(pos_ind) >= robot->joint_limit_max(pos_ind) -
                                 LEG_INTEGRATOR_DEACTIVATION_MARGIN) {
      qdd_limited(pos_ind) = std::min(qdd(pos_ind), 0.0);
    }
  }

  controller_state.vref_integrator_state =
      (1 - params.eta) * controller_state.vref_integrator_state +
      params.eta * qd + qdd_limited * dt;

  if (params.zero_ankles_on_contact && foot_contact[0] == 1) {
    for (const int& pos_ind : rpc.position_indices.ankles.at(Side::LEFT)) {
      controller_state.vref_integrator_state(pos_ind) = 0;
    }
  }
  if (params.zero_ankles_on_contact && foot_contact[1] == 1) {
    for (const int& pos_ind : rpc.position_indices.ankles.at(Side::RIGHT)) {
      controller_state.vref_integrator_state(pos_ind) = 0;
    }
  }
  if (controller_state.foot_contact_prev[0] != foot_contact[0]) {
    // contact state changed, reset integrated velocities
    for (const int& pos_ind : rpc.position_indices.legs.at(Side::LEFT)) {
      controller_state.vref_integrator_state(pos_ind) = qd(pos_ind);
    }
  }
  if (controller_state.foot_contact_prev[1] != foot_contact[1]) {
    // contact state changed, reset integrated velocities
    for (const int& pos_ind : rpc.position_indices.legs.at(Side::RIGHT)) {
      controller_state.vref_integrator_state(pos_ind) = qd(pos_ind);
    }
  }

  controller_state.foot_contact_prev[0] = foot_contact[0];
  controller_state.foot_contact_prev[1] = foot_contact[1];

  VectorXd qd_err = controller_state.vref_integrator_state - qd;

  // do not velocity control ankles when in contact
  if (params.zero_ankles_on_contact && foot_contact[0] == 1) {
    for (const int& pos_ind : rpc.position_indices.ankles.at(Side::LEFT)) {
      qd_err(pos_ind) = 0;
    }
  }
  if (params.zero_ankles_on_contact && foot_contact[1] == 1) {
    for (const int& pos_ind : rpc.position_indices.ankles.at(Side::RIGHT)) {
      qd_err(pos_ind) = 0;
    }
  }

  VectorXd qd_ref = qd_err.array().max(-params.delta_max);
  qd_ref = qd_ref.array().min(params.delta_max);
  return qd_ref;
}

drake::eigen_aligned_std_vector<SupportStateElement>
InstantaneousQPController::loadAvailableSupports(
    const drake::lcmt_qp_controller_input& qp_input) {
  // Parse a qp_input LCM message to extract its available supports as a vector
  // of SupportStateElements
  drake::eigen_aligned_std_vector<SupportStateElement> available_supports;
  available_supports.resize(qp_input.num_support_data);
  for (int i = 0; i < qp_input.num_support_data; i++) {
    available_supports[i].body_idx =
        body_or_frame_name_to_id.at(qp_input.support_data[i].body_name);
    for (int j = 0; j < 4; j++) {
      available_supports[i].support_logic_map[j] =
          qp_input.support_data[i].support_logic_map[j];
      available_supports[i].support_surface[j] =
          qp_input.support_data[i].support_surface[j];
    }
    available_supports[i].contact_pts.resize(
        qp_input.support_data[i].num_contact_pts);
    for (int j = 0; j < qp_input.support_data[i].num_contact_pts; j++) {
      for (int k = 0; k < 3; k++) {
        available_supports[i].contact_pts[j][k] =
            qp_input.support_data[i].contact_pts[k][j];
      }
    }
  }
  return available_supports;
}

void addJointSoftLimits(
    const JointSoftLimitParams& params, const DrakeRobotState& robot_state,
    const VectorXd& q_des,
    const std::vector<SupportStateElement,
                      Eigen::aligned_allocator<SupportStateElement>>& supports,
    // TODO(#2274) Fix NOLINTNEXTLINE(runtime/references).
    std::vector<drake::lcmt_joint_pd_override>& joint_pd_override) {
  Matrix<bool, Dynamic, 1> has_joint_override =
      Matrix<bool, Dynamic, 1>::Zero(q_des.size());
  for (auto it = joint_pd_override.begin(); it != joint_pd_override.end();
       ++it) {
    has_joint_override(it->position_ind - 1) = true;
  }
  for (int i = 0; i < params.lb.size(); i++) {
    if (!has_joint_override(i) && params.enabled(i)) {
      int disable_body_1idx = params.disable_when_body_in_support(i);
      if (disable_body_1idx == 0 ||
          !inSupport(supports, disable_body_1idx - 1)) {
        double w_lb = 0;
        double w_ub = 0;
        if (!std::isinf(params.lb(i))) {
          w_lb = logisticSigmoid(params.weight(i), params.k_logistic(i),
                                 params.lb(i), robot_state.q(i));
        }
        if (!std::isinf(params.ub(i))) {
          w_ub = logisticSigmoid(params.weight(i), params.k_logistic(i),
                                 robot_state.q(i), params.ub(i));
        }
        double weight = std::max(w_ub, w_lb);
        drake::lcmt_joint_pd_override override;
        override.position_ind = i + 1;
        override.qi_des = q_des(i);
        override.qdi_des = 0;
        override.kp = params.kp(i);
        override.kd = params.kd(i);
        override.weight = weight;
        joint_pd_override.push_back(override);
      }
    }
  }
}

void applyJointPDOverride(
    const std::vector<drake::lcmt_joint_pd_override>& joint_pd_override,
    const DrakeRobotState& robot_state,
    // TODO(#2274) Fix NOLINTNEXTLINE(runtime/references).
    PIDOutput& pid_out, VectorXd& w_qdd) {
  for (std::vector<drake::lcmt_joint_pd_override>::const_iterator it =
           joint_pd_override.begin();
       it != joint_pd_override.end(); ++it) {
    int ind = it->position_ind - 1;
    double err_q = it->qi_des - robot_state.q(ind);
    double err_qd = it->qdi_des - robot_state.qd(ind);
    pid_out.qddot_des(ind) = it->kp * err_q + it->kd * err_qd;
    w_qdd(ind) = it->weight;
  }
}

double averageContactPointHeight(
    const RigidBodyTree<double>& robot, const KinematicsCache<double>& cache,
    std::vector<SupportStateElement,
                // TODO(#2274) Fix NOLINTNEXTLINE(runtime/references).
                Eigen::aligned_allocator<SupportStateElement>>& active_supports,
    int nc) {
  Eigen::Matrix3Xd contact_positions_world(3, nc);
  int col = 0;
  for (auto support_it = active_supports.begin();
       support_it != active_supports.end(); ++support_it) {
    const SupportStateElement& support = *support_it;
    for (auto contact_position_it = support.contact_pts.begin();
         contact_position_it != support.contact_pts.end();
         ++contact_position_it) {
      Vector3d contact_point = contact_position_it->head<3>();  // copy, ah well
      contact_positions_world.col(col++) =
          robot.transformPoints(cache, contact_point, support.body_idx, 0);
    }
  }
  double average_contact_point_height = contact_positions_world.row(2).mean();
  return average_contact_point_height;
}

Vector2d computeCoP(
    const RigidBodyTree<double>& robot, const KinematicsCache<double>& cache,
    const drake::eigen_aligned_std_map<Side, ForceTorqueMeasurement>&
        foot_force_torque_measurements,
    Vector3d point_on_contact_plane, Eigen::Vector3d normal) {
  std::vector<ForceTorqueMeasurement> force_torque_measurements;
  for (auto it = foot_force_torque_measurements.begin();
       it != foot_force_torque_measurements.end(); ++it) {
    force_torque_measurements.push_back(it->second);
  }
  std::pair<Eigen::Vector3d, double> cop_and_normal_torque =
      robot.resolveCenterOfPressure(cache, force_torque_measurements, normal,
                                    point_on_contact_plane);
  Vector2d zmp_from_force_sensors = cop_and_normal_torque.first.head<2>();
  return zmp_from_force_sensors;
}

void InstantaneousQPController::estimateCoMBasedOnMeasuredZMP(
    const QPControllerParams& params,
    drake::eigen_aligned_std_vector<SupportStateElement>& active_supports,
    int num_contact_points,
    const drake::eigen_aligned_std_map<Side, ForceTorqueMeasurement>&
        foot_force_torque_measurements,
    double dt, Vector3d& xcom, Vector3d& xcomdot) {
  /*
   * Derivation:
   * We have two sources of information for estimating the COM, one via the
   *robot state (IMU+leg odomentry$\rightarrow$ full dynamic model) and the
   *other via the instantaneous ground reaction forces (ZMP).  The ZMP informs
   *us about the instantaneous position of the COM, but not its velocity.  The
   *IMU is better for high-frequency components, so we will only use the
   *observation of COM velocity from the robot state, and end up with the
   *following model:
   * $$x = \begin{bmatrix} x_{com} \\ y_{com} \\ \dot{x}_{com} \\ \dot{y}_{com}
   *\end{bmatrix}, \quad u = \begin{bmatrix} \ddot{x}_{com} \\ \ddot{y}_{com}
   *\end{bmatrix},\quad y = \begin{bmatrix} x_{zmp} \\ y_{zmp} \\
   *\dot{x}_{comFRS} \\ \dot{y}_{comFRS} \end{bmatrix},$$
   * where $FRS$ stands for ``from robot state".
   * \begin{gather*}
   * \dot{x} = Ax + Bu, \quad y = Cx + Du \\
   * A = \begin{bmatrix} 0_{2 \times 2} & I_{2 \times 2} \\ 0_{2 \times 2} &
   *0_{2 \times 2} \end{bmatrix}, \quad B = \begin{bmatrix} 0_{2 \times 2} \\
   *I_{2 \times 2} \end{bmatrix} \\
   * C = I_{4 \times 4} \quad D = \begin{bmatrix} -\frac{z_{comFRS}}{g} I_{2
   *\times 2} \\ 0_{2 \times 2} \end{bmatrix}
   * \\
   * \dot{\hat{x}} = A\hat{x} + Bu + L(y - C\hat{x} - Du)
   * \end{gather*}
   * where $L$ is the observer gain matrix.  This will give a BIBO stable
   *observer so long as all eigenvalues of $(A-LC)$ are in the left-half plane.
   *
   * If we parameterize $L$ as a diagonal matrix then the eigenvalues of
   *$(A-LC)$ are simply the negative of those diagonal entries.  I recommend
   *trying diagonal entries $\begin{bmatrix} l_{zmp}, l_{zmp}, l_{com dot},
   *l_{com dot} \end{bmatrix}$, with $l_{comdot} \approx 2\sqrt{l_{zmp}}$ to get
   *a critically-damped response.
   */

  // assume flat ground at average of contact points for ZMP computation. TODO:
  // figure out what works best
  double average_contact_point_height = averageContactPointHeight(
      *robot, cache, active_supports, num_contact_points);
  Vector3d point_on_contact_plane;
  point_on_contact_plane << 0.0, 0.0, average_contact_point_height;
  Vector2d zmp_from_force_sensors =
      computeCoP(*robot, cache, foot_force_torque_measurements,
                 point_on_contact_plane, Vector3d::UnitZ().eval());
  if (controller_state.t_prev == 0) {
    controller_state.center_of_mass_observer_state.topRows<2>() =
        xcom.topRows<2>();
    controller_state.center_of_mass_observer_state.bottomRows<2>() =
        xcomdot.topRows<2>();
  }

  const auto& comdot_from_robot_state = xcomdot.topRows<2>();
  double com_height = xcom(2) - average_contact_point_height;
  double grav = -robot->a_grav(5);
  const auto& last_commanded_comddot = controller_state.last_com_ddot;
  const Matrix4d& L = params.center_of_mass_observer_gain;
  Vector4d& xhat = controller_state.center_of_mass_observer_state;

  // y_err = (y - C*xhat - D*u)
  Vector4d y_err;
  y_err << zmp_from_force_sensors - xhat.topRows<2>() +
               com_height * last_commanded_comddot.topRows(2) /
                   (last_commanded_comddot(2) + grav),
      comdot_from_robot_state - xhat.bottomRows<2>();

  // xhatdot = Axhat + Bu + L*y_err)
  Vector4d xhatdot = L * y_err;
  xhatdot.topRows<2>() += comdot_from_robot_state;  // xhat.bottomRows<2>();
  xhatdot.bottomRows<2>() += last_commanded_comddot.topRows(2);

  xhat.noalias() += dt * xhatdot;

  // overwrite the com position and velocity with the observer's estimates:
  xcom.topRows<2>() =
      controller_state.center_of_mass_observer_state.topRows<2>();
  // xcomdot.topRows<2>() =
  // controller_state.center_of_mass_observer_state.bottomRows<2>();

  if (PUBLISH_ZMP_COM_OBSERVER_STATE) {
    std::unique_ptr<lcm::LCM> lcm(new lcm::LCM);
    if (lcm->good()) {
      drake::lcmt_zmp_com_observer_state zmp_com_observer_state_msg;
      eigenVectorToCArray(
          controller_state.center_of_mass_observer_state.head<2>(),
          zmp_com_observer_state_msg.com);
      eigenVectorToCArray(
          controller_state.center_of_mass_observer_state.tail<2>(),
          zmp_com_observer_state_msg.comd);
      zmp_com_observer_state_msg.ground_plane_height =
          point_on_contact_plane(2);
      lcm->publish("ZMP_COM_OBSERVER_STATE", &zmp_com_observer_state_msg);
    }
  }
}

void checkCentroidalMomentumMatchesTotalWrench(
<<<<<<< HEAD
    const RigidBodyTree<double>& robot, KinematicsCache<double>& cache,
=======
    const RigidBodyTree& robot,
    // TODO(#2274) Fix NOLINTNEXTLINE(runtime/references).
    KinematicsCache<double>& cache,
>>>>>>> 014bf738
    const VectorXd& qdd,
    const std::vector<SupportStateElement,
                      Eigen::aligned_allocator<SupportStateElement>>&
        active_supports,
    const MatrixXd& B, const VectorXd& beta) {
  std::map<int, Side> foot_body_index_to_side;
  foot_body_index_to_side[robot.FindBodyIndex("l_foot")] = Side::LEFT;
  foot_body_index_to_side[robot.FindBodyIndex("r_foot")] = Side::RIGHT;
  // compute sum of wrenches, compare to rate of change of momentum from vd
  Vector6d total_wrench_in_world = Vector6d::Zero();
  const int n_basis_vectors_per_contact = 2 * m_surface_tangents;

  int beta_start = 0;
  for (size_t j = 0; j < active_supports.size(); j++) {
    const auto& active_support = active_supports[j];
    const auto& contact_pts = active_support.contact_pts;
    int ncj = static_cast<int>(contact_pts.size());
    int active_support_length = n_basis_vectors_per_contact * ncj;
    const auto& Bj = B.middleCols(beta_start, active_support_length);
    const auto& betaj = beta.segment(beta_start, active_support_length);
    Vector6d wrench_for_body_in_body_frame = Vector6d::Zero();
    Matrix3d R_world_to_body =
        robot.relativeTransform(cache, active_support.body_idx, 0).linear();

    for (size_t k = 0; k < contact_pts.size(); k++) {
      // for (auto k = contact_pts.begin(); k!= contact_pts.end(); k++) {
      const auto& Bblock = Bj.middleCols(k * n_basis_vectors_per_contact,
                                         n_basis_vectors_per_contact);
      const auto& betablock = betaj.segment(k * n_basis_vectors_per_contact,
                                            n_basis_vectors_per_contact);
      Vector3d point_force = R_world_to_body * Bblock * betablock;
      Vector3d contact_pt = contact_pts[k].head(3);
      auto torquejk = contact_pt.cross(point_force);
      wrench_for_body_in_body_frame.head<3>() += torquejk;
      wrench_for_body_in_body_frame.tail<3>() += point_force;
    }

    Isometry3d transform_to_world =
        robot.relativeTransform(cache, 0, active_support.body_idx);
    total_wrench_in_world += transformSpatialForce(
        transform_to_world, wrench_for_body_in_body_frame);
    beta_start += active_support_length;
  }

  double mass = robot.getMass();
  Vector6d gravitational_wrench_in_com = robot.a_grav * mass;
  Isometry3d com_to_world = Isometry3d::Identity();
  com_to_world.translation() = robot.centerOfMass(cache);
  Vector6d gravitational_wrench_in_world =
      transformSpatialForce(com_to_world, gravitational_wrench_in_com);
  total_wrench_in_world += gravitational_wrench_in_world;

  auto world_momentum_matrix = robot.worldMomentumMatrix(cache);
  auto world_momentum_matrix_dot_times_v =
      robot.worldMomentumMatrixDotTimesV(cache);
  Vector6d momentum_rate_of_change =
      world_momentum_matrix * qdd + world_momentum_matrix_dot_times_v;

  std::string explanation;
  if (!drake::CompareMatrices(total_wrench_in_world, momentum_rate_of_change,
                              1e-6, drake::MatrixCompareType::absolute,
                              &explanation)) {
    throw std::runtime_error("Drake:ValueCheck ERROR:" + explanation);
  }
}

std::unordered_map<std::string, int> computeBodyOrFrameNameToIdMap(
    const RigidBodyTree<double>& robot) {
  auto id_map = std::unordered_map<std::string, int>();
  for (auto it = robot.bodies.begin(); it != robot.bodies.end(); ++it) {
    id_map[(*it)->get_name()] = it - robot.bodies.begin();
  }

  for (auto it = robot.frames.begin(); it != robot.frames.end(); ++it) {
    id_map[(*it)->get_name()] = -(it - robot.frames.begin()) - 2;
  }
  return id_map;
}

const QPControllerParams& InstantaneousQPController::FindParams(
    const std::string& param_set_name) {
  // look up the param set by name
  auto it = param_sets.find(param_set_name);
  if (it == param_sets.end()) {
    std::cout
        << "Got a param set I don't recognize! Using standing params instead";
    it = param_sets.find("standing");
    if (it == param_sets.end()) {
      throw std::runtime_error(
          "Could not fall back to standing parameters either. I have to give "
          "up here.");
    }
  }
  // cout << "using params set: " + it->first + ", ";
  const QPControllerParams& params = it->second;
  // mexPrintf("Kp_accel: %f, ", params.Kp_accel);
  return params;
}

int InstantaneousQPController::setupAndSolveQP(
    const drake::lcmt_qp_controller_input& qp_input,
    const DrakeRobotState& robot_state,
    const Ref<const Matrix<bool, Dynamic, 1>>& contact_detected,
    const drake::eigen_aligned_std_map<Side, ForceTorqueMeasurement>&
        foot_force_torque_measurements,
    QPControllerOutput& qp_output, QPControllerDebugData* debug) {
  // The primary solve loop for our controller. This constructs and solves a
  // Quadratic Program and produces the instantaneous desired torques, along
  // with reference positions, velocities, and accelerations. It mirrors the
  // Matlab implementation in
  // atlasControllers.InstantaneousQPController.setupAndSolveQP(), and more
  // documentation can be found there.
  // Note: argument `debug` MAY be set to NULL, which signals that no debug
  // information is requested.

  double dt = 0.0;
  if (controller_state.t_prev != 0.0) {
    dt = robot_state.t - controller_state.t_prev;
  }

  const QPControllerParams& params = FindParams(qp_input.param_set_name);

  int nu = robot->B.cols();
  int nq = robot->get_num_positions();

  // zmp_data
  Map<const Matrix<double, 4, 4, RowMajor>> A_ls(&qp_input.zmp_data.A[0][0]);
  Map<const Matrix<double, 4, 2, RowMajor>> B_ls(&qp_input.zmp_data.B[0][0]);
  Map<const Matrix<double, 2, 4, RowMajor>> C_ls(&qp_input.zmp_data.C[0][0]);
  Map<const Matrix<double, 2, 2, RowMajor>> D_ls(&qp_input.zmp_data.D[0][0]);
  Map<const Matrix<double, 4, 1>> x0(&qp_input.zmp_data.x0[0][0]);
  Map<const Matrix<double, 2, 1>> y0(&qp_input.zmp_data.y0[0][0]);
  Map<const Matrix<double, 2, 1>> u0(&qp_input.zmp_data.u0[0][0]);
  Map<const Matrix<double, 2, 2, RowMajor>> R_ls(&qp_input.zmp_data.R[0][0]);
  Map<const Matrix<double, 2, 2, RowMajor>> Qy(&qp_input.zmp_data.Qy[0][0]);
  Map<const Matrix<double, 4, 4, RowMajor>> S(&qp_input.zmp_data.S[0][0]);
  Map<const Matrix<double, 4, 1>> s1(&qp_input.zmp_data.s1[0][0]);
  Map<const Matrix<double, 4, 1>> s1dot(&qp_input.zmp_data.s1dot[0][0]);

  // Active supports
  std::vector<SupportStateElement,
              Eigen::aligned_allocator<SupportStateElement>>
      available_supports = loadAvailableSupports(qp_input);
  drake::eigen_aligned_std_vector<SupportStateElement> active_supports =
      getActiveSupports(*robot, robot_state.q, robot_state.qd,
                        available_supports, contact_detected,
                        params.contact_threshold);

  // // whole_body_data
  if (qp_input.whole_body_data.num_positions != nq)
    throw std::runtime_error(
        "number of positions doesn't match num_dof for this robot");
  Map<const VectorXd> q_des(qp_input.whole_body_data.q_des.data(), nq);
  if (static_cast<int32_t>(qp_input.whole_body_data.constrained_dofs.size()) !=
      qp_input.whole_body_data.num_constrained_dofs) {
    throw std::runtime_error(
        "size of constrained dofs does not match num_constrained_dofs");
  }
  Map<const VectorXi> condof(qp_input.whole_body_data.constrained_dofs.data(),
                             qp_input.whole_body_data.num_constrained_dofs);

  PIDOutput pid_out = wholeBodyPID(robot_state.t, robot_state.q, robot_state.qd,
                                   q_des, params.whole_body);
  VectorXd w_qdd = params.whole_body.w_qdd;

  auto joint_pd_override = qp_input.joint_pd_override;
  addJointSoftLimits(params.joint_soft_limits, robot_state, q_des,
                     active_supports, joint_pd_override);
  applyJointPDOverride(joint_pd_override, robot_state, pid_out, w_qdd);

  qp_output.q_ref = pid_out.q_ref;

  // mu
  // NOTE: we're using the same mu for all supports
  double mu;
  if (qp_input.num_support_data == 0) {
    mu = 1.0;
  } else {
    mu = qp_input.support_data[0].mu;
    for (int i = 1; i < qp_input.num_support_data; i++) {
      if (qp_input.support_data[i].mu != mu) {
        std::cout << "Currently, we assume that all supports have the same "
                     "value of mu";
      }
    }
  }

  const int dim = 3,  // 3D
      nd = 2 *
           m_surface_tangents;  // for friction cone approx, hard coded for now

  DRAKE_ASSERT(nu + 6 == nq);

  std::vector<DesiredBodyAcceleration> desired_body_accelerations;
  desired_body_accelerations.resize(qp_input.num_tracked_bodies);
  Vector6d body_v_des, body_vdot_des;
  Vector6d body_vdot;
  Isometry3d body_pose_des;

  for (int i = 0; i < qp_input.num_tracked_bodies; i++) {
    int body_or_frame_id0 = body_or_frame_name_to_id.at(
        qp_input.body_motion_data[i].body_or_frame_name);
    if (body_or_frame_id0 == -1) {
      std::cerr << "Body motion data with CoM as desired body is not allowed"
                << std::endl;
      continue;
    }

    int true_body_id0 = robot->parseBodyOrFrameID(body_or_frame_id0);
    double weight = params.body_motion[true_body_id0].weight;
    desired_body_accelerations[i].body_or_frame_id0 = body_or_frame_id0;
    Map<const Vector4d> quat_task_to_world(
        qp_input.body_motion_data[i].quat_task_to_world);
    Map<const Vector3d> translation_task_to_world(
        qp_input.body_motion_data[i].translation_task_to_world);
    desired_body_accelerations[i].T_task_to_world.linear() =
        drake::math::quat2rotmat(quat_task_to_world);
    desired_body_accelerations[i].T_task_to_world.translation() =
        translation_task_to_world;
    Map<const Vector3d> xyz_kp_multiplier(
        qp_input.body_motion_data[i].xyz_kp_multiplier);
    Map<const Vector3d> xyz_damping_ratio_multiplier(
        qp_input.body_motion_data[i].xyz_damping_ratio_multiplier);
    double expmap_kp_multiplier =
        qp_input.body_motion_data[i].expmap_kp_multiplier;
    double expmap_damping_ratio_multiplier =
        qp_input.body_motion_data[i].expmap_damping_ratio_multiplier;
    memcpy(desired_body_accelerations[i].weight_multiplier.data(),
           qp_input.body_motion_data[i].weight_multiplier, sizeof(double) * 6);
    desired_body_accelerations[i].body_path = robot->findKinematicPath(
        0, desired_body_accelerations[i].body_or_frame_id0);

    auto spline =
        decodePiecewisePolynomial(qp_input.body_motion_data[i].spline);
    evaluateXYZExpmapCubicSpline(robot_state.t, spline, body_pose_des,
                                 body_v_des, body_vdot_des);

    Vector6d body_Kp;
    body_Kp.head<3>() =
        (params.body_motion[true_body_id0].Kp.head<3>().array() *
         xyz_kp_multiplier.array())
            .matrix();
    body_Kp.tail<3>() =
        params.body_motion[true_body_id0].Kp.tail<3>() * expmap_kp_multiplier;
    Vector6d body_Kd;
    body_Kd.head<3>() =
        (params.body_motion[true_body_id0].Kd.head<3>().array() *
         xyz_damping_ratio_multiplier.array() *
         xyz_kp_multiplier.array().sqrt())
            .matrix();
    body_Kd.tail<3>() = params.body_motion[true_body_id0].Kd.tail<3>() *
                        sqrt(expmap_kp_multiplier) *
                        expmap_damping_ratio_multiplier;

    desired_body_accelerations[i].body_vdot = bodySpatialMotionPD(
        *robot, robot_state, body_or_frame_id0, body_pose_des, body_v_des,
        body_vdot_des, body_Kp, body_Kd,
        desired_body_accelerations[i].T_task_to_world);

    desired_body_accelerations[i].weight = weight;
    desired_body_accelerations[i].accel_bounds =
        params.body_motion[true_body_id0].accel_bounds;
    desired_body_accelerations[i].control_pose_when_in_contact =
        qp_input.body_motion_data[i].control_pose_when_in_contact;
  }

  int n_body_accel_eq_constraints = 0;
  for (size_t i = 0; i < desired_body_accelerations.size(); i++) {
    if (desired_body_accelerations[i].weight < 0) n_body_accel_eq_constraints++;
  }

  MatrixXd R_DQyD_ls = R_ls + D_ls.transpose() * Qy * D_ls;

  cache.initialize(robot_state.q, robot_state.qd);
  robot->doKinematics(cache, true);

  //---------------------------------------------------------------------

  int num_active_contact_pts = 0;
  for (std::vector<SupportStateElement,
                   Eigen::aligned_allocator<SupportStateElement>>::iterator
           iter = active_supports.begin();
       iter != active_supports.end(); iter++) {
    num_active_contact_pts += iter->contact_pts.size();
  }

  // handle external wrenches to compensate for
  RigidBodyTree<double>::BodyToWrenchMap external_wrenches;
  for (auto it = qp_input.body_wrench_data.begin();
       it != qp_input.body_wrench_data.end(); ++it) {
    const drake::lcmt_body_wrench_data& body_wrench_data = *it;
    int body_id = body_or_frame_name_to_id.at(body_wrench_data.body_name);
    auto f_ext_i =
        Map<const drake::WrenchVector<double>>(body_wrench_data.wrench);
    external_wrenches.insert({robot->bodies[body_id].get(), f_ext_i});
  }

  H = robot->massMatrix(cache);
  C = robot->dynamicsBiasTerm(cache, external_wrenches);

  H_float = H.topRows(6);
  H_act = H.bottomRows(nu);
  C_float = C.head<6>();
  C_act = C.tail(nu);

  bool include_angular_momentum = (params.W_kdot.array().maxCoeff() > 1e-10);

  if (include_angular_momentum) {
    Ag = robot->centroidalMomentumMatrix(cache);
    Agdot_times_v = robot->centroidalMomentumMatrixDotTimesV(cache);
    Ak = Ag.topRows<3>();
    Akdot_times_v = Agdot_times_v.topRows<3>();
  }
  Vector3d xcom;
  // consider making all J's into row-major

  xcom = robot->centerOfMass(cache);
  J = robot->centerOfMassJacobian(cache);
  Jdotv = robot->centerOfMassJacobianDotTimesV(cache);
  J_xy = J.topRows(2);
  Jdotv_xy = Jdotv.head<2>();

  MatrixXd Jcom;
  VectorXd Jcomdotv;

  if (x0.size() == 6) {
    Jcom = J;
    Jcomdotv = Jdotv;
  } else {
    Jcom = J_xy;
    Jcomdotv = Jdotv_xy;
  }

  Vector3d xcomdot = J * robot_state.qd;

  MatrixXd B, JB, Jp, normals;
  VectorXd Jpdotv;
  std::vector<double> adjusted_mus(active_supports.size());
  for (size_t i = 0; i < active_supports.size(); ++i) {
    int body_id = active_supports[i].body_idx;
    if ((body_id == rpc.foot_ids.at(Side::RIGHT) ||
         body_id == rpc.foot_ids.at(Side::LEFT)) &&
        (contact_detected(active_supports[i].body_idx) == 0)) {
      adjusted_mus[i] = MU_VERY_SMALL;
    } else {
      adjusted_mus[i] = mu;
    }
    // std::cout << adjusted_mus[i] << " ";
  }
  // std::cout << std::endl;
  int nc =
      contactConstraintsBV(*robot, cache, num_active_contact_pts, adjusted_mus,
                           active_supports, B, JB, Jp, Jpdotv, normals);
  int neps = nc * dim;

  if (params.use_center_of_mass_observer &&
      foot_force_torque_measurements.size() > 0) {
    estimateCoMBasedOnMeasuredZMP(params, active_supports, nc,
                                  foot_force_torque_measurements, dt, xcom,
                                  xcomdot);
  }

  VectorXd x_bar, xlimp;
  MatrixXd D_float(6, JB.cols()), D_act(nu, JB.cols());
  if (nc > 0) {
    if (x0.size() == 6) {
      // x, y, z com
      xlimp.resize(6);
      xlimp.topRows(3) = xcom;
      xlimp.bottomRows(3) = xcomdot;
    } else {
      xlimp.resize(4);
      xlimp.topRows(2) = xcom.topRows(2);
      xlimp.bottomRows(2) = xcomdot.topRows(2);
    }
    x_bar = xlimp - x0;

    D_float = JB.topRows(6);
    D_act = JB.bottomRows(nu);
  }

  int nf = nc * nd;  // number of contact force variables
  int nparams = nq + nf + neps;

  Vector3d kdot_des;
  if (include_angular_momentum) {
    VectorXd k = Ak * robot_state.qd;
    kdot_des = -params.Kp_ang * k;  // TODO(rdeits): parameterize
  }

  //----------------------------------------------------------------------
  // QP cost function ----------------------------------------------------
  //
  //  min: ybar*Qy*ybar + ubar*R*ubar + (2*S*xbar + s1)*(A*x + B*u) +
  //    w_qdd*quad(qddot_ref - qdd) + w_eps*quad(epsilon) +
  //    w_grf*quad(beta) + quad(kdot_des - (A*qdd + Adot*qd))
  VectorXd f(nparams);
  {
    if (nc > 0) {
      // NOTE: moved Hqp calcs below, because I compute the inverse directly for
      // FastQP (and sparse Hqp for gurobi)
      VectorXd tmp = C_ls * xlimp;
      VectorXd tmp1 = Jcomdotv;
      MatrixXd tmp2 = R_DQyD_ls * Jcom;

      fqp = tmp.transpose() * Qy * D_ls * Jcom;
      // mexPrintf("fqp head: %f %f %f\n", fqp(0), fqp(1), fqp(2));
      fqp += tmp1.transpose() * tmp2;
      fqp += (S * x_bar + 0.5 * s1).transpose() * B_ls * Jcom;
      fqp -= u0.transpose() * tmp2;
      fqp -= y0.transpose() * Qy * D_ls * Jcom;
      fqp -= (w_qdd.array() * pid_out.qddot_des.array()).matrix().transpose();
      if (include_angular_momentum) {
        fqp += Akdot_times_v.transpose() * params.W_kdot * Ak;
        fqp -= kdot_des.transpose() * params.W_kdot * Ak;
      }
      f.head(nq) = fqp.transpose();
    } else {
      f.head(nq) = -pid_out.qddot_des;
    }
  }
  f.tail(nf + neps) = VectorXd::Zero(nf + neps);

  int neq = 6 + neps + 6 * n_body_accel_eq_constraints +
            qp_input.whole_body_data.num_constrained_dofs;
  MatrixXd Aeq = MatrixXd::Zero(neq, nparams);
  VectorXd beq = VectorXd::Zero(neq);

  // constrained floating base dynamics
  //  H_float*qdd - J_float'*lambda - Dbar_float*beta = -C_float
  Aeq.topLeftCorner(6, nq) = H_float;
  beq.topRows(6) = -C_float;

  if (nc > 0) {
    Aeq.block(0, nq, 6, nc * nd) = -D_float;
  }

  if (nc > 0) {
    // relative acceleration constraint
    Aeq.block(6, 0, neps, nq) = Jp;
    Aeq.block(6, nq, neps, nf) =
        MatrixXd::Zero(neps, nf);  // note: obvious sparsity here
    Aeq.block(6, nq + nf, neps, neps) =
        MatrixXd::Identity(neps, neps);  // note: obvious sparsity here
    beq.segment(6, neps) = -Jpdotv - params.Kp_accel * Jp * robot_state.qd;
  }

  // add in body spatial equality constraints
  // VectorXd body_vdot;
  int equality_ind = 6 + neps;
  MatrixXd Jb(6, nq);
  Vector6d Jbdotv;
  for (size_t i = 0; i < desired_body_accelerations.size(); i++) {
    if (desired_body_accelerations[i].weight <
        0) {  // negative implies constraint
      int body_id0 = robot->parseBodyOrFrameID(
          desired_body_accelerations[i].body_or_frame_id0);
      if (desired_body_accelerations[i].control_pose_when_in_contact ||
          !inSupport(active_supports, body_id0)) {
        Matrix<double, 6, Dynamic> Jb_compact = robot->geometricJacobian(
            cache, 0, desired_body_accelerations[i].body_or_frame_id0,
            desired_body_accelerations[i].body_or_frame_id0, true);
        Jb = robot->compactToFull<Matrix<double, 6, Dynamic>>(
            Jb_compact, desired_body_accelerations[i].body_path.joint_path,
            true);
        Jbdotv = robot->geometricJacobianDotTimesV(
            cache, 0, desired_body_accelerations[i].body_or_frame_id0,
            desired_body_accelerations[i].body_or_frame_id0);

        if (qp_input.body_motion_data[i].in_floating_base_nullspace) {
          Jb.block(0, 0, 6, 6) = MatrixXd::Zero(6, 6);
          // Jbdot.block(0, 0, 6, 6) = MatrixXd::Zero(6, 6);
        }
        for (int j = 0; j < 6; j++) {
          if (!std::isnan(desired_body_accelerations[i].body_vdot(j))) {
            Aeq.block(equality_ind, 0, 1, nq) = Jb.row(j);
            beq[equality_ind++] =
                -Jbdotv(j) + desired_body_accelerations[i].body_vdot(j);
          }
        }
      }
    }
  }

  if (qp_input.whole_body_data.num_constrained_dofs > 0) {
    // add joint acceleration constraints
    for (int i = 0; i < qp_input.whole_body_data.num_constrained_dofs; i++) {
      Aeq(equality_ind, static_cast<int>(condof[i]) - 1) = 1;
      beq[equality_ind++] = pid_out.qddot_des[static_cast<int>(condof[i]) - 1];
    }
  }

  int n_ineq = 2 * nu + 2 * 6 * desired_body_accelerations.size();
  MatrixXd Ain =
      MatrixXd::Zero(n_ineq, nparams);  // note: obvious sparsity here
  VectorXd bin = VectorXd::Zero(n_ineq);

  auto B_act = robot->B.bottomRows(robot->B.cols());

  // linear input saturation constraints
  // u=B_act'*(H_act*qdd + C_act - Jz_act'*z - Dbar_act*beta)
  // using transpose instead of inverse because B is orthogonal
  Ain.topLeftCorner(nu, nq) = B_act.transpose() * H_act;
  Ain.block(0, nq, nu, nc * nd) = -B_act.transpose() * D_act;
  bin.head(nu) = -B_act.transpose() * C_act + umax;

  Ain.block(nu, 0, nu, nparams) = -1 * Ain.block(0, 0, nu, nparams);
  bin.segment(nu, nu) = B_act.transpose() * C_act - umin;

  int constraint_start_index = 2 * nu;
  for (size_t i = 0; i < desired_body_accelerations.size(); i++) {
    Matrix<double, 6, Dynamic> Jb_compact = robot->geometricJacobian(
        cache, 0, desired_body_accelerations[i].body_or_frame_id0,
        desired_body_accelerations[i].body_or_frame_id0, true);
    Jb = robot->compactToFull<Matrix<double, 6, Dynamic>>(
        Jb_compact, desired_body_accelerations[i].body_path.joint_path, true);
    Jbdotv = robot->geometricJacobianDotTimesV(
        cache, 0, desired_body_accelerations[i].body_or_frame_id0,
        desired_body_accelerations[i].body_or_frame_id0);

    if (qp_input.body_motion_data[i].in_floating_base_nullspace) {
      Jb.block(0, 0, 6, 6) = MatrixXd::Zero(6, 6);
      // Jbdot.block(0, 0, 6, 6) = MatrixXd::Zero(6, 6);
    }
    Ain.block(constraint_start_index, 0, 6, robot->get_num_positions()) = Jb;
    bin.segment(constraint_start_index, 6) =
        -Jbdotv + desired_body_accelerations[i].accel_bounds.max;
    constraint_start_index += 6;
    Ain.block(constraint_start_index, 0, 6, robot->get_num_positions()) = -Jb;
    bin.segment(constraint_start_index, 6) =
        Jbdotv - desired_body_accelerations[i].accel_bounds.min;
    constraint_start_index += 6;
  }

  for (int i = 0; i < n_ineq; ++i) {
    // remove inf constraints---needed by gurobi
    if (std::isinf(bin(i))) {
      Ain.row(i) = 0 * Ain.row(i);
      bin(i) = 0;
    }
  }

  GRBmodel* model = nullptr;
  int info = -1;

  // set obj, lb, up
  VectorXd lb(nparams), ub(nparams);
  lb.head(nq) = qdd_lb;
  ub.head(nq) = qdd_ub;
  lb.segment(nq, nf) = VectorXd::Zero(nf);
  ub.segment(nq, nf) = 1e3 * VectorXd::Ones(nf);
  lb.tail(neps) = -params.slack_limit * VectorXd::Ones(neps);
  ub.tail(neps) = params.slack_limit * VectorXd::Ones(neps);

  VectorXd alpha(nparams);

  MatrixXd Qnfdiag(nf, 1), Qneps(neps, 1);
  std::vector<MatrixXd*> QBlkDiag(
      nc > 0 ? 3 : 1);  // nq, nf, neps   // this one is for gurobi

  VectorXd w = (w_qdd.array() + REG).matrix();

  if (nc != controller_state.num_active_contact_pts) {
    // Number of contact points has changed, so our active set is invalid
    controller_state.active.clear();
  }
  controller_state.num_active_contact_pts = nc;

#ifdef USE_MATRIX_INVERSION_LEMMA
  double max_body_accel_weight = -numeric_limits<double>::infinity();
  for (int i = 0; i < desired_body_accelerations.size(); i++) {
    max_body_accel_weight =
        max(max_body_accel_weight, desired_body_accelerations[i].weight);
  }
  bool include_body_accel_cost_terms =
      desired_body_accelerations.size() > 0 && max_body_accel_weight > 1e-10;
  if (use_fast_qp > 0 && !include_angular_momentum &&
      !include_body_accel_cost_terms) {
    // TODO(rdeits): update to include angular momentum, body accel objectives.

    //    We want Hqp inverse, which I can compute efficiently using the
    //    matrix inversion lemma (see wikipedia):
    //    inv(A + U'CV) = inv(A) - inv(A)*U* inv([ inv(C)+ V*inv(A)*U ]) V
    //    inv(A)
    if (nc > 0) {
      MatrixXd Wi = ((1 / (w_qdd.array() + REG)).matrix()).asDiagonal();
      if (R_DQyD_ls.trace() > 1e-15) {  // R_DQyD_ls is not zero
        Hqp =
            Wi -
            Wi * Jcom.transpose() *
                (R_DQyD_ls.inverse() + Jcom * Wi * Jcom.transpose()).inverse() *
                Jcom * Wi;
      }
    } else {
      Hqp = MatrixXd::Constant(nq, 1, 1 / (1 + REG));
    }

#ifdef TEST_FAST_QP
    if (nc > 0) {
      MatrixXd Hqp_test(nq, nq);
      MatrixXd W = w.asDiagonal();
      Hqp_test = (Jcom.transpose() * R_DQyD_ls * Jcom + W).inverse();
      if (((Hqp_test - Hqp).array().abs()).maxCoeff() > 1e-6) {
        throw std::runtime_error(
            "Q submatrix inverse from matrix inversion lemma does not match "
            "direct Q inverse.");
      }
    }
#endif

    Qnfdiag = MatrixXd::Constant(nf, 1, 1 / REG);
    Qneps = MatrixXd::Constant(neps, 1, 1 / (.001 + REG));

    QBlkDiag[0] = &Hqp;
    if (nc > 0) {
      QBlkDiag[1] = &Qnfdiag;
      QBlkDiag[2] = &Qneps;  // quadratic slack var cost,
                             // Q(nparams-neps:end, nparams-neps:end)=eye(neps)
    }

    MatrixXd Ain_lb_ub(n_ineq + 2 * nparams, nparams);
    VectorXd bin_lb_ub(n_ineq + 2 * nparams);
    Ain_lb_ub << Ain,  // note: obvious sparsity here
        -MatrixXd::Identity(nparams, nparams),
        MatrixXd::Identity(nparams, nparams);
    bin_lb_ub << bin, -lb, ub;

    for (std::set<int>::iterator it = controller_state.active.begin();
         it != controller_state.active.end(); it++) {
      if (std::isnan(bin_lb_ub(*it)) || std::isinf(bin_lb_ub(*it))) {
        controller_state.active.clear();
        break;
      }
    }

    info = fastQPThatTakesQinv(QBlkDiag, f, Aeq, beq, Ain_lb_ub, bin_lb_ub,
                               controller_state.active, alpha);

    // if (info<0)   mexPrintf("fastQP info = %d.  Calling gurobi.\n", info);
  } else {
#endif

    if (nc > 0) {
      Hqp = Jcom.transpose() * R_DQyD_ls * Jcom;
      if (include_angular_momentum) {
        Hqp += Ak.transpose() * params.W_kdot * Ak;
      }
      Hqp += w_qdd.asDiagonal();
      Hqp += REG * MatrixXd::Identity(nq, nq);
    } else {
      Hqp = (1 + REG) * MatrixXd::Identity(nq, nq);
    }

    // add in body spatial acceleration cost terms
    for (size_t i = 0; i < desired_body_accelerations.size(); i++) {
      if (desired_body_accelerations[i].weight > 0) {
        int body_id0 = robot->parseBodyOrFrameID(
            desired_body_accelerations[i].body_or_frame_id0);
        if (desired_body_accelerations[i].control_pose_when_in_contact ||
            !inSupport(active_supports, body_id0)) {
          Matrix<double, 6, Dynamic> Jb_compact = robot->geometricJacobian(
              cache, 0, desired_body_accelerations[i].body_or_frame_id0,
              desired_body_accelerations[i].body_or_frame_id0, true);
          Jb = robot->compactToFull<Matrix<double, 6, Dynamic>>(
              Jb_compact, desired_body_accelerations[i].body_path.joint_path,
              true);
          Jbdotv = robot->geometricJacobianDotTimesV(
              cache, 0, desired_body_accelerations[i].body_or_frame_id0,
              desired_body_accelerations[i].body_or_frame_id0);

          if (qp_input.body_motion_data[i].in_floating_base_nullspace) {
            Jb.block(0, 0, 6, 6) = MatrixXd::Zero(6, 6);
            // Jbdot.block(0, 0, 6, 6) = MatrixXd::Zero(6, 6);
          }
          for (int j = 0; j < 6; j++) {
            if (!std::isnan(desired_body_accelerations[i].body_vdot[j])) {
              Hqp += desired_body_accelerations[i].weight *
                     desired_body_accelerations[i].weight_multiplier(j) *
                     (Jb.row(j)).transpose() * Jb.row(j);
              f.head(nq).noalias() +=
                  desired_body_accelerations[i].weight *
                  desired_body_accelerations[i].weight_multiplier(j) *
                  (Jbdotv(j) - desired_body_accelerations[i].body_vdot[j]) *
                  Jb.row(j).transpose();
            }
          }
        }
      }
    }

    Qnfdiag = MatrixXd::Constant(nf, 1, params.w_grf + REG);
    Qneps = MatrixXd::Constant(neps, 1, params.w_slack + REG);

    QBlkDiag[0] = &Hqp;
    if (nc > 0) {
      QBlkDiag[1] = &Qnfdiag;
      QBlkDiag[2] = &Qneps;  // quadratic slack var cost,
                             // Q(nparams-neps:end, nparams-neps:end)=eye(neps)
    }

    MatrixXd Ain_lb_ub(n_ineq + 2 * nparams, nparams);
    VectorXd bin_lb_ub(n_ineq + 2 * nparams);
    Ain_lb_ub << Ain,  // note: obvious sparsity here
        -MatrixXd::Identity(nparams, nparams),
        MatrixXd::Identity(nparams, nparams);
    bin_lb_ub << bin, -lb, ub;

    for (std::set<int>::iterator it = controller_state.active.begin();
         it != controller_state.active.end(); it++) {
      if (std::isnan(bin_lb_ub(*it)) || std::isinf(bin_lb_ub(*it))) {
        controller_state.active.clear();
        break;
      }
    }

    if (use_fast_qp > 0) {  // set up and call fastqp
      info = fastQP(QBlkDiag, f, Aeq, beq, Ain_lb_ub, bin_lb_ub,
                    controller_state.active, alpha);
      // if (info<0)    mexPrintf("fastQP info=%d... calling Gurobi.\n", info);
    } else {
      // use gurobi active set
      model = gurobiActiveSetQP(
          env, QBlkDiag, f, Aeq, beq, Ain, bin, lb, ub, controller_state.vbasis,
          controller_state.vbasis_len, controller_state.cbasis,
          controller_state.cbasis_len, alpha);
      CGE(GRBgetintattr(model, "NumVars", &(controller_state.vbasis_len)), env);
      CGE(GRBgetintattr(model, "NumConstrs", &(controller_state.cbasis_len)),
          env);
      info = 66;
      // info = -1;
    }

    if (info < 0) {
      model = gurobiQP(env, QBlkDiag, f, Aeq, beq, Ain, bin, lb, ub,
                       controller_state.active, alpha);
      int status;
      CGE(GRBgetintattr(model, "Status", &status), env);
      // if (status!=2) mexPrintf("Gurobi reports non-optimal status = %d\n",
      // status);
    }
#ifdef USE_MATRIX_INVERSION_LEMMA
  }
#endif

  //----------------------------------------------------------------------
  // Solve for inputs ----------------------------------------------------
  qp_output.qdd = alpha.head(nq);
  VectorXd beta = alpha.segment(nq, nc * nd);

  if (params.use_center_of_mass_observer) {
    controller_state.last_com_ddot = Jdotv + J * qp_output.qdd;
  }

  if (CHECK_CENTROIDAL_MOMENTUM_RATE_MATCHES_TOTAL_WRENCH) {
    checkCentroidalMomentumMatchesTotalWrench(*robot, cache, qp_output.qdd,
                                              active_supports, B, beta);
  }

  // use transpose because B_act is orthogonal
  qp_output.u =
      B_act.transpose() * (H_act * qp_output.qdd + C_act - D_act * beta);
  for (int i = 0; i < qp_output.u.size(); i++) {
    if (std::isnan(qp_output.u(i))) qp_output.u(i) = 0;
  }
  // y = B_act.jacobiSvd(ComputeThinU|ComputeThinV).solve(H_act*qdd + C_act -
  // Jz_act.transpose()*lambda - D_act*beta);

  bool foot_contact[2];
  foot_contact[0] = contact_detected(rpc.foot_ids.at(Side::LEFT)) == 1;
  foot_contact[1] = contact_detected(rpc.foot_ids.at(Side::RIGHT)) == 1;
  qp_output.qd_ref =
      velocityReference(robot_state.t, robot_state.q, robot_state.qd,
                        qp_output.qdd, foot_contact, params.vref_integrator);

  // Remember t for next time around
  controller_state.t_prev = robot_state.t;

  // If a debug pointer was passed in, fill it with useful data
  if (debug) {
    debug->active_supports.resize(active_supports.size());
    for (size_t i = 0; i < active_supports.size(); i++) {
      debug->active_supports[i] = active_supports[i];
    }
    debug->nc = nc;
    debug->normals = normals;
    debug->B = B;
    debug->alpha = alpha;
    debug->f = f;
    debug->Aeq = Aeq;
    debug->beq = beq;
    debug->Ain_lb_ub = Ain_lb_ub;
    debug->bin_lb_ub = bin_lb_ub;
    debug->Qnfdiag = Qnfdiag;
    debug->Qneps = Qneps;
    debug->x_bar = x_bar;
    debug->S = S;
    debug->s1 = s1;
    debug->s1dot = s1dot;
    debug->s2dot = qp_input.zmp_data.s2dot;
    debug->A_ls = A_ls;
    debug->B_ls = B_ls;
    debug->Jcom = Jcom;
    debug->Jcomdotv = Jcomdotv;
    debug->beta = beta;
  }

  // if we used gurobi, clean up
  if (model) {
    GRBfreemodel(model);
  }
  //  GRBfreeenv(env);

  return info;
}  // NOLINT(readability/fn_size)<|MERGE_RESOLUTION|>--- conflicted
+++ resolved
@@ -112,12 +112,8 @@
                                    *robot);
 }
 
-<<<<<<< HEAD
+// TODO(#2274) Fix NOLINTNEXTLINE(runtime/references).
 void applyURDFModifications(std::unique_ptr<RigidBodyTree<double>>& robot,
-=======
-// TODO(#2274) Fix NOLINTNEXTLINE(runtime/references).
-void applyURDFModifications(std::unique_ptr<RigidBodyTree>& robot,
->>>>>>> 014bf738
                             const KinematicModifications& modifications) {
   for (auto it = modifications.attachments.begin();
        it != modifications.attachments.end(); ++it) {
@@ -141,12 +137,8 @@
   robot->compile();
 }
 
-<<<<<<< HEAD
+// TODO(#2274) Fix NOLINTNEXTLINE(runtime/references).
 void applyURDFModifications(std::unique_ptr<RigidBodyTree<double>>& robot,
-=======
-// TODO(#2274) Fix NOLINTNEXTLINE(runtime/references).
-void applyURDFModifications(std::unique_ptr<RigidBodyTree>& robot,
->>>>>>> 014bf738
                             const std::string& urdf_modifications_filename) {
   KinematicModifications modifications =
       parseKinematicModifications(YAML::LoadFile(urdf_modifications_filename));
@@ -521,13 +513,9 @@
 }
 
 void checkCentroidalMomentumMatchesTotalWrench(
-<<<<<<< HEAD
-    const RigidBodyTree<double>& robot, KinematicsCache<double>& cache,
-=======
-    const RigidBodyTree& robot,
+    const RigidBodyTree<double>& robot,
     // TODO(#2274) Fix NOLINTNEXTLINE(runtime/references).
     KinematicsCache<double>& cache,
->>>>>>> 014bf738
     const VectorXd& qdd,
     const std::vector<SupportStateElement,
                       Eigen::aligned_allocator<SupportStateElement>>&
