--- conflicted
+++ resolved
@@ -139,10 +139,7 @@
     return xc.nestedExpression().template segment<count>(start);
   }
 
-<<<<<<< HEAD
-=======
  private:
->>>>>>> 6949b53a
   // Helper to return a const Eigen::VectorBlock referencing a segment in the
   // state vector with its first element at `start` and of size `count`.
   Eigen::VectorBlock<const VectorX<T>> get_state_segment(
