// clang-format: off
#include "drake/multibody/multibody_tree/multibody_tree.h"
// clang-format: on

#include <functional>
#include <memory>

#include <gtest/gtest.h>

#include "drake/common/eigen_autodiff_types.h"
#include "drake/common/eigen_types.h"
<<<<<<< HEAD
#include "drake/math/autodiff.h"
#include "drake/math/autodiff_gradient.h"
=======
>>>>>>> d00d6fde
#include "drake/multibody/benchmarks/acrobot/acrobot.h"
#include "drake/multibody/multibody_tree/fixed_offset_frame.h"
#include "drake/multibody/multibody_tree/revolute_mobilizer.h"
#include "drake/multibody/multibody_tree/rigid_body.h"
#include "drake/systems/framework/context.h"

namespace drake {
namespace multibody {
namespace {

<<<<<<< HEAD
#include <iostream>
#define PRINT_VAR(x) std::cout <<  #x ": " << x << std::endl;
#define PRINT_VARn(x) std::cout <<  #x ":\n" << x << std::endl;

=======
>>>>>>> d00d6fde
using benchmarks::Acrobot;
using Eigen::AngleAxisd;
using Eigen::Isometry3d;
using Eigen::Matrix3d;
using Eigen::Matrix4d;
using Eigen::Translation3d;
using Eigen::Vector3d;
using std::make_unique;
using std::unique_ptr;
using systems::Context;

// Set of MultibodyTree tests for a double pendulum model.
// This double pendulum is similar to the acrobot model described in Section 3.1
// of the Underactuated Robotics notes available online at
// http://underactuated.csail.mit.edu/underactuated.html?chapter=3.
// The only difference is that this model has no actuation.
// This double pendulum is defined in the x-y plane with gravity acting in the
// negative y-axis direction.
// In this model the two links of the pendulum have the same length with their
// respective centers of mass located at the links' centroids.
//
// The schematic below shows the location and relationship of the frames defined
// by the model. A few comments:
//  - The pendulum moves in the x-y plane, with angles θ₁ and θ₂ defined
//    positive according to the right-hand-rule with the thumb aligned in the
//    z-direction.
//  - The body frames for each link are placed at their geometric center.
//  - The origin of the shoulder frames (Si and So) are coincident at all times.
//    So is aligned with Si for θ₁ = 0.
//  - The origin of the elbow frames (Ei and Eo) are coincident at all times.
//    Eo is aligned with Ei for θ₂ = 0.
//
//       y ^
//         | Si ≡ W World body frame.
//         +--> x  Shoulder inboard frame Si coincides with W.
//      X_SiSo(θ₁) Shoulder revolute mobilizer with generalized position θ₁.
//      +--+-----+
//      |  ^     |
//      |  | So  | Shoulder outboard frame So.
//      |  +-->  |
//      |        |
//      |  X_USo | Pose of So in U.
//      |        |
//      |  ^     |
//      |  | U   | Upper link body frame U.
//      |  +-->  |
//      |        |
//      |  X_UEi | Pose of Ei in U.
//      |        |
//      |  ^     |
//      |  | Ei  | Elbow inboard frame Ei.
//      |  +-->  |
//      +--------+
//      X_SiSo(θ₂) Elbow revolute mobilizer with generalized position θ₂.
//      +--+-----+
//      |  ^     |
//      |  | Eo  | Elbow outboard frame Eo.
//      |  +-->  |
//      |        |
//      |  X_LEo | Pose of Eo in L.
//      |        |
//      |  ^     |
//      |  | L   | Lower link body frame L.
//      |  +-->  |
//      |        |
//      |        |
//      |        |
//      |        |
//      |        |
//      |        |
//      +--------+
class PendulumTests : public ::testing::Test {
 public:
  // Creates an "empty" MultibodyTree that only contains the "world" body and
  // world body frame.
  void SetUp() override {
    model_ = std::make_unique<MultibodyTree<double>>();

    // Retrieves the world body.
    world_body_ = &model_->get_world_body();
  }

  // Sets up the MultibodyTree model for a double pendulum. See this unit test's
  // class description for details.
  void CreatePendulumModel() {
    // Creates a NaN SpatialInertia to instantiate the two RigidBody links of
    // the pendulum. Using a NaN spatial inertia is ok so far since we are still
    // not performing any numerical computations. This is only to test API.
    // M_Bo_B is the spatial inertia about the body frame's origin Bo and
    // expressed in the body frame B.
    SpatialInertia<double> M_Bo_B;

    // Adds the upper and lower links of the pendulum.
    // Using: const BodyType& AddBody(std::unique_ptr<BodyType> body).
    upper_link_ =
        &model_->AddBody(make_unique<RigidBody<double>>(M_Bo_B));
    // Using: const BodyType<T>& AddBody(Args&&... args)
    lower_link_ = &model_->AddBody<RigidBody>(M_Bo_B);

    // The shoulder is the mobilizer that connects the world to the upper link.
    // Its inboard frame, Si, is the world frame. Its outboard frame, So, a
    // fixed offset frame on the upper link.
    shoulder_inboard_frame_ = &model_->get_world_frame();

    // The body frame of the upper link is U, and that of the lower link is L.
    // We will add a frame for the pendulum's shoulder. This will be the
    // shoulder's outboard frame So.
    // X_USo specifies the pose of the shoulder outboard frame So in the body
    // frame U of the upper link.
    // In this case the frame is created explicitly from the body frame of
    // upper_link.
    shoulder_outboard_frame_ =
        &model_->AddFrame<FixedOffsetFrame>(
            upper_link_->get_body_frame(), X_USo_);

    // The elbow is the mobilizer that connects upper and lower links.
    // Below we will create inboard and outboard frames associated with the
    // pendulum's elbow.
    // An inboard frame Ei is rigidly attached to the upper link. It is located
    // at y = -half_link_length_ in the frame of the upper link body.
    // An outboard frame Eo is rigidly attached to the lower link. It is located
    // at y = +half_link_length_ in the frame of the lower link body.
    // X_UEi specifies the pose of the elbow inboard frame Ei in the body
    // frame U of the upper link.
    // X_LEo specifies the pose of the elbow outboard frame Eo in the body
    // frame L of the lower link.
    // In this case we create a frame using the FixedOffsetFrame::Create()
    // method taking a Body, i.e., creating a frame with a fixed offset from the
    // upper link body frame.
    elbow_inboard_frame_ =
        &model_->AddFrame<FixedOffsetFrame>(*upper_link_, X_UEi_);
    elbow_outboard_frame_ =
        &model_->AddFrame<FixedOffsetFrame>(*lower_link_, X_LEo_);

    // Adds the shoulder and elbow mobilizers of the pendulum.
    // Using:
    //  const Mobilizer& AddMobilizer(std::unique_ptr<MobilizerType> mobilizer).
    shoulder_mobilizer_ =
        &model_->AddMobilizer(
            make_unique<RevoluteMobilizer<double>>(
                *shoulder_inboard_frame_, *shoulder_outboard_frame_,
                Vector3d::UnitZ() /*revolute axis*/));
    // Using: const MobilizerType<T>& AddMobilizer(Args&&... args)
    elbow_mobilizer_ = &model_->AddMobilizer<RevoluteMobilizer>(
        *elbow_inboard_frame_, *elbow_outboard_frame_,
        Vector3d::UnitZ() /*revolute axis*/);
  }

  // Helper method to extract a pose from the position kinematics.
  // TODO(amcastro-tri):
  // Replace this by a method Body<T>::get_pose_in_world(const Context<T>&)
  // when we can place cache entries in the context.
  template <typename T>
  const Isometry3<T>& get_body_pose_in_world(
      const PositionKinematicsCache<T>& pc,
      const Body<T>& body) const {
    const MultibodyTreeTopology& topology = model_->get_topology();
    // Cache entries are accessed by BodyNodeIndex for fast traversals.
    return pc.get_X_WB(topology.get_body(body.get_index()).body_node);
  }

 protected:
  // For testing only so that we can retrieve/set (future to be) cache entries,
  // this method initializes the poses of each link in the position kinematics
  // cache.
  void SetPendulumPoses(PositionKinematicsCache<double>* pc) {
    pc->get_mutable_X_WB(BodyNodeIndex(1)) = X_WL_;
  }

  std::unique_ptr<MultibodyTree<double>> model_;
  const Body<double>* world_body_;
  // Bodies:
  const RigidBody<double>* upper_link_;
  const RigidBody<double>* lower_link_;
  // Frames:
  const BodyFrame<double>* shoulder_inboard_frame_;
  const FixedOffsetFrame<double>* shoulder_outboard_frame_;
  const FixedOffsetFrame<double>* elbow_inboard_frame_;
  const FixedOffsetFrame<double>* elbow_outboard_frame_;
  // Mobilizers:
  const RevoluteMobilizer<double>* shoulder_mobilizer_;
  const RevoluteMobilizer<double>* elbow_mobilizer_;
  // Pendulum parameters:
<<<<<<< HEAD
  const double link_length = 1.0;
  const double half_link_length = link_length / 2;
  // COM positions, measured and expressed in body frame:
  const Vector3d p_UBcm_{0.0, -half_link_length, 0.0};
  const Vector3d p_LBcm_{0.0, -half_link_length, 0.0};
=======
  const double link_length_ = 1.0;
  const double half_link_length_ = link_length_ / 2;
>>>>>>> d00d6fde
  // Poses:
  // Desired pose of the lower link frame L in the world frame W.
  const Isometry3d X_WL_{Translation3d(0.0, -half_link_length_, 0.0)};
  // Pose of the shoulder outboard frame So in the upper link frame U.
  const Isometry3d X_USo_{Translation3d(0.0, half_link_length_, 0.0)};
  // Pose of the elbow inboard frame Ei in the upper link frame U.
  const Isometry3d X_UEi_{Translation3d(0.0, -half_link_length_, 0.0)};
  // Pose of the elbow outboard frame Eo in the lower link frame L.
<<<<<<< HEAD
  const Isometry3d X_LEo_{Translation3d(0.0, half_link_length, 0.0)};
  // Reference benchmark for verification.
  Acrobot<double> acrobot_benchmark_{Vector3d::UnitZ() /* Plane normal */,
                                     Vector3d::UnitY() /* Up vector */};
=======
  const Isometry3d X_LEo_{Translation3d(0.0, half_link_length_, 0.0)};
>>>>>>> d00d6fde
};

TEST_F(PendulumTests, CreateModelBasics) {
  // Initially there is only one body, the world.
  EXPECT_EQ(model_->get_num_bodies(), 1);
  // And there is only one frame, the world frame.
  EXPECT_EQ(model_->get_num_frames(), 1);

  CreatePendulumModel();

  // Verifies the number of multibody elements is correct.
  EXPECT_EQ(model_->get_num_bodies(), 3);
  EXPECT_EQ(model_->get_num_frames(), 6);
  EXPECT_EQ(model_->get_num_mobilizers(), 2);

  // Check that frames are associated with the correct bodies.
  EXPECT_EQ(
      shoulder_inboard_frame_->get_body().get_index(),
      world_body_->get_index());
  EXPECT_EQ(
      shoulder_outboard_frame_->get_body().get_index(),
      upper_link_->get_index());
  EXPECT_EQ(
      elbow_inboard_frame_->get_body().get_index(), upper_link_->get_index());
  EXPECT_EQ(
      elbow_outboard_frame_->get_body().get_index(), lower_link_->get_index());

  // Checks that mobilizers connect the right frames.
  EXPECT_EQ(shoulder_mobilizer_->get_inboard_frame().get_index(),
            world_body_->get_body_frame().get_index());
  EXPECT_EQ(shoulder_mobilizer_->get_outboard_frame().get_index(),
            shoulder_outboard_frame_->get_index());
  EXPECT_EQ(elbow_mobilizer_->get_inboard_frame().get_index(),
            elbow_inboard_frame_->get_index());
  EXPECT_EQ(elbow_mobilizer_->get_outboard_frame().get_index(),
            elbow_outboard_frame_->get_index());

  // Checks that mobilizers connect the right bodies.
  EXPECT_EQ(shoulder_mobilizer_->get_inboard_body().get_index(),
            world_body_->get_index());
  EXPECT_EQ(shoulder_mobilizer_->get_outboard_body().get_index(),
            upper_link_->get_index());
  EXPECT_EQ(elbow_mobilizer_->get_inboard_body().get_index(),
            upper_link_->get_index());
  EXPECT_EQ(elbow_mobilizer_->get_outboard_body().get_index(),
            lower_link_->get_index());

  // Checks we can retrieve the body associated with a frame.
  EXPECT_EQ(&shoulder_inboard_frame_->get_body(), world_body_);
  EXPECT_EQ(&shoulder_outboard_frame_->get_body(), upper_link_);
  EXPECT_EQ(&elbow_inboard_frame_->get_body(), upper_link_);
  EXPECT_EQ(&elbow_outboard_frame_->get_body(), lower_link_);

  // Checks we can request inboard/outboard bodies to a mobilizer.
  EXPECT_EQ(&shoulder_mobilizer_->get_inboard_body(), world_body_);
  EXPECT_EQ(&shoulder_mobilizer_->get_outboard_body(), upper_link_);
  EXPECT_EQ(&elbow_mobilizer_->get_inboard_body(), upper_link_);
  EXPECT_EQ(&elbow_mobilizer_->get_outboard_body(), lower_link_);

  // Request revolute mobilizers' axes.
  EXPECT_EQ(shoulder_mobilizer_->get_revolute_axis(), Vector3d::UnitZ());
  EXPECT_EQ(elbow_mobilizer_->get_revolute_axis(), Vector3d::UnitZ());
}

// Frame indexes are assigned by MultibodyTree. The number of frames
// equals the number of body frames (one per body) plus the number of
// additional frames added to the system (like FixedOffsetFrame objects).
// Frames are indexed in the order they are added to the MultibodyTree model.
// The order of the frames and their indexes is an implementation detail that
// users do not need to know about. Therefore this unit test would need to
// change in the future if we decide to change the "internal detail" on how we
// assign these indexes.
TEST_F(PendulumTests, Indexes) {
  CreatePendulumModel();
  EXPECT_EQ(shoulder_inboard_frame_->get_index(), FrameIndex(0));
  EXPECT_EQ(upper_link_->get_body_frame().get_index(), FrameIndex(1));
  EXPECT_EQ(lower_link_->get_body_frame().get_index(), FrameIndex(2));
  EXPECT_EQ(shoulder_outboard_frame_->get_index(), FrameIndex(3));
  EXPECT_EQ(elbow_inboard_frame_->get_index(), FrameIndex(4));
  EXPECT_EQ(elbow_outboard_frame_->get_index(), FrameIndex(5));
}

// Asserts that the Finalize() stage is successful and that re-finalization is
// not allowed.
TEST_F(PendulumTests, Finalize) {
  CreatePendulumModel();
  // Finalize() stage.
  EXPECT_FALSE(model_->topology_is_valid());  // Not valid before Finalize().
  EXPECT_NO_THROW(model_->Finalize());
  EXPECT_TRUE(model_->topology_is_valid());  // Valid after Finalize().

  // Asserts that no more multibody elements can be added after finalize.
  SpatialInertia<double> M_Bo_B;
  EXPECT_THROW(model_->AddBody<RigidBody>(M_Bo_B), std::logic_error);
  EXPECT_THROW(model_->AddFrame<FixedOffsetFrame>(*lower_link_, X_LEo_),
               std::logic_error);
  EXPECT_THROW(model_->AddMobilizer<RevoluteMobilizer>(
      *shoulder_inboard_frame_, *shoulder_outboard_frame_,
      Vector3d::UnitZ()), std::logic_error);

  // Asserts re-finalization is not allowed.
  EXPECT_THROW(model_->Finalize(), std::logic_error);
}

// This is an experiment with std::reference_wrapper to show that we can save
// bodies in an array of references.
TEST_F(PendulumTests, StdReferenceWrapperExperiment) {
  // Initially there is only one body, the world.
  EXPECT_EQ(model_->get_num_bodies(), 1);
  // And there is only one frame, the world frame.
  EXPECT_EQ(model_->get_num_frames(), 1);
  CreatePendulumModel();

  // Vector of references.
  std::vector<std::reference_wrapper<const Body<double>>> bodies;
  bodies.push_back(*world_body_);
  bodies.push_back(*upper_link_);
  bodies.push_back(*lower_link_);

  // Verify that vector "bodies" effectively holds valid references to the
  // actual body elements in the tree.
  // In addition, since these tests compare actual memory addresses, they
  // ensure that bodies were not copied instead.
  // Unfortunately we need the ugly get() method since operator.() is not
  // overloaded.
  EXPECT_EQ(&bodies[world_body_->get_index()].get(), world_body_);
  EXPECT_EQ(&bodies[upper_link_->get_index()].get(), upper_link_);
  EXPECT_EQ(&bodies[lower_link_->get_index()].get(), lower_link_);
}

TEST_F(PendulumTests, CreateContext) {
  CreatePendulumModel();

  // Verifies the number of multibody elements is correct. In this case:
  // - world_
  // - upper_link_
  // - lower_link_
  EXPECT_EQ(model_->get_num_bodies(), 3);

  // Verify we cannot create a Context until we have a valid topology.
  EXPECT_FALSE(model_->topology_is_valid());  // Not valid before Finalize().
  EXPECT_THROW(model_->CreateDefaultContext(), std::logic_error);

  // Finalize() stage.
  EXPECT_NO_THROW(model_->Finalize());
  EXPECT_TRUE(model_->topology_is_valid());  // Valid after Finalize().

  // Create Context.
  std::unique_ptr<Context<double>> context;
  EXPECT_NO_THROW(context = model_->CreateDefaultContext());

  // Tests MultibodyTreeContext accessors.
  auto mbt_context =
      dynamic_cast<MultibodyTreeContext<double>*>(context.get());
<<<<<<< HEAD
=======
  ASSERT_TRUE(mbt_context != nullptr);
>>>>>>> d00d6fde

  // Verifies the correct number of generalized positions and velocities.
  EXPECT_EQ(mbt_context->get_positions().size(), 2);
  EXPECT_EQ(mbt_context->get_mutable_positions().size(), 2);
  EXPECT_EQ(mbt_context->get_velocities().size(), 2);
  EXPECT_EQ(mbt_context->get_mutable_velocities().size(), 2);

  // Verifies methods to retrieve fixed-sized segments of the state.
  EXPECT_EQ(mbt_context->get_state_segment<1>(1).size(), 1);
  EXPECT_EQ(mbt_context->get_mutable_state_segment<1>(1).size(), 1);

  // Set the poses of each body in the position kinematics cache to have an
  // arbitrary value that we can use for unit testing. In practice the poses in
  // the position kinematics will be the result of a position kinematics update
  // and will live in the context as a cache entry.
  PositionKinematicsCache<double> pc(model_->get_topology());
  SetPendulumPoses(&pc);

  // Retrieve body poses from position kinematics cache.
  const Isometry3d &X_WW = get_body_pose_in_world(pc, *world_body_);
  const Isometry3d &X_WLu = get_body_pose_in_world(pc, *upper_link_);

  // Asserts that the retrieved poses match with the ones specified by the unit
  // test method SetPendulumPoses().
  EXPECT_TRUE(X_WW.matrix().isApprox(Matrix4d::Identity()));
  EXPECT_TRUE(X_WLu.matrix().isApprox(X_WL_.matrix()));
}

<<<<<<< HEAD
=======
// Unit test fixture to verify the correctness of MultibodyTree methods for
// computing kinematics. This fixture uses the reference solution provided by
// benchmarks::Acrobot.
>>>>>>> d00d6fde
class PendulumKinematicTests : public PendulumTests {
 public:
  void SetUp() override {
    PendulumTests::SetUp();
    CreatePendulumModel();
    model_->Finalize();
    context_ = model_->CreateDefaultContext();
    mbt_context_ =
        dynamic_cast<MultibodyTreeContext<double>*>(context_.get());
  }
<<<<<<< HEAD

  static SpatialVelocity<double> ComputeSpatialVelocityFromXdot(
      const Matrix4d& X_AB, const Matrix4d& X_AB_dot) {
    const Matrix3d R_AB = X_AB.topLeftCorner(3, 3);
    const Matrix3d R_AB_dot = X_AB_dot.topLeftCorner(3, 3);
    // Compute cross product matrix w_ABx = [w_AB].
    Matrix3d w_ABx = R_AB_dot * R_AB.transpose();
    // Take the average to take into account both upper and lower parts.
    w_ABx = (w_ABx - w_ABx.transpose()) / 2.0;
    // Extract angular velocity vector.
    Vector3d w_AB(w_ABx(2, 1), w_ABx(0, 2), w_ABx(1, 0));
    // Extract linear velocity vector.
    Vector3d v_AB = X_AB_dot.col(3).head(3);
    return SpatialVelocity<double>(w_AB, v_AB);
  }

 protected:
  std::unique_ptr<Context<double>> context_;
  MultibodyTreeContext<double>* mbt_context_;
};

=======
 protected:
  std::unique_ptr<Context<double>> context_;
  MultibodyTreeContext<double>* mbt_context_;
  // Reference benchmark for verification.
  Acrobot<double> acrobot_benchmark_{Vector3d::UnitZ() /* Plane normal */,
                                     Vector3d::UnitY() /* Up vector */};
};

// Verify the correctness of method MultibodyTree::CalcPositionKinematicsCache()
// comparing the computed results the reference solution provided by
// benchmarks::Acrobot.
>>>>>>> d00d6fde
TEST_F(PendulumKinematicTests, CalcPositionKinematics) {
  // This is the minimum factor of the machine precision within which these
  // tests pass.
  const int kEpsilonFactor = 2;
  const double kEpsilon =
      kEpsilonFactor * std::numeric_limits<double>::epsilon();

<<<<<<< HEAD
=======
  // By default CreateDefaultContext() sets mobilizer to their zero
  // configuration.
  EXPECT_EQ(shoulder_mobilizer_->get_angle(*context_), 0.0);
  EXPECT_EQ(elbow_mobilizer_->get_angle(*context_), 0.0);

  // Test mobilizer's setter/getters.
  shoulder_mobilizer_->set_angle(context_.get(), M_PI);
  EXPECT_EQ(shoulder_mobilizer_->get_angle(*context_), M_PI);
>>>>>>> d00d6fde
  shoulder_mobilizer_->set_zero_configuration(context_.get());
  EXPECT_EQ(shoulder_mobilizer_->get_angle(*context_), 0.0);

  PositionKinematicsCache<double> pc(model_->get_topology());

  const int num_angles = 50;
  const double kDeltaAngle = 2 * M_PI / (num_angles - 1.0);
  for (double ishoulder = 0; ishoulder < num_angles; ++ishoulder) {
    const double shoulder_angle = -M_PI + ishoulder * kDeltaAngle;
    for (double ielbow = 0; ielbow < num_angles; ++ielbow) {
      const double elbow_angle = -M_PI + ielbow * kDeltaAngle;

      shoulder_mobilizer_->set_angle(context_.get(), shoulder_angle);
      EXPECT_EQ(shoulder_mobilizer_->get_angle(*context_), shoulder_angle);
      elbow_mobilizer_->set_angle(context_.get(), elbow_angle);
      EXPECT_EQ(elbow_mobilizer_->get_angle(*context_), elbow_angle);

      // Verify this matches the corresponding entries in the context.
      EXPECT_NEAR(mbt_context_->get_positions()(0), shoulder_angle, kEpsilon);
      EXPECT_NEAR(mbt_context_->get_positions()(1), elbow_angle, kEpsilon);

      model_->CalcPositionKinematicsCache(*context_, &pc);

      // Indexes to the BodyNode objects associated with each mobilizer.
      const BodyNodeIndex shoulder_node =
          shoulder_mobilizer_->get_topology().body_node;
      const BodyNodeIndex elbow_node =
          elbow_mobilizer_->get_topology().body_node;

      // Expected poses of the outboard frames measured in the inboard frame.
      Isometry3d X_SiSo(AngleAxisd(shoulder_angle, Vector3d::UnitZ()));
      Isometry3d X_EiEo(AngleAxisd(elbow_angle, Vector3d::UnitZ()));

      // Verify the values in the position kinematics cache.
      EXPECT_TRUE(pc.get_X_FM(shoulder_node).matrix().isApprox(
          X_SiSo.matrix()));
      EXPECT_TRUE(pc.get_X_FM(elbow_node).matrix().isApprox(
          X_EiEo.matrix()));

      // Verify that both, const and mutable versions point to the same address.
      EXPECT_EQ(&pc.get_X_FM(shoulder_node),
                &pc.get_mutable_X_FM(shoulder_node));
      EXPECT_EQ(&pc.get_X_FM(elbow_node),
                &pc.get_mutable_X_FM(elbow_node));

      // Retrieve body poses from position kinematics cache.
<<<<<<< HEAD
      const Isometry3d &X_WW = get_body_pose_in_world(pc, *world_body_);
      const Isometry3d &X_WU = get_body_pose_in_world(pc, *upper_link_);
      const Isometry3d &X_WL = get_body_pose_in_world(pc, *lower_link_);
=======
      const Isometry3d& X_WW = get_body_pose_in_world(pc, *world_body_);
      const Isometry3d& X_WU = get_body_pose_in_world(pc, *upper_link_);
      const Isometry3d& X_WL = get_body_pose_in_world(pc, *lower_link_);
>>>>>>> d00d6fde

      const Isometry3d X_WU_expected =
          acrobot_benchmark_.CalcLink1PoseInWorldFrame(shoulder_angle);

      const Isometry3d X_WL_expected =
          acrobot_benchmark_.CalcLink2PoseInWorldFrame(shoulder_angle,
                                                       elbow_angle);

      // Asserts that the retrieved poses match with the ones specified by the
      // unit test method SetPendulumPoses().
      EXPECT_TRUE(X_WW.matrix().isApprox(Matrix4d::Identity(), kEpsilon));
      EXPECT_TRUE(X_WU.matrix().isApprox(X_WU_expected.matrix(), kEpsilon));
      EXPECT_TRUE(X_WL.matrix().isApprox(X_WL_expected.matrix(), kEpsilon));
    }
  }
}

<<<<<<< HEAD
TEST_F(PendulumKinematicTests, CalcVelocityKinematicsWithAutoDiffXd) {
  // This is the minimum factor of the machine precision within which these
  // tests pass.
  const int kEpsilonFactor = 8;
  const double kEpsilon =
      kEpsilonFactor * std::numeric_limits<double>::epsilon();

  std::unique_ptr<MultibodyTree<AutoDiffXd>> model = model_->ToAutoDiffXd();

  const RevoluteMobilizer<AutoDiffXd>&
      shoulder_mobilizer = model->retrieve_variant(*shoulder_mobilizer_);
  const RevoluteMobilizer<AutoDiffXd>&
      elbow_mobilizer = model->retrieve_variant(*elbow_mobilizer_);

  const RigidBody<AutoDiffXd>&
      upper_link = model->retrieve_variant(*upper_link_);
  const RigidBody<AutoDiffXd>&
      lower_link = model->retrieve_variant(*lower_link_);

  std::unique_ptr<Context<AutoDiffXd>> context = model->CreateDefaultContext();

  PositionKinematicsCache<AutoDiffXd> pc(model->get_topology());

  const int num_angles = 50;
  const double kDeltaAngle = 2 * M_PI / (num_angles - 1.0);

  const int num_velocities = 2;
  const double w_WU_min = -1.0;
  const double w_WU_max =  1.0;
  const double w_UL_min = -0.5;
  const double w_UL_max =  0.5;

  const double kDelta_w_WU = (w_WU_max - w_WU_min) / (num_velocities - 1.0);
  const double kDelta_w_UL = (w_UL_max - w_UL_min) / (num_velocities - 1.0);

  // Loops over angular velocities.
  for (int iw_shoulder = 0; iw_shoulder < num_velocities; ++iw_shoulder) {
    const double w_WU = w_WU_min + iw_shoulder * kDelta_w_WU;
    for (int iw_elbow = 0; iw_elbow < num_velocities; ++iw_elbow) {
      const double w_UL = w_UL_min + iw_elbow * kDelta_w_UL;

      // Loops over angles.
      for (double ishoulder = 0; ishoulder < num_angles; ++ishoulder) {
        const AutoDiffXd shoulder_angle(
            -M_PI + ishoulder * kDeltaAngle, /* angle value */
            Vector1<double>::Constant(w_WU)  /* angular velocity */);
        for (double ielbow = 0; ielbow < num_angles; ++ielbow) {
          const AutoDiffXd elbow_angle(
              -M_PI + ielbow * kDeltaAngle,   /* angle value */
              Vector1<double>::Constant(w_UL) /* angular velocity */);

          // Update position kinematics.
          shoulder_mobilizer.set_angle(context.get(), shoulder_angle);
          elbow_mobilizer.set_angle(context.get(), elbow_angle);
          model->CalcPositionKinematicsCache(*context, &pc);

          // Retrieve body poses from position kinematics cache.
          const Isometry3<AutoDiffXd>& X_WU =
              get_body_pose_in_world(pc, upper_link);
          const Isometry3<AutoDiffXd>& X_WL =
              get_body_pose_in_world(pc, lower_link);

          const Isometry3d X_WU_expected =
              acrobot_benchmark_.CalcLink1PoseInWorldFrame(
                  shoulder_angle.value());

          const Isometry3d X_WL_expected =
              acrobot_benchmark_.CalcLink2PoseInWorldFrame(
                  shoulder_angle.value(), elbow_angle.value());

          // Extract the transformations' values.
          Eigen::MatrixXd X_WU_value =
              math::autoDiffToValueMatrix(X_WU.matrix());
          Eigen::MatrixXd X_WL_value =
              math::autoDiffToValueMatrix(X_WL.matrix());

          // Asserts that the retrieved poses match with the ones specified by the
          // unit test method SetPendulumPoses().
          EXPECT_TRUE(X_WU_value.isApprox(X_WU_expected.matrix(), kEpsilon));
          EXPECT_TRUE(X_WL_value.isApprox(X_WL_expected.matrix(), kEpsilon));

          // Extract the transformations' time derivatives.
          Eigen::MatrixXd X_WU_dot =
              math::autoDiffToGradientMatrix(X_WU.matrix());
          X_WU_dot.resize(4, 4);
          Eigen::MatrixXd X_WL_dot =
              math::autoDiffToGradientMatrix(X_WL.matrix());
          X_WL_dot.resize(4, 4);

          // Convert transformations' time derivatives to spatial velocities.
          SpatialVelocity<double> V_WU =
              ComputeSpatialVelocityFromXdot(X_WU_value, X_WU_dot);
          SpatialVelocity<double> V_WL =
              ComputeSpatialVelocityFromXdot(X_WL_value, X_WL_dot);

          const SpatialVelocity<double> V_WU_expected(
              acrobot_benchmark_.CalcLink1SpatialVelocityInWorldFrame(
                  shoulder_angle.value(), w_WU));
          const SpatialVelocity<double> V_WL_expected(
              acrobot_benchmark_.CalcLink2SpatialVelocityInWorldFrame(
                  shoulder_angle.value(), elbow_angle.value(), w_WU, w_UL));

          EXPECT_TRUE(V_WU.IsApprox(V_WU_expected, kEpsilon));
          EXPECT_TRUE(V_WL.IsApprox(V_WL_expected, kEpsilon));
        }  // ielbow
      }  // ishoulder

    }  // iw_elbow
  }  // iw_shoulder
}

=======
>>>>>>> d00d6fde
}  // namespace
}  // namespace multibody
}  // namespace drake<|MERGE_RESOLUTION|>--- conflicted
+++ resolved
@@ -9,11 +9,8 @@
 
 #include "drake/common/eigen_autodiff_types.h"
 #include "drake/common/eigen_types.h"
-<<<<<<< HEAD
 #include "drake/math/autodiff.h"
 #include "drake/math/autodiff_gradient.h"
-=======
->>>>>>> d00d6fde
 #include "drake/multibody/benchmarks/acrobot/acrobot.h"
 #include "drake/multibody/multibody_tree/fixed_offset_frame.h"
 #include "drake/multibody/multibody_tree/revolute_mobilizer.h"
@@ -24,13 +21,10 @@
 namespace multibody {
 namespace {
 
-<<<<<<< HEAD
 #include <iostream>
 #define PRINT_VAR(x) std::cout <<  #x ": " << x << std::endl;
 #define PRINT_VARn(x) std::cout <<  #x ":\n" << x << std::endl;
 
-=======
->>>>>>> d00d6fde
 using benchmarks::Acrobot;
 using Eigen::AngleAxisd;
 using Eigen::Isometry3d;
@@ -214,16 +208,8 @@
   const RevoluteMobilizer<double>* shoulder_mobilizer_;
   const RevoluteMobilizer<double>* elbow_mobilizer_;
   // Pendulum parameters:
-<<<<<<< HEAD
-  const double link_length = 1.0;
-  const double half_link_length = link_length / 2;
-  // COM positions, measured and expressed in body frame:
-  const Vector3d p_UBcm_{0.0, -half_link_length, 0.0};
-  const Vector3d p_LBcm_{0.0, -half_link_length, 0.0};
-=======
   const double link_length_ = 1.0;
   const double half_link_length_ = link_length_ / 2;
->>>>>>> d00d6fde
   // Poses:
   // Desired pose of the lower link frame L in the world frame W.
   const Isometry3d X_WL_{Translation3d(0.0, -half_link_length_, 0.0)};
@@ -232,14 +218,10 @@
   // Pose of the elbow inboard frame Ei in the upper link frame U.
   const Isometry3d X_UEi_{Translation3d(0.0, -half_link_length_, 0.0)};
   // Pose of the elbow outboard frame Eo in the lower link frame L.
-<<<<<<< HEAD
-  const Isometry3d X_LEo_{Translation3d(0.0, half_link_length, 0.0)};
+  const Isometry3d X_LEo_{Translation3d(0.0, half_link_length_, 0.0)};
   // Reference benchmark for verification.
   Acrobot<double> acrobot_benchmark_{Vector3d::UnitZ() /* Plane normal */,
                                      Vector3d::UnitY() /* Up vector */};
-=======
-  const Isometry3d X_LEo_{Translation3d(0.0, half_link_length_, 0.0)};
->>>>>>> d00d6fde
 };
 
 TEST_F(PendulumTests, CreateModelBasics) {
@@ -394,10 +376,7 @@
   // Tests MultibodyTreeContext accessors.
   auto mbt_context =
       dynamic_cast<MultibodyTreeContext<double>*>(context.get());
-<<<<<<< HEAD
-=======
   ASSERT_TRUE(mbt_context != nullptr);
->>>>>>> d00d6fde
 
   // Verifies the correct number of generalized positions and velocities.
   EXPECT_EQ(mbt_context->get_positions().size(), 2);
@@ -426,12 +405,9 @@
   EXPECT_TRUE(X_WLu.matrix().isApprox(X_WL_.matrix()));
 }
 
-<<<<<<< HEAD
-=======
 // Unit test fixture to verify the correctness of MultibodyTree methods for
 // computing kinematics. This fixture uses the reference solution provided by
 // benchmarks::Acrobot.
->>>>>>> d00d6fde
 class PendulumKinematicTests : public PendulumTests {
  public:
   void SetUp() override {
@@ -442,7 +418,6 @@
     mbt_context_ =
         dynamic_cast<MultibodyTreeContext<double>*>(context_.get());
   }
-<<<<<<< HEAD
 
   static SpatialVelocity<double> ComputeSpatialVelocityFromXdot(
       const Matrix4d& X_AB, const Matrix4d& X_AB_dot) {
@@ -462,12 +437,6 @@
  protected:
   std::unique_ptr<Context<double>> context_;
   MultibodyTreeContext<double>* mbt_context_;
-};
-
-=======
- protected:
-  std::unique_ptr<Context<double>> context_;
-  MultibodyTreeContext<double>* mbt_context_;
   // Reference benchmark for verification.
   Acrobot<double> acrobot_benchmark_{Vector3d::UnitZ() /* Plane normal */,
                                      Vector3d::UnitY() /* Up vector */};
@@ -476,7 +445,6 @@
 // Verify the correctness of method MultibodyTree::CalcPositionKinematicsCache()
 // comparing the computed results the reference solution provided by
 // benchmarks::Acrobot.
->>>>>>> d00d6fde
 TEST_F(PendulumKinematicTests, CalcPositionKinematics) {
   // This is the minimum factor of the machine precision within which these
   // tests pass.
@@ -484,8 +452,6 @@
   const double kEpsilon =
       kEpsilonFactor * std::numeric_limits<double>::epsilon();
 
-<<<<<<< HEAD
-=======
   // By default CreateDefaultContext() sets mobilizer to their zero
   // configuration.
   EXPECT_EQ(shoulder_mobilizer_->get_angle(*context_), 0.0);
@@ -494,7 +460,6 @@
   // Test mobilizer's setter/getters.
   shoulder_mobilizer_->set_angle(context_.get(), M_PI);
   EXPECT_EQ(shoulder_mobilizer_->get_angle(*context_), M_PI);
->>>>>>> d00d6fde
   shoulder_mobilizer_->set_zero_configuration(context_.get());
   EXPECT_EQ(shoulder_mobilizer_->get_angle(*context_), 0.0);
 
@@ -541,15 +506,9 @@
                 &pc.get_mutable_X_FM(elbow_node));
 
       // Retrieve body poses from position kinematics cache.
-<<<<<<< HEAD
-      const Isometry3d &X_WW = get_body_pose_in_world(pc, *world_body_);
-      const Isometry3d &X_WU = get_body_pose_in_world(pc, *upper_link_);
-      const Isometry3d &X_WL = get_body_pose_in_world(pc, *lower_link_);
-=======
       const Isometry3d& X_WW = get_body_pose_in_world(pc, *world_body_);
       const Isometry3d& X_WU = get_body_pose_in_world(pc, *upper_link_);
       const Isometry3d& X_WL = get_body_pose_in_world(pc, *lower_link_);
->>>>>>> d00d6fde
 
       const Isometry3d X_WU_expected =
           acrobot_benchmark_.CalcLink1PoseInWorldFrame(shoulder_angle);
@@ -567,7 +526,6 @@
   }
 }
 
-<<<<<<< HEAD
 TEST_F(PendulumKinematicTests, CalcVelocityKinematicsWithAutoDiffXd) {
   // This is the minimum factor of the machine precision within which these
   // tests pass.
@@ -679,8 +637,6 @@
   }  // iw_shoulder
 }
 
-=======
->>>>>>> d00d6fde
 }  // namespace
 }  // namespace multibody
 }  // namespace drake