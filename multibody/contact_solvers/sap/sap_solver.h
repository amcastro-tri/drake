#pragma once

#include <limits>
#include <memory>
#include <utility>
#include <vector>

#include "drake/multibody/contact_solvers/conex_supernodal_solver.h"
#include "drake/multibody/contact_solvers/sap/sap_model.h"
#include "drake/multibody/contact_solvers/sap/sap_solver_results.h"
#include "drake/systems/framework/context.h"

namespace drake {
namespace multibody {
namespace contact_solvers {
namespace internal {

// The result from SapSolver::SolveWithGuess() used to report the success or
// failure of the solver.
enum class SapSolverStatus {
  // Successful computation.
  kSuccess = 0,

  // The solver could not find a solution at the specified tolerances.
  kFailure = 1,
};

// SAP solver parameters such as tolerances, maximum number of iterations and
// regularization parameters.
struct SapSolverParameters {
  // Line search method.
  enum LineSearchType {
    // Approximate backtracking method with Armijo criterion.
    kBackTracking,
    // Newton method to find the root of dℓ(α)/dα to high accuracy.
    kExact,
  };

  // Parameters for the backtracking line search.
  // Ignored if line_search_type != LineSearchType::kBackTracking.
  struct BackTrackingLineSearchParameters {
    int max_iterations{40};  // Maximum number of backtracking iterations.
    double armijos_parameter{1.0e-4};  // Armijo's criterion parameter.
    double rho{0.8};                   // Backtracking parameter.
    // Maximum line search step size allowed.
    // Using this value of alpha_max ensures that the backtracking line search
    // uses alpha = 1.0 on the second iteration. This is particularly important
    // to avoid overrelaxation of Newton's method in regions where the cost is
    // quadratic, or close to quadratic.
    double alpha_max{1.0 / rho};
  };

  // Parameters for the exact line search.
  // Ignored if line_search_type != LineSearchType::kExact.
  struct ExactLineSearchParameters {
    // Maximum number of iterations allowed. Since our one-dimensional strategy
    // switches to bisection when Newton convergence is slow, this means that
    // the step size parameter will be computed with precision
    // 0.5^max_iterations. We very seldom need to change this parameter.
    int max_iterations{100};
    // Maximum line search step size allowed.
    double alpha_max{1.5};
  };

#if 0
  // The type of linear solver used for solving linear systems from the Newton
  // iterations.
  enum class LinearSolverType {
    // Supernodal KKT solver as implemented in conex [Permenter, 2020].
    //
    // [Permenter, 2020] Permenter, Frank. "A geodesic interior-point method for
    // linear optimization over symmetric cones." SIAM Journal on
    // Optimization 33.2 (2023): 1006-1034.
    kConex,
    // Block sparse supernodal solver implemented by BlockSparseCholeskySolver.
    kBlockSparseCholesky,
    // Dense algebra. Typically used for testing.
    kDense,
  };
#endif

  // Stopping Criteria:
  //   SAP uses two stopping criteria, one on the optimality condition and a
  // second one on the cost, see specifics below for each criteria. SAP
  // terminates with a success status whenever one of these criteria is
  // satisfied first. The criteria on the cost is meant to detect when the
  // solver stalls due to round-off errors. When this happens, the solver
  // terminates and returns the best solution it could find with finite
  // precision arithmetic. The solver cannot do better pass this point. Under
  // normal circumstances, for a well conditioned problem, nominal values
  // documented below are designed so that the solver reaches the optimality
  // condition first. With the values documented below, it is expected that the
  // solver meets the cost condition first only when the problem is
  // ill-conditioned or when the user requests a tight tolerance below the
  // recommended nominal values. Most often SAP returns a solution to a very
  // tight accuracy, with an error significantly below the requested tolerance
  // and often close to machine precision [Castro et al., 2021]. The cost
  // criterion is meant for rare events at which the state of the multibody
  // system leads to an ill-conditioned problem for which reducing the error
  // below the specified tolerance is not possible in practice due to round-off
  // errors.

  // Optimality condition criterion: We monitor the optimality condition (for
  // SAP, balance of momentum), i.e. ‖∇ℓ‖ < εₐ + εᵣ max(‖p‖,‖jc‖),
  // where ∇ℓ = A⋅(v−v*)−Jᵀγ is the momentum balance residual, p = A⋅v and jc =
  // Jᵀ⋅γ. The norms above are defined as ‖x‖ = ‖D⋅x‖₂, where D = diag(A)^(1/2).
  // If p is a generalized momentum, then D⋅p is a scaled generalized momentum
  // where each component has the same units, square root of Joules. Therefore
  // the norms above are used to weigh all components of the generalized
  // momentum equally.
  //
  // Nominal values:
  //  * For rel_tolerance > 1.0e-5 the solver will have no problem reaching this
  //    condition.
  //  * At rel_tolerance ≈ 1.0e-6, the solver might reach the cost condition
  //    (below) first due to round-off errors, but mostly for ill conditioned
  //    problems.
  //  * For rel_tolerance ≲ 1.0e-7 the solver will most likely reach the cost
  //    condition first.
  //
<<<<<<< HEAD
  // SapSolverStats::optimality_condition_reached indicates if this condition was
  // reached.
=======
  // SapStatistics::optimality_condition_reached indicates if this condition
  // was reached.
>>>>>>> ad104f68
  double abs_tolerance{1.e-14};  // Absolute tolerance εₐ, square root of Joule.
  double rel_tolerance{1.e-6};  // Relative tolerance εᵣ.

  // Cost condition criterion: We monitor the decrease of the cost on each
  // iteration. It is not worth it to keep iterating if round-off errors do not
  // allow the cost to keep decreasing. Therefore SAP stops the Newton iteration
  // when the optimality condition OR the cost condition is satisfied. Given the
  // costs ℓᵐ and ℓᵐ⁺¹ at Newton iterations m and m+1 respectively, the cost
  // condition is: |ℓᵐ⁺¹−ℓᵐ| < εₐ + εᵣ (ℓᵐ⁺¹+ℓᵐ)/2.
  //
  // Interaction with the optimality condition (abs_tolerance, rel_tolerance):
  // The purpose of this condition is to detect when the solver reaches the best
  // solution within round-off errors. We expect the optimality condition to be
  // satisfied first for values of the optimality tolerances within nominal
  // values. However, we expect to reach the cost condition when:
  //  1. Optimality condition tolerances are set below nominal values.
  //  2. Ill conditioning of the problem makes reaching the optimality condition
  //     difficult, specially when in the lower range of nominal values.
  //
<<<<<<< HEAD
  // SapSolverStats::cost_condition_reached indicates if this condition was
=======
  // SapStatistics::cost_condition_reached indicates if this condition was
>>>>>>> ad104f68
  // reached.
  //
  // Nominal values:
  //  * cost_rel_tolerance: we want to detect when changes in the cost are close
  //    to machine epsilon. Since round-off errors are typically larger than
  //    machine epsilon, we typically use larger values.
  //  * cost_abs_tolerance: This has units of Joule. Here we use a value that is
  //    a few orders of magnitude smaller than abs_tolerance (with units of
  //    square root of Joule) squared.
  double cost_abs_tolerance{1.e-30};  // Absolute tolerance εₐ, in Joules.
  double cost_rel_tolerance{1.e-15};  // Relative tolerance εᵣ.
  int max_iterations{100};            // Maximum number of Newton iterations.

  LineSearchType line_search_type{LineSearchType::kExact};

  BackTrackingLineSearchParameters backtracking_line_search;

  ExactLineSearchParameters exact_line_search;

  // Tolerance used in impulse soft norms. In Ns.
  double soft_tolerance{1.0e-7};

  // Dimensionless number used to allow some slop on the check near zero for
  // certain quantities such as the gradient of the cost.
  // It is also used to check for monotonic convergence. In particular, we allow
  // a small increase in the cost due to round-off errors
  //   ℓᵏ ≤ ℓᵏ⁻¹ + ε
  // where ε = relative_slop*max(1, (ℓᵏ+ℓᵏ⁻¹)/2).
  // If this condition is not satisfied and nonmonotonic_convergence_is_error =
  // true, SapSolver throws an exception.
  double relative_slop{1000 * std::numeric_limits<double>::epsilon()};

  // (For debugging) Even though SAP's convergence in monotonic, round-off
  // errors could cause small cost increases on the order of machine epsilon.
  // SAP's implementation uses a `realtive_slop` so that round-off errors do not
  // cause false negatives. For debugging purposes however, this options allows
  // to trigger an exception if the cost increases. For details, see
  // documentation on `relative_slop`.
  bool nonmonotonic_convergence_is_error{false};

  SapHessianFactorizationType linear_solver_type{
      SapHessianFactorizationType::kBlockSparseCholesky};
};

// Struct used to store statistics for each solve by SolveWithGuess().
struct SapSolverStats {
  // Initializes counters and time statistics to zero.
  void Reset() {
    num_iters = 0;
    num_line_search_iters = 0;
    optimality_criterion_reached = false;
    cost_criterion_reached = false;
    momentum_residual.clear();
    momentum_scale.clear();
    cost.clear();
    alpha.clear();
  }
  int num_iters{0};              // Number of Newton iterations.
  int num_line_search_iters{0};  // Total number of line search iterations.

  // Indicates if the optimality condition was reached.
  bool optimality_criterion_reached{false};

  // Indicates if the cost condition was reached.
  bool cost_criterion_reached{false};

  // Cost at each SAP Newton iteration. cost[0] stores cost at the initial
  // guess.
  std::vector<double> cost;

  // Line search step size at each SAP Newton iteration. alpha[0] stores alpha
  // = 1.
  std::vector<double> alpha;

  // Dimensionless momentum residual at each SAP Newton iteration. Of size
  // num_iters + 1.
  std::vector<double> momentum_residual;

  // Dimensionless momentum scale at each SAP Newton iteration. Of size
  // num_iters + 1.
  std::vector<double> momentum_scale;
};

// Struct used to store SAP solver statistics.
struct SapStatistics {
  // Initializes counters and time statistics to zero.
  void Reset() {
    num_iters = 0;
    num_line_search_iters = 0;
    optimality_criterion_reached = false;
    cost_criterion_reached = false;
    momentum_residual.clear();
    momentum_scale.clear();
    cost.clear();
    alpha.clear();
  }
  int num_iters{0};              // Number of Newton iterations.
  int num_line_search_iters{0};  // Total number of line search iterations.

  // Indicates if the optimality condition was reached.
  bool optimality_criterion_reached{false};

  // Indicates if the cost condition was reached.
  bool cost_criterion_reached{false};

  // Cost at each SAP Newton iteration. cost[0] stores cost at the initial
  // guess.
  std::vector<double> cost;

  // Line search step size at each SAP Newton iteration. alpha[0] stores alpha
  // = 1.
  std::vector<double> alpha;

  // Dimensionless momentum residual at each SAP Newton iteration. Of size
  // num_iters + 1.
  std::vector<double> momentum_residual;

  // Dimensionless momentum scale at each SAP Newton iteration. Of size
  // num_iters + 1.
  std::vector<double> momentum_scale;
};

// This class implements the Semi-Analytic Primal (SAP) solver described in
// [Castro et al., 2021].
//
// SAP uses the convex approximation of contact constraints by [Anitescu, 2006],
// with constraint regularization and analytical inverse dynamics introduced by
// [Todorov, 2014]. However SAP introduces a primal formulation in velocities
// instead of in impulses as done in previous work. This leads to a numerical
// scheme that warm-starts very effectively using velocities from the previous
// time step. In addition, SAP uses regularization to model physical compliance
// rather than to introduce constraint stabilization as previously done by
// [Todorov, 2014]. Please refer to [Castro et al., 2021] for details.
//
// - [Castro et al., 2021] Castro A., Permenter F. and Han X., 2021. An
//   Unconstrained Convex Formulation of Compliant Contact. Available online at
//   https://arxiv.org/abs/2110.10107.
// - [Anitescu, 2006] Anitescu M., 2006. Optimization-based simulation of
//   nonsmooth rigid multibody dynamics. Mathematical Programming, 105(1),
//   pp.113-143.
// - [Todorov, 2014] Todorov, E., 2014, May. Convex and analytically-invertible
//   dynamics with contacts and constraints: Theory and implementation in
//   MuJoCo. In 2014 IEEE International Conference on Robotics and Automation
//   (ICRA) (pp. 6054-6061). IEEE.
//
// TODO(amcastro-tri): enable AutoDiffXd support, if only for dense matrices so
// that we can test the long term performant solution.
// @tparam_nonsymbolic_scalar
template <typename T>
class SapSolver {
 public:
<<<<<<< HEAD
  DRAKE_NO_COPY_NO_MOVE_NO_ASSIGN(SapSolver);  
=======
  DRAKE_NO_COPY_NO_MOVE_NO_ASSIGN(SapSolver);
>>>>>>> ad104f68

  SapSolver() = default;

  // Solve the contact problem specified by the input data. Currently, only `T =
  // double` is fully supported. An exception is thrown if `T != double` and the
  // set of constraints is non-empty.
  //
  // Convergence of the solver is controlled by set_parameters(). Refer to
  // SapSolverParameters for details on the convergence conditions.
  //
  // N.B. SolveWithGuess() is a non-const method and therefore changes to the
  // state of the SapSolver object are allowed. This means that when using this
  // solver in MultibodyPlant (or a DiscreteUpdateManager), it must either be
  // instantiated locally or stored within a Context cache entry to ensure
  // thread safety.
  SapSolverStatus SolveWithGuess(const SapContactProblem<T>& problem,
                                 const VectorX<T>& v_guess,
                                 SapSolverResults<T>* result);

  // New parameters will affect the next call to SolveWithGuess().
  void set_parameters(const SapSolverParameters& parameters);

  // Returns solver statistics from the last call to SolveWithGuess().
<<<<<<< HEAD
  // Statistics are reset with SapSolverStats::Reset() on each new call to
  // SolveWithGuess().
  const SapSolverStats& get_statistics() const;

//  SapHessianFactorization& mutable_factorization() { return factorization_; }
=======
  // Statistics are reset with SapStatistics::Reset() on each new call to
  // SolveWithGuess().
  const SapStatistics& get_statistics() const;
>>>>>>> ad104f68

 private:
  friend class SapSolverTester;
  template <typename U>
  friend class SapSolver;
<<<<<<< HEAD

  SapSolverStatus SolveWithGuess(const SapModel<T>& model,
                                 const VectorX<T>& v_guess,
                                 systems::Context<T>* context);

  void SolveWithHessian(EigenPtr<MatrixX<T>> rhs) const;
=======
>>>>>>> ad104f68

  // Struct used to store the result of computing the search direction. We store
  // the search direction in the generalized velocities, dv, as well as
  // additional derived quantities such as the generalized momentum update dp
  // and the constraints' velocities update dvc.
  struct SearchDirectionData {
    SearchDirectionData(int num_velocities, int num_constraint_equations) {
      dv.resize(num_velocities);
      dp.resize(num_velocities);
      dvc.resize(num_constraint_equations);
      d2ellA_dalpha2 = NAN;
    }
    VectorX<T> dv;          // Search direction.
    VectorX<T> dp;          // Momentum update Δp = A⋅Δv.
    VectorX<T> dvc;         // Constraints velocities update, Δvc=J⋅Δv.
    T d2ellA_dalpha2{NAN};  // d²ellA/dα² = Δvᵀ⋅A⋅Δv.
  };

  // Helper method to implement the SolveWithGuess() public API. This helper
  // takes a `model`, a guess to the solution in v_guess and a model `context`
  // used by the solver to work with.
  // On exit, `context` stores the solution to the problem.
  // @pre context is not nullptr.
  // @pre context was created via a call to model.MakeContext().
  SapSolverStatus SolveWithGuess(const SapModel<T>& model,
                                 const VectorX<T>& v_guess,
                                 systems::Context<T>* context);

  // Pack solution into SapSolverResults. Where v is the vector of
  // generalized velocities, vc is the vector of contact velocities and gamma is
  // the vector of generalized contact impulses.
  // @pre context was created by the underlying SapModel.
  void PackSapSolverResults(const SapModel<T>& model,
                            const systems::Context<T>& context,
                            SapSolverResults<T>* results) const;

  // We monitor the optimality condition (for SAP, balance of momentum), i.e.
  // ‖∇ℓ‖ < εₐ + εᵣ max(‖p‖,‖j‖), where ∇ℓ = A⋅(v−v*)−Jᵀγ is the momentum
  // balance residual, p = A⋅v and j = Jᵀ⋅γ. The norms above are weighted as ‖x‖
  // = ‖D⋅x‖₂ where D = diag(A)^(1/2), such that all generalized momenta have
  // the same units (square root of Joules).
  // This method computes momentum_residual = ‖∇ℓ‖ and momentum_scale =
  // max(‖p‖,‖j‖). See [Castro et al., 2021] for further details.
  // @pre context was created by the underlying SapModel.
  void CalcStoppingCriteriaResidual(const SapModel<T>& model,
                                    const systems::Context<T>& context,
                                    T* momentum_residual,
                                    T* momentum_scale) const;

  // Computes the cost ℓ(α) = ℓ(vᵐ + αΔvᵐ) for line search, where vᵐ and Δvᵐ are
  // the last Newton iteration values of generalized velocities and search
  // direction, respectively. This methods uses the O(n) strategy described in
  // [Castro et al., 2021].
  //
  // @param context A SapModel context storing the state of the underlying
  //   model.
  // @param search_direction_data Search direction Δv and derived data.
  // @param alpha Step size α along Δv.
  //   Cost will be computed at ℓ(α) = ℓ(vᵐ + αΔvᵐ).
  // @param scratch A SapModel context used as a scratchpad. Values stored in
  //   this context do not affect the result of the computation. scratch must
  //   not be nullptr and scratch != &context.
  // @param dell_dalpha If not nullptr, on return dell_dalpha contains the value
  //   of the derivative dℓ/dα = ∇ℓ(vᵐ)⋅Δvᵐ.
  // @param d2ell_dalpha2 If not nullptr then on return d2ell_dalpha2 contains
  //   the value of the second derivative d²ℓ/dα².
  // @param d2ell_dalpha2_scratch A scratchpad needed when computing
  //   d2ell_dalpha2. Must not be nullptr if d2ell_dalpha2 != nullptr.
  T CalcCostAlongLine(const SapModel<T>& model,
                      const systems::Context<T>& context,
                      const SearchDirectionData& search_direction_data,
                      const T& alpha, systems::Context<T>* scratch,
                      T* dell_dalpha = nullptr, T* d2ell_dalpha2 = nullptr,
                      VectorX<T>* d2ell_dalpha2_scratch = nullptr) const;

  // Approximation to the 1D minimization problem α = argmin ℓ(α) = ℓ(v + αΔv)
  // over α. We define ϕ(α) = ℓ₀ + α c ℓ₀', where ℓ₀ = ℓ(0), ℓ₀' = dℓ/dα(0) and
  // c is the Armijo's criterion parameter. With this definition the Armijo
  // condition reads ℓ(α) < ϕ(α). This approximate method seeks to minimize ℓ(α)
  // over a discrete set of values given by the geometric progression αᵣ =
  // ρʳαₘₐₓ with r an integer, 0 < ρ < 1 and αₘₐₓ the maximum value of α
  // allowed. That is, the exact problem is replaced by a search over the
  // discrete values αᵣ until Armijo's criteria is satisfied. The satisfaction
  // of Armijo's criteria allows to prove the global convergence of SAP.
  // For a good reference on this method, see Section 11.3 of Bierlaire, M.,
  // 2015. "Optimization: principles and algorithms", EPFL Press.
  //
  // @param context A SapModel context storing the state of the underlying
  //   model.
  // @param search_direction_data Search direction Δv and derived data.
  // @param scratch_workspace A SapModel context used as a scratchpad. Values
  //   stored in this context do not affect the result of the computation.
  //   scratch_workspace must not be nullptr and scratch_workspace != &context.
  //
  // @returns A pair (α, num_iterations) where α satisfies Armijo's criterion
  // and num_iterations is the number of backtracking iterations performed.
  std::pair<T, int> PerformBackTrackingLineSearch(
      const SapModel<T>& model, const systems::Context<T>& context,
      const SearchDirectionData& search_direction_data,
      systems::Context<T>* scratch_workspace) const;

  // Solves α = argmin ℓ(α) = ℓ(v + αΔv) using a Newton-based method.
  //
  // @param context A SapModel context storing the state of the underlying
  //   model.
  // @param search_direction_data Search direction Δv and derived data.
  // @param scratch_workspace A SapModel context used as a scratchpad. Values
  //   stored in this context do not affect the result of the computation.
  //   scratch_workspace must not be nullptr and scratch_workspace != &context.
  //
  // @returns A pair (α, num_iterations) with α the optimal line search step
  // size and num_iterations is the number of iterations performed.
  std::pair<T, int> PerformExactLineSearch(
      const SapModel<T>& model, const systems::Context<T>& context,
      const SearchDirectionData& search_direction_data,
      systems::Context<T>* scratch_workspace) const;

<<<<<<< HEAD
=======
  // Computes a dense Hessian H(v) = A + Jᵀ⋅G(v)⋅J for the generalized
  // velocities state stored in `context`.
  MatrixX<T> CalcDenseHessian(const SapModel<T>& model,
                              const systems::Context<T>& context) const;

  // Makes a new SuperNodalSolver compatible with the underlying SapModel.
  std::unique_ptr<SuperNodalSolver> MakeSuperNodalSolver(
      const SapModel<T>& model) const;

  // Evaluates the constraint's Hessian G(v) and updates `supernodal_solver`'s
  // weight matrix so that we can later on solve the Newton system with Hessian
  // H(v) = A + Jᵀ⋅G(v)⋅J.
  void UpdateSuperNodalSolver(const SapModel<T>& model,
                              const systems::Context<T>& context,
                              SuperNodalSolver* supernodal_solver) const;

  // Updates the supernodal solver with the constraint's Hessian G(v),
  // factorizes it, and solves for the search direction `dv`.
  // @pre supernodal_solver and dv are not nullptr.
  // @pre supernodal_solver was created with a call to MakeSuperNodalSolver().
  void CallSuperNodalSolver(const SapModel<T>& model,
                            const systems::Context<T>& context,
                            SuperNodalSolver* supernodal_solver,
                            VectorX<T>* dv) const;

  // Solves for dv using dense algebra, for debugging.
  // @pre context was created by the underlying SapModel.
  // TODO(amcastro-tri): Add AutoDiffXd support.
  void CallDenseSolver(const SapModel<T>& model,
                       const systems::Context<T>& context,
                       VectorX<T>* dv) const;

>>>>>>> ad104f68
  // This method performs one iteration of the SAP solver. It updates gradient
  // of the primal cost ∇ℓₚ, the cost's Hessian H and solves for the velocity
  // search direction dv = −H⁻¹⋅∇ℓₚ. The result is stored in `data` along with
  // additional derived quantities from dv.
  // @param supernodal_solver If nullptr, this method uses dense algebra to
  // compute the Hessian and factorize it. Otherwise, this method uses the
  // supernodal solver provided.
  // @pre context was created by the underlying SapModel.
  // @pre supernodal_solver must be a valid supernodal solver created with
  // MakeSuperNodalSolver() when
  // parameters_.linear_solver_type != LinearSolverType::kDense.
  void CalcSearchDirectionData(const SapModel<T>& model,
                               const systems::Context<T>& context,
<<<<<<< HEAD
                               SearchDirectionData* data);
=======
                               SuperNodalSolver* supernodal_solver,
                               SearchDirectionData* data) const;
>>>>>>> ad104f68

  SapSolverParameters parameters_;
  // Stats are mutable so we can update them from within const methods (e.g.
  // Eval() methods). Nothing in stats is allowed to affect the computation; it
  // is purely a passive observer.
  // TODO(amcastro-tri): Consider moving stats into the solver's state stored as
  // part of the model's context.
<<<<<<< HEAD
  mutable SapSolverStats stats_;
=======
  mutable SapStatistics stats_;
>>>>>>> ad104f68
};

// Forward-declare specializations, prior to DRAKE_DECLARE... below.
// We use these to specialize functions that do not support AutoDiffXd.
template <>
<<<<<<< HEAD
SapSolverStatus SapSolver<double>::SolveWithGuess(
    const SapContactProblem<double>&, const VectorX<double>&,
    SapSolverResults<double>*);
template <>    
SapSolverStatus SapSolver<AutoDiffXd>::SolveWithGuess(
    const SapContactProblem<AutoDiffXd>&, const VectorX<AutoDiffXd>&,
    SapSolverResults<AutoDiffXd>*);
template <>
=======
>>>>>>> ad104f68
SapSolverStatus SapSolver<double>::SolveWithGuess(const SapModel<double>&,
                                                  const VectorX<double>&,
                                                  systems::Context<double>*);
template <>
std::pair<double, int> SapSolver<double>::PerformExactLineSearch(
    const SapModel<double>&, const systems::Context<double>&,
    const SearchDirectionData&, systems::Context<double>*) const;
<<<<<<< HEAD

template <>
void SapSolver<double>::CalcSearchDirectionData(
    const SapModel<double>&, const systems::Context<double>&,
    SapSolver<double>::SearchDirectionData*);
=======
template <>
void SapSolver<double>::CalcSearchDirectionData(
    const SapModel<double>&, const systems::Context<double>&,
    SuperNodalSolver* supernodal_solver,
    SapSolver<double>::SearchDirectionData*) const;
>>>>>>> ad104f68

}  // namespace internal
}  // namespace contact_solvers
}  // namespace multibody
}  // namespace drake

DRAKE_DECLARE_CLASS_TEMPLATE_INSTANTIATIONS_ON_DEFAULT_NONSYMBOLIC_SCALARS(
    class ::drake::multibody::contact_solvers::internal::SapSolver);<|MERGE_RESOLUTION|>--- conflicted
+++ resolved
@@ -118,13 +118,8 @@
   //  * For rel_tolerance ≲ 1.0e-7 the solver will most likely reach the cost
   //    condition first.
   //
-<<<<<<< HEAD
-  // SapSolverStats::optimality_condition_reached indicates if this condition was
-  // reached.
-=======
   // SapStatistics::optimality_condition_reached indicates if this condition
   // was reached.
->>>>>>> ad104f68
   double abs_tolerance{1.e-14};  // Absolute tolerance εₐ, square root of Joule.
   double rel_tolerance{1.e-6};  // Relative tolerance εᵣ.
 
@@ -144,11 +139,7 @@
   //  2. Ill conditioning of the problem makes reaching the optimality condition
   //     difficult, specially when in the lower range of nominal values.
   //
-<<<<<<< HEAD
-  // SapSolverStats::cost_condition_reached indicates if this condition was
-=======
   // SapStatistics::cost_condition_reached indicates if this condition was
->>>>>>> ad104f68
   // reached.
   //
   // Nominal values:
@@ -300,11 +291,7 @@
 template <typename T>
 class SapSolver {
  public:
-<<<<<<< HEAD
-  DRAKE_NO_COPY_NO_MOVE_NO_ASSIGN(SapSolver);  
-=======
   DRAKE_NO_COPY_NO_MOVE_NO_ASSIGN(SapSolver);
->>>>>>> ad104f68
 
   SapSolver() = default;
 
@@ -328,31 +315,14 @@
   void set_parameters(const SapSolverParameters& parameters);
 
   // Returns solver statistics from the last call to SolveWithGuess().
-<<<<<<< HEAD
-  // Statistics are reset with SapSolverStats::Reset() on each new call to
-  // SolveWithGuess().
-  const SapSolverStats& get_statistics() const;
-
-//  SapHessianFactorization& mutable_factorization() { return factorization_; }
-=======
   // Statistics are reset with SapStatistics::Reset() on each new call to
   // SolveWithGuess().
   const SapStatistics& get_statistics() const;
->>>>>>> ad104f68
 
  private:
   friend class SapSolverTester;
   template <typename U>
   friend class SapSolver;
-<<<<<<< HEAD
-
-  SapSolverStatus SolveWithGuess(const SapModel<T>& model,
-                                 const VectorX<T>& v_guess,
-                                 systems::Context<T>* context);
-
-  void SolveWithHessian(EigenPtr<MatrixX<T>> rhs) const;
-=======
->>>>>>> ad104f68
 
   // Struct used to store the result of computing the search direction. We store
   // the search direction in the generalized velocities, dv, as well as
@@ -470,8 +440,6 @@
       const SearchDirectionData& search_direction_data,
       systems::Context<T>* scratch_workspace) const;
 
-<<<<<<< HEAD
-=======
   // Computes a dense Hessian H(v) = A + Jᵀ⋅G(v)⋅J for the generalized
   // velocities state stored in `context`.
   MatrixX<T> CalcDenseHessian(const SapModel<T>& model,
@@ -504,7 +472,6 @@
                        const systems::Context<T>& context,
                        VectorX<T>* dv) const;
 
->>>>>>> ad104f68
   // This method performs one iteration of the SAP solver. It updates gradient
   // of the primal cost ∇ℓₚ, the cost's Hessian H and solves for the velocity
   // search direction dv = −H⁻¹⋅∇ℓₚ. The result is stored in `data` along with
@@ -518,12 +485,7 @@
   // parameters_.linear_solver_type != LinearSolverType::kDense.
   void CalcSearchDirectionData(const SapModel<T>& model,
                                const systems::Context<T>& context,
-<<<<<<< HEAD
                                SearchDirectionData* data);
-=======
-                               SuperNodalSolver* supernodal_solver,
-                               SearchDirectionData* data) const;
->>>>>>> ad104f68
 
   SapSolverParameters parameters_;
   // Stats are mutable so we can update them from within const methods (e.g.
@@ -531,17 +493,12 @@
   // is purely a passive observer.
   // TODO(amcastro-tri): Consider moving stats into the solver's state stored as
   // part of the model's context.
-<<<<<<< HEAD
-  mutable SapSolverStats stats_;
-=======
   mutable SapStatistics stats_;
->>>>>>> ad104f68
 };
 
 // Forward-declare specializations, prior to DRAKE_DECLARE... below.
 // We use these to specialize functions that do not support AutoDiffXd.
 template <>
-<<<<<<< HEAD
 SapSolverStatus SapSolver<double>::SolveWithGuess(
     const SapContactProblem<double>&, const VectorX<double>&,
     SapSolverResults<double>*);
@@ -550,8 +507,6 @@
     const SapContactProblem<AutoDiffXd>&, const VectorX<AutoDiffXd>&,
     SapSolverResults<AutoDiffXd>*);
 template <>
-=======
->>>>>>> ad104f68
 SapSolverStatus SapSolver<double>::SolveWithGuess(const SapModel<double>&,
                                                   const VectorX<double>&,
                                                   systems::Context<double>*);
@@ -559,19 +514,11 @@
 std::pair<double, int> SapSolver<double>::PerformExactLineSearch(
     const SapModel<double>&, const systems::Context<double>&,
     const SearchDirectionData&, systems::Context<double>*) const;
-<<<<<<< HEAD
 
 template <>
 void SapSolver<double>::CalcSearchDirectionData(
     const SapModel<double>&, const systems::Context<double>&,
     SapSolver<double>::SearchDirectionData*);
-=======
-template <>
-void SapSolver<double>::CalcSearchDirectionData(
-    const SapModel<double>&, const systems::Context<double>&,
-    SuperNodalSolver* supernodal_solver,
-    SapSolver<double>::SearchDirectionData*) const;
->>>>>>> ad104f68
 
 }  // namespace internal
 }  // namespace contact_solvers
