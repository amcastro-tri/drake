# -*- python -*-

load(
    "//tools:drake.bzl",
    "drake_cc_googletest",
    "drake_cc_library",
)
load("//tools/lint:lint.bzl", "add_lint_tests")

package(
    default_visibility = ["//visibility:public"],
)

drake_cc_library(
    name = "multibody_tree_indexes",
    srcs = [],
    hdrs = ["multibody_tree_indexes.h"],
    deps = [
        "//drake/common:type_safe_index",
    ],
)

drake_cc_library(
    name = "multibody_tree_topology",
    srcs = [],
    hdrs = [
        "multibody_tree_topology.h",
    ],
    deps = [
        ":multibody_tree_indexes",
    ],
)

drake_cc_library(
    name = "multibody_tree_context",
    srcs = [
        "acceleration_kinematics_cache.cc",
        "multibody_tree_context.cc",
        "position_kinematics_cache.cc",
        "velocity_kinematics_cache.cc",
    ],
    hdrs = [
        "acceleration_kinematics_cache.h",
        "multibody_tree_context.h",
        "position_kinematics_cache.h",
        "velocity_kinematics_cache.h",
    ],
    deps = [
        ":multibody_tree_topology",
        "//drake/common:autodiff",
        "//drake/multibody/multibody_tree/math:spatial_acceleration",
        "//drake/multibody/multibody_tree/math:spatial_velocity",
        "//drake/systems/framework:leaf_context",
    ],
)

drake_cc_library(
    name = "multibody_tree_element",
    srcs = [],
    hdrs = [
        "multibody_tree_element.h",
    ],
    deps = [
        ":multibody_tree_topology",
    ],
)

drake_cc_library(
    name = "multibody_tree",
    srcs = [
        "body.cc",
        "body_node_impl.cc",
        "fixed_offset_frame.cc",
        "joints/revolute_joint.cc",
        "mobilizer_impl.cc",
        "multibody_forcing.cc",
        "multibody_tree.cc",
        "revolute_mobilizer.cc",
        "rigid_body.cc",
        "space_xyz_mobilizer.cc",
        "uniform_gravity_field_element.cc",
    ],
    hdrs = [
        "body.h",
        "body_node.h",
        "body_node_impl.h",
        "body_node_welded.h",
        "fixed_offset_frame.h",
        "force_element.h",
        "frame.h",
        "frame_base.h",
        "joints/joint.h",
        "joints/revolute_joint.h",
        "mobilizer.h",
        "mobilizer_impl.h",
        "multibody_forcing.h",
        "multibody_tree.h",
        "revolute_mobilizer.h",
        "rigid_body.h",
        "space_xyz_mobilizer.h",
        "uniform_gravity_field_element.h",
    ],
    deps = [
        ":multibody_tree_context",
        ":multibody_tree_element",
        ":multibody_tree_indexes",
        ":spatial_inertia",
        "//drake/common:autodiff",
        "//drake/math:geometric_transform",
    ],
)

drake_cc_library(
    name = "rotational_inertia",
    srcs = ["rotational_inertia.cc"],
    hdrs = ["rotational_inertia.h"],
    deps = [
        "//drake/common:autodiff",
        "//drake/common:essential",
        "//drake/common:extract_double",
    ],
)

drake_cc_library(
    name = "spatial_inertia",
    srcs = ["spatial_inertia.cc"],
    hdrs = ["spatial_inertia.h"],
    deps = [
        ":unit_inertia",
        "//drake/math:gradient",
        "//drake/multibody/multibody_tree/math:spatial_algebra",
    ],
)

drake_cc_library(
    name = "unit_inertia",
    srcs = ["unit_inertia.cc"],
    hdrs = ["unit_inertia.h"],
    deps = [
        ":rotational_inertia",
    ],
)

# === test/ ===

drake_cc_library(
    name = "free_rotating_body_plant",
    testonly = 1,
    srcs = ["test/free_rotating_body_plant.cc"],
    hdrs = ["test/free_rotating_body_plant.h"],
    deps = [
        "//drake/common:default_scalars",
        "//drake/multibody/multibody_tree",
        "//drake/systems/framework",
    ],
)

drake_cc_googletest(
    name = "free_rotating_body_test",
    size = "small",
    srcs = [
        "test/free_rotating_body_test.cc",
    ],
    deps = [
        ":free_rotating_body_plant",
        "//drake/common/test_utilities:eigen_matrix_compare",
        "//drake/multibody/benchmarks/free_body",
        "//drake/systems/analysis:simulator",
    ],
)

drake_cc_googletest(
<<<<<<< HEAD
    name = "tree_from_mobilizers_test",
=======
    name = "double_pendulum_test",
>>>>>>> a14b3540
    # Presently times out in valgrind + debug with default size, "small".
    size = "medium",
    deps = [
        ":multibody_tree",
        "//drake/common/test_utilities:eigen_matrix_compare",
        "//drake/multibody/benchmarks/acrobot",
    ],
)

drake_cc_googletest(
<<<<<<< HEAD
    name = "tree_from_joints_test",
    deps = [
        ":multibody_tree",
        "//drake/common/test_utilities:eigen_matrix_compare",
        "//drake/multibody/benchmarks/acrobot",
    ],
)

drake_cc_googletest(
=======
>>>>>>> a14b3540
    name = "frames_test",
    deps = [":multibody_tree"],
)

drake_cc_googletest(
    name = "multibody_tree_creation_test",
    deps = [":multibody_tree"],
)

drake_cc_googletest(
    name = "multibody_tree_indexes_test",
    deps = [":multibody_tree_indexes"],
)

drake_cc_googletest(
    name = "rotational_inertia_test",
    deps = [
        ":rotational_inertia",
        "//drake/common:autodiff",
        "//drake/math:gradient",
    ],
)

drake_cc_googletest(
    name = "spatial_inertia_test",
    deps = [
        ":spatial_inertia",
    ],
)

drake_cc_googletest(
    name = "unit_inertia_test",
    deps = [
        ":unit_inertia",
        "//drake/math:gradient",
    ],
)

drake_cc_googletest(
    name = "rigid_body_test",
    deps = [
        ":multibody_tree",
    ],
)

add_lint_tests()<|MERGE_RESOLUTION|>--- conflicted
+++ resolved
@@ -170,11 +170,7 @@
 )
 
 drake_cc_googletest(
-<<<<<<< HEAD
     name = "tree_from_mobilizers_test",
-=======
-    name = "double_pendulum_test",
->>>>>>> a14b3540
     # Presently times out in valgrind + debug with default size, "small".
     size = "medium",
     deps = [
@@ -185,7 +181,6 @@
 )
 
 drake_cc_googletest(
-<<<<<<< HEAD
     name = "tree_from_joints_test",
     deps = [
         ":multibody_tree",
@@ -195,8 +190,6 @@
 )
 
 drake_cc_googletest(
-=======
->>>>>>> a14b3540
     name = "frames_test",
     deps = [":multibody_tree"],
 )
