// clang-format: off
#include "drake/multibody/multibody_tree/multibody_tree.h"
// clang-format: on

#include <functional>
#include <memory>

#include <gtest/gtest.h>

#include "drake/common/eigen_autodiff_types.h"
#include "drake/common/eigen_matrix_compare.h"
#include "drake/common/eigen_types.h"
#include "drake/math/autodiff.h"
#include "drake/math/autodiff_gradient.h"
#include "drake/multibody/benchmarks/acrobot/acrobot.h"
#include "drake/multibody/multibody_tree/fixed_offset_frame.h"
#include "drake/multibody/multibody_tree/revolute_mobilizer.h"
#include "drake/multibody/multibody_tree/rigid_body.h"
#include "drake/multibody/multibody_tree/uniform_gravity_field_element.h"
#include "drake/systems/framework/context.h"

namespace drake {
namespace multibody {
namespace {

const double kEpsilon = std::numeric_limits<double>::epsilon();

using benchmarks::Acrobot;
using Eigen::AngleAxisd;
using Eigen::Isometry3d;
using Eigen::Matrix2d;
using Eigen::Matrix3d;
using Eigen::Matrix4d;
using Eigen::Translation3d;
using Eigen::Vector2d;
using Eigen::Vector3d;
using Eigen::VectorXd;
using std::make_unique;
using std::unique_ptr;
using std::vector;
using systems::Context;

// Set of MultibodyTree tests for a double pendulum model.
// This double pendulum is similar to the acrobot model described in Section 3.1
// of the Underactuated Robotics notes available online at
// http://underactuated.csail.mit.edu/underactuated.html?chapter=3.
// The only difference is that this model has no actuation.
// This double pendulum is defined in the x-y plane with gravity acting in the
// negative y-axis direction.
// In this model the two links of the pendulum have the same length with their
// respective centers of mass located at the links' centroids.
//
// The schematic below shows the location and relationship of the frames defined
// by the model. A few comments:
//  - The pendulum moves in the x-y plane, with angles θ₁ and θ₂ defined
//    positive according to the right-hand-rule with the thumb aligned in the
//    z-direction.
//  - The body frames for each link are placed at their geometric center.
//  - The origin of the shoulder frames (Si and So) are coincident at all times.
//    So is aligned with Si for θ₁ = 0.
//  - The origin of the elbow frames (Ei and Eo) are coincident at all times.
//    Eo is aligned with Ei for θ₂ = 0.
//
//       y ^
//         | Si ≡ W World body frame.
//         +--> x  Shoulder inboard frame Si coincides with W.
//      X_SiSo(θ₁) Shoulder revolute mobilizer with generalized position θ₁.
//      +--+-----+
//      |  ^     |
//      |  | So  | Shoulder outboard frame So.
//      |  +-->  |
//      |        |
//      |  X_USo | Pose of So in U.
//      |        |
//      |  ^     |
//      |  | U   | Upper link body frame U.
//      |  +-->  |
//      |        |
//      |  X_UEi | Pose of Ei in U.
//      |        |
//      |  ^     |
//      |  | Ei  | Elbow inboard frame Ei.
//      |  +-->  |
//      +--------+
//      X_EiEo(θ₂) Elbow revolute mobilizer with generalized position θ₂.
//      +--+-----+
//      |  ^     |
//      |  |Eo/L | Elbow outboard frame Eo.
//      |  +-->  | Lower link's frame L is coincident with the elbow frame Eo.
//      |        |
//      |p_LoLcm | Position vector of the link's com measured from the link's
//      |        | frame origin Lo.
//      |  ^     |
//      |  | Lcm | Lower link's frame L shifted to its center of mass.
//      |  +-->  |
//      |        |
//      |        |
//      |        |
//      |        |
//      |        |
//      |        |
//      +--------+
class PendulumTests : public ::testing::Test {
 public:
  // Creates an "empty" MultibodyTree that only contains the "world" body and
  // world body frame.
  void SetUp() override {
    model_ = std::make_unique<MultibodyTree<double>>();

    // Retrieves the world body.
    world_body_ = &model_->get_world_body();
  }

  // Sets up the MultibodyTree model for a double pendulum. See this unit test's
  // class description for details.
  void CreatePendulumModel() {
    // Spatial inertia of the upper link about its frame U and expressed in U.
    Vector3d link1_com_U = Vector3d::Zero();  // U is at the link's COM.
    // Inertia for a thin rod with moment of inertia link1_Ic_ about the y axis.
    UnitInertia<double> G_U =
        UnitInertia<double>::StraightLine(link1_Ic_, Vector3d::UnitY());
    SpatialInertia<double> M_U(link1_mass_, link1_com_U, G_U);

    // Spatial inertia of the lower link about its frame L and expressed in L.
    Vector3d link2_com_L = Vector3d::Zero();  // L is at the link's COM.
    // Inertia for a thin rod with moment of inertia link2_Ic_ about the y axis.
    UnitInertia<double> G_Lcm =
        UnitInertia<double>::StraightLine(link2_Ic_, Vector3d::UnitY());
    // Spatial inertia about L's center of mass Lcm.
    SpatialInertia<double> M_Lcm(link2_mass_, link2_com_L, G_Lcm);
    // Since L's frame origin Lo is not at the the lower link's center of mass
    // Lcm, we must shift M_Lcm to obtain M_Lo.
    const Vector3d p_LoLcm(0.0, -half_link2_length_, 0.0);
    SpatialInertia<double> M_L = M_Lcm.Shift(-p_LoLcm);

    // Adds the upper and lower links of the pendulum.
    // Using: const BodyType& AddBody(std::unique_ptr<BodyType> body).
    upper_link_ =
        &model_->AddBody(make_unique<RigidBody<double>>(M_U));
    // Using: const BodyType<T>& AddBody(Args&&... args)
    lower_link_ = &model_->AddBody<RigidBody>(M_L);

    // The shoulder is the mobilizer that connects the world to the upper link.
    // Its inboard frame, Si, is the world frame. Its outboard frame, So, a
    // fixed offset frame on the upper link.
    shoulder_inboard_frame_ = &model_->get_world_frame();

    // The body frame of the upper link is U, and that of the lower link is L.
    // We will add a frame for the pendulum's shoulder. This will be the
    // shoulder's outboard frame So.
    // X_USo specifies the pose of the shoulder outboard frame So in the body
    // frame U of the upper link.
    // In this case the frame is created explicitly from the body frame of
    // upper_link.
    shoulder_outboard_frame_ =
        &model_->AddFrame<FixedOffsetFrame>(
            upper_link_->get_body_frame(), X_USo_);

    // The elbow is the mobilizer that connects upper and lower links.
    // Below we will create inboard and outboard frames associated with the
    // pendulum's elbow.
    // An inboard frame Ei is rigidly attached to the upper link. It is located
    // at y = -half_link_length_ in the frame of the upper link body.
    // X_UEi specifies the pose of the elbow inboard frame Ei in the body
    // frame U of the upper link.
    // In this case we create a frame using the FixedOffsetFrame::Create()
    // method taking a Body, i.e., creating a frame with a fixed offset from the
    // upper link body frame.
    elbow_inboard_frame_ =
        &model_->AddFrame<FixedOffsetFrame>(*upper_link_, X_UEi_);

    // To make this test a bit more interesting, we define the lower link's
    // frame L to be coincident with the elbow's outboard frame. Therefore,
    // Lo != Lcm.
    elbow_outboard_frame_ = &lower_link_->get_body_frame();

    // Adds the shoulder and elbow mobilizers of the pendulum.
    // Using:
    //  const Mobilizer& AddMobilizer(std::unique_ptr<MobilizerType> mobilizer).
    shoulder_mobilizer_ =
        &model_->AddMobilizer(
            make_unique<RevoluteMobilizer<double>>(
                *shoulder_inboard_frame_, *shoulder_outboard_frame_,
                Vector3d::UnitZ() /*revolute axis*/));
    // Using: const MobilizerType<T>& AddMobilizer(Args&&... args)
    elbow_mobilizer_ = &model_->AddMobilizer<RevoluteMobilizer>(
        *elbow_inboard_frame_, *elbow_outboard_frame_,
        Vector3d::UnitZ() /*revolute axis*/);

    // Add force element for a constant gravity.
    model_->AddForceElement<UniformGravityFieldElement>(
        Vector3d(0.0, -acceleration_of_gravity_, 0.0));
  }

  // Helper method to extract a pose from the position kinematics.
  // TODO(amcastro-tri):
  // Replace this by a method Body<T>::get_pose_in_world(const Context<T>&)
  // when we can place cache entries in the context.
  template <typename T>
  const Isometry3<T>& get_body_pose_in_world(
      const PositionKinematicsCache<T>& pc,
      const Body<T>& body) const {
    const MultibodyTreeTopology& topology = model_->get_topology();
    // Cache entries are accessed by BodyNodeIndex for fast traversals.
    return pc.get_X_WB(topology.get_body(body.get_index()).body_node);
  }

  // Helper method to extract spatial velocity from the velocity kinematics
  // cache.
  // TODO(amcastro-tri):
  // Replace this by a method
  // Body<T>::get_spatial_velocity_in_world(const Context<T>&)
  // when we can place cache entries in the context.
  const SpatialVelocity<double>& get_body_spatial_velocity_in_world(
      const VelocityKinematicsCache<double>& vc,
      const Body<double>& body) const {
    const MultibodyTreeTopology& topology = model_->get_topology();
    // Cache entries are accessed by BodyNodeIndex for fast traversals.
    return vc.get_V_WB(topology.get_body(body.get_index()).body_node);
  }

  // Helper method to extract spatial acceleration from the acceleration
  // kinematics cache.
  // TODO(amcastro-tri):
  // Replace this by a method
  // Body<T>::get_spatial_acceleration_in_world(const Context<T>&)
  // when we can place cache entries in the context.
  const SpatialAcceleration<double>& get_body_spatial_acceleration_in_world(
      const AccelerationKinematicsCache<double>& ac,
      const Body<double>& body) const {
    const MultibodyTreeTopology& topology = model_->get_topology();
    // Cache entries are accessed by BodyNodeIndex for fast traversals.
    return ac.get_A_WB(topology.get_body(body.get_index()).body_node);
  }

 protected:
  // For testing only so that we can retrieve/set (future to be) cache entries,
  // this method initializes the poses of each link in the position kinematics
  // cache.
  void SetPendulumPoses(PositionKinematicsCache<double>* pc) {
    pc->get_mutable_X_WB(BodyNodeIndex(1)) = X_WL_;
  }

  std::unique_ptr<MultibodyTree<double>> model_;
  const Body<double>* world_body_;
  // Bodies:
  const RigidBody<double>* upper_link_;
  const RigidBody<double>* lower_link_;
  // Frames:
  const BodyFrame<double>* shoulder_inboard_frame_;
  const FixedOffsetFrame<double>* shoulder_outboard_frame_;
  const FixedOffsetFrame<double>* elbow_inboard_frame_;
  const Frame<double>* elbow_outboard_frame_;
  // Mobilizers:
  const RevoluteMobilizer<double>* shoulder_mobilizer_;
  const RevoluteMobilizer<double>* elbow_mobilizer_;
  // Pendulum parameters:
  const double link1_length_ = 1.0;
  const double link1_mass_ = 1.0;
  // Unit inertia about an axis perpendicular to the rod for link1.
  const double link1_Ic_ = .083;
  const double link2_length_ = 2.0;
  const double link2_mass_ = 1.0;
  // Unit inertia about an axis perpendicular to the rod for link2.
  const double link2_Ic_ = .33;
  const double half_link1_length_ = link1_length_ / 2;
  const double half_link2_length_ = link2_length_ / 2;
<<<<<<< HEAD
=======
  // Acceleration of gravity at Earth's surface.
>>>>>>> 0035001b
  const double acceleration_of_gravity_ = 9.81;
  // Poses:
  // Desired pose of the lower link frame L in the world frame W.
  const Isometry3d X_WL_{Translation3d(0.0, -half_link1_length_, 0.0)};
  // Pose of the shoulder outboard frame So in the upper link frame U.
  const Isometry3d X_USo_{Translation3d(0.0, half_link1_length_, 0.0)};
  // Pose of the elbow inboard frame Ei in the upper link frame U.
  const Isometry3d X_UEi_{Translation3d(0.0, -half_link1_length_, 0.0)};
  // Pose of the elbow outboard frame Eo in the lower link frame L.
  const Isometry3d X_LEo_{Translation3d(0.0, half_link2_length_, 0.0)};
};

TEST_F(PendulumTests, CreateModelBasics) {
  // Initially there is only one body, the world.
  EXPECT_EQ(model_->get_num_bodies(), 1);
  // And there is only one frame, the world frame.
  EXPECT_EQ(model_->get_num_frames(), 1);

  CreatePendulumModel();

  // Verifies the number of multibody elements is correct.
  EXPECT_EQ(model_->get_num_bodies(), 3);
  EXPECT_EQ(model_->get_num_frames(), 5);
  EXPECT_EQ(model_->get_num_mobilizers(), 2);

  // Check that frames are associated with the correct bodies.
  EXPECT_EQ(
      shoulder_inboard_frame_->get_body().get_index(),
      world_body_->get_index());
  EXPECT_EQ(
      shoulder_outboard_frame_->get_body().get_index(),
      upper_link_->get_index());
  EXPECT_EQ(
      elbow_inboard_frame_->get_body().get_index(), upper_link_->get_index());
  EXPECT_EQ(
      elbow_outboard_frame_->get_body().get_index(), lower_link_->get_index());

  // Checks that mobilizers connect the right frames.
  EXPECT_EQ(shoulder_mobilizer_->get_inboard_frame().get_index(),
            world_body_->get_body_frame().get_index());
  EXPECT_EQ(shoulder_mobilizer_->get_outboard_frame().get_index(),
            shoulder_outboard_frame_->get_index());
  EXPECT_EQ(elbow_mobilizer_->get_inboard_frame().get_index(),
            elbow_inboard_frame_->get_index());
  EXPECT_EQ(elbow_mobilizer_->get_outboard_frame().get_index(),
            elbow_outboard_frame_->get_index());

  // Checks that mobilizers connect the right bodies.
  EXPECT_EQ(shoulder_mobilizer_->get_inboard_body().get_index(),
            world_body_->get_index());
  EXPECT_EQ(shoulder_mobilizer_->get_outboard_body().get_index(),
            upper_link_->get_index());
  EXPECT_EQ(elbow_mobilizer_->get_inboard_body().get_index(),
            upper_link_->get_index());
  EXPECT_EQ(elbow_mobilizer_->get_outboard_body().get_index(),
            lower_link_->get_index());

  // Checks we can retrieve the body associated with a frame.
  EXPECT_EQ(&shoulder_inboard_frame_->get_body(), world_body_);
  EXPECT_EQ(&shoulder_outboard_frame_->get_body(), upper_link_);
  EXPECT_EQ(&elbow_inboard_frame_->get_body(), upper_link_);
  EXPECT_EQ(&elbow_outboard_frame_->get_body(), lower_link_);

  // Checks we can request inboard/outboard bodies to a mobilizer.
  EXPECT_EQ(&shoulder_mobilizer_->get_inboard_body(), world_body_);
  EXPECT_EQ(&shoulder_mobilizer_->get_outboard_body(), upper_link_);
  EXPECT_EQ(&elbow_mobilizer_->get_inboard_body(), upper_link_);
  EXPECT_EQ(&elbow_mobilizer_->get_outboard_body(), lower_link_);

  // Request revolute mobilizers' axes.
  EXPECT_EQ(shoulder_mobilizer_->get_revolute_axis(), Vector3d::UnitZ());
  EXPECT_EQ(elbow_mobilizer_->get_revolute_axis(), Vector3d::UnitZ());
}

// Frame indexes are assigned by MultibodyTree. The number of frames
// equals the number of body frames (one per body) plus the number of
// additional frames added to the system (like FixedOffsetFrame objects).
// Frames are indexed in the order they are added to the MultibodyTree model.
// The order of the frames and their indexes is an implementation detail that
// users do not need to know about. Therefore this unit test would need to
// change in the future if we decide to change the "internal detail" on how we
// assign these indexes.
TEST_F(PendulumTests, Indexes) {
  CreatePendulumModel();
  EXPECT_EQ(shoulder_inboard_frame_->get_index(), FrameIndex(0));
  EXPECT_EQ(upper_link_->get_body_frame().get_index(), FrameIndex(1));
  EXPECT_EQ(lower_link_->get_body_frame().get_index(), FrameIndex(2));
  EXPECT_EQ(shoulder_outboard_frame_->get_index(), FrameIndex(3));
  EXPECT_EQ(elbow_inboard_frame_->get_index(), FrameIndex(4));
  EXPECT_EQ(elbow_outboard_frame_->get_index(), FrameIndex(2));
}

// Asserts that the Finalize() stage is successful and that re-finalization is
// not allowed.
TEST_F(PendulumTests, Finalize) {
  CreatePendulumModel();
  // Finalize() stage.
  EXPECT_FALSE(model_->topology_is_valid());  // Not valid before Finalize().
  EXPECT_NO_THROW(model_->Finalize());
  EXPECT_TRUE(model_->topology_is_valid());  // Valid after Finalize().

  // Asserts that no more multibody elements can be added after finalize.
  SpatialInertia<double> M_Bo_B;
  EXPECT_THROW(model_->AddBody<RigidBody>(M_Bo_B), std::logic_error);
  EXPECT_THROW(model_->AddFrame<FixedOffsetFrame>(*lower_link_, X_LEo_),
               std::logic_error);
  EXPECT_THROW(model_->AddMobilizer<RevoluteMobilizer>(
      *shoulder_inboard_frame_, *shoulder_outboard_frame_,
      Vector3d::UnitZ()), std::logic_error);

  // Asserts re-finalization is not allowed.
  EXPECT_THROW(model_->Finalize(), std::logic_error);
}

// This is an experiment with std::reference_wrapper to show that we can save
// bodies in an array of references.
TEST_F(PendulumTests, StdReferenceWrapperExperiment) {
  // Initially there is only one body, the world.
  EXPECT_EQ(model_->get_num_bodies(), 1);
  // And there is only one frame, the world frame.
  EXPECT_EQ(model_->get_num_frames(), 1);
  CreatePendulumModel();

  // Vector of references.
  vector<std::reference_wrapper<const Body<double>>> bodies;
  bodies.push_back(*world_body_);
  bodies.push_back(*upper_link_);
  bodies.push_back(*lower_link_);

  // Verify that vector "bodies" effectively holds valid references to the
  // actual body elements in the tree.
  // In addition, since these tests compare actual memory addresses, they
  // ensure that bodies were not copied instead.
  // Unfortunately we need the ugly get() method since operator.() is not
  // overloaded.
  EXPECT_EQ(&bodies[world_body_->get_index()].get(), world_body_);
  EXPECT_EQ(&bodies[upper_link_->get_index()].get(), upper_link_);
  EXPECT_EQ(&bodies[lower_link_->get_index()].get(), lower_link_);
}

TEST_F(PendulumTests, CreateContext) {
  CreatePendulumModel();

  // Verifies the number of multibody elements is correct. In this case:
  // - world_
  // - upper_link_
  // - lower_link_
  EXPECT_EQ(model_->get_num_bodies(), 3);

  // Verify we cannot create a Context until we have a valid topology.
  EXPECT_FALSE(model_->topology_is_valid());  // Not valid before Finalize().
  EXPECT_THROW(model_->CreateDefaultContext(), std::logic_error);

  // Finalize() stage.
  EXPECT_NO_THROW(model_->Finalize());
  EXPECT_TRUE(model_->topology_is_valid());  // Valid after Finalize().

  // Create Context.
  std::unique_ptr<Context<double>> context;
  EXPECT_NO_THROW(context = model_->CreateDefaultContext());

  // Tests MultibodyTreeContext accessors.
  auto mbt_context =
      dynamic_cast<MultibodyTreeContext<double>*>(context.get());
  ASSERT_TRUE(mbt_context != nullptr);

  // Verifies the correct number of generalized positions and velocities.
  EXPECT_EQ(mbt_context->get_positions().size(), 2);
  EXPECT_EQ(mbt_context->get_mutable_positions().size(), 2);
  EXPECT_EQ(mbt_context->get_velocities().size(), 2);
  EXPECT_EQ(mbt_context->get_mutable_velocities().size(), 2);

  // Verifies methods to retrieve fixed-sized segments of the state.
  EXPECT_EQ(mbt_context->get_state_segment<1>(1).size(), 1);
  EXPECT_EQ(mbt_context->get_mutable_state_segment<1>(1).size(), 1);

  // Set the poses of each body in the position kinematics cache to have an
  // arbitrary value that we can use for unit testing. In practice the poses in
  // the position kinematics will be the result of a position kinematics update
  // and will live in the context as a cache entry.
  PositionKinematicsCache<double> pc(model_->get_topology());
  SetPendulumPoses(&pc);

  // Retrieve body poses from position kinematics cache.
  const Isometry3d &X_WW = get_body_pose_in_world(pc, *world_body_);
  const Isometry3d &X_WLu = get_body_pose_in_world(pc, *upper_link_);

  // Asserts that the retrieved poses match with the ones specified by the unit
  // test method SetPendulumPoses().
  EXPECT_TRUE(X_WW.matrix().isApprox(Matrix4d::Identity()));
  EXPECT_TRUE(X_WLu.matrix().isApprox(X_WL_.matrix()));
}

// Unit test fixture to verify the correctness of MultibodyTree methods for
// computing kinematics. This fixture uses the reference solution provided by
// benchmarks::Acrobot.
class PendulumKinematicTests : public PendulumTests {
 public:
  void SetUp() override {
    PendulumTests::SetUp();
    CreatePendulumModel();
    model_->Finalize();
    context_ = model_->CreateDefaultContext();
    mbt_context_ =
        dynamic_cast<MultibodyTreeContext<double>*>(context_.get());
  }

  /// Verifies that we can compute the mass matrix of the system using inverse
  /// dynamics.
  /// The result from inverse dynamics is the vector of generalized forces:
  ///   tau = M(q) * vdot + C(q, v) * v
  /// where q and v are the generalized positions and velocities, respectively.
  /// When v = 0 the Coriolis and gyroscopic forces term C(q, v) * v is zero.
  /// Therefore the i-th column of M(q) can be obtained performing inverse
  /// dynamics with an acceleration vector vdot = e_i, with e_i the i-th vector
  /// in the standard basis of ℝ²:
  ///   tau = Hi(q) = M(q) * e_i
  /// where Hi(q) is the i-th column in M(q).
  ///
  /// The solution is verified against the independent benchmark from
  /// drake::multibody::benchmarks::Acrobot.
  void VerifyMassMatrixViaInverseDynamics(
      double shoulder_angle, double elbow_angle) {
    Vector2d q(shoulder_angle, elbow_angle);
    Vector2d v = Vector2d::Zero();
    Vector2d vdot;

    Matrix2d H;

    vdot = Vector2d::UnitX();  // First column of M(q).
    H.col(0) = VerifyInverseDynamics(q, v, vdot);

    vdot = Vector2d::UnitY();  // Second column of M(q).
    H.col(1) = VerifyInverseDynamics(q, v, vdot);

    Matrix2d H_expected = acrobot_benchmark_.CalcMassMatrix(elbow_angle);
    EXPECT_TRUE(H.isApprox(H_expected, 5 * kEpsilon));
  }

  /// Verifies the results from MultibodyTree::CalcInverseDynamics() for a
  /// number of state configurations against the independently coded
  /// implementation in drake::multibody::benchmarks::Acrobot.
  void VerifyCoriolisTermViaInverseDynamics(
      double shoulder_angle, double elbow_angle) {
    Vector2d q(shoulder_angle, elbow_angle);
    Vector2d v;
    Vector2d vdot = Vector2d::Zero();

    v = Vector2d::Zero();  // C(q, v) = 0 for v = 0.
    VerifyInverseDynamics(q, v, vdot);

    v = Vector2d::UnitX();  // First column of C(q, e_1) times e_1.
    VerifyInverseDynamics(q, v, vdot);

    v = Vector2d::UnitY();  // Second column of C(q, e_2) times e_2.
    VerifyInverseDynamics(q, v, vdot);

    v = Vector2d::Ones();  // Both velocities are non-zero.
    VerifyInverseDynamics(q, v, vdot);
  }

  /// This method verifies the correctness of
  /// MultibodyTree::CalcForceElementsContribution() to compute the vector of
  /// generalized forces due to gravity.
  /// Generalized forces due to gravity are a function of positions only and are
  /// denoted by G(q).
  /// The solution is verified against the independent benchmark from
  /// drake::multibody::benchmarks::Acrobot.
  Vector2d VerifyGravityTerm(
      const Eigen::Ref<const VectorXd>& q) const {
    DRAKE_DEMAND(q.size() == model_->get_num_positions());

    // This is the minimum factor of the machine precision within which these
    // tests pass. This factor incorporates an additional factor of two (2) to
    // be on the safe side on other architectures (particularly in Macs).
    const int kEpsilonFactor = 5;
    const double kTolerance = kEpsilonFactor * kEpsilon;

    const double shoulder_angle =  q(0);
    const double elbow_angle =  q(1);

    PositionKinematicsCache<double> pc(model_->get_topology());
    VelocityKinematicsCache<double> vc(model_->get_topology());
    // Even though G(q) only depends on positions, other velocity dependent
    // forces (for instance damping) could depend on velocities. Therefore we
    // set the velocity kinematics cache entries to zero so that only G(q) gets
    // computed (at least for this pendulum model that only includes gravity
    // and damping).
    vc.InitializeToZero();

    // ======================================================================
    // Compute position kinematics.
    shoulder_mobilizer_->set_angle(context_.get(), shoulder_angle);
    elbow_mobilizer_->set_angle(context_.get(), elbow_angle);
    model_->CalcPositionKinematicsCache(*context_, &pc);

    // ======================================================================
<<<<<<< HEAD
    // Compute inverse dynamics.
    VectorXd tau(model_->get_num_velocities());
    vector<SpatialForce<double>> F_Bo_W_array(model_->get_num_bodies());
    model_->CalcForceElementsContribution(
        *context_, pc, vc, &F_Bo_W_array, tau);

    // ======================================================================
    // To get generalized forces, compute inverse dynamics applying the forces
    // computed by CalcForceElementsContribution().
=======
    // Compute inverse dynamics. Add applied forces due to gravity.

    // Spatial force on the upper link due to gravity.
    const SpatialForce<double> F_U_W =
        SpatialForce<double>(
            Vector3d::Zero(),
            -link1_mass_ * acceleration_of_gravity_ * Vector3d::UnitY());

    // Spatial force on the lower link due to gravity.
    const SpatialForce<double> F_Lcm_W =
        SpatialForce<double>(
            Vector3d::Zero(),
            -link2_mass_ * acceleration_of_gravity_ * Vector3d::UnitY());
    // Obtain the position of the lower link's center of mass.
    const Isometry3d& X_WL = get_body_pose_in_world(pc, *lower_link_);
    const Matrix3d R_WL = X_WL.rotation();
    const Vector3d p_LoLcm_L = lower_link_->get_default_com();
    const Vector3d p_LoLcm_W = R_WL * p_LoLcm_L;
    const SpatialForce<double> F_L_W = F_Lcm_W.Shift(-p_LoLcm_W);

    // Output vector of generalized forces.
    VectorXd tau(model_->get_num_velocities());
    // Input vector of applied generalized forces.
    VectorXd tau_applied(model_->get_num_velocities());

    vector<SpatialForce<double>> F_Bo_W_array(model_->get_num_bodies());
    F_Bo_W_array[upper_link_->get_node_index()] = F_U_W;
    F_Bo_W_array[lower_link_->get_node_index()] = F_L_W;

    // Output vector of spatial forces for each body B at their inboard
    // frame Mo, expressed in the world W.
    vector<SpatialForce<double>> F_BMo_W_array(model_->get_num_bodies());

    // ======================================================================
    // Compute expected values using the acrobot benchmark.
    const Vector2d G_expected = acrobot_benchmark_.CalcGravityVector(
        shoulder_angle, elbow_angle);

    // ======================================================================
>>>>>>> 0035001b
    // Notice that we do not need to allocate extra memory since both
    // F_Bo_W_array and tau can be used as input and output arguments. However,
    // the data given at input is lost on output. A user might choose then to
    // have separate input/output arrays.
<<<<<<< HEAD
    VectorXd vdot(model_->get_num_velocities());
    vector<SpatialAcceleration<double>> A_WB_array(model_->get_num_bodies());
    model_->CalcInverseDynamics(
        *context_, pc, vc, vdot, F_Bo_W_array, tau,
        &A_WB_array, &F_Bo_W_array, tau);

    // ======================================================================
    // Compute expected values using the acrobot benchmark.
    const Vector2d G_expected = acrobot_benchmark_.CalcGravityVector(
        shoulder_angle, elbow_angle);

=======
    const VectorXd vdot = VectorXd::Zero(model_->get_num_velocities());
    vector<SpatialAcceleration<double>> A_WB_array(model_->get_num_bodies());

    // Try first using different arrays for input/ouput:
    // Initialize output to garbage, it should not affect the results.
    tau.setConstant(std::numeric_limits<double>::quiet_NaN());
    tau_applied.setZero();
    model_->CalcInverseDynamics(
        *context_, pc, vc, vdot, F_Bo_W_array, tau_applied,
        &A_WB_array, &F_BMo_W_array, &tau);
    EXPECT_TRUE(tau.isApprox(G_expected, kTolerance));

    // Now try using the same arrays for input/output (input data F_Bo_W_array
    // will get overwritten through the output argument).
    tau_applied.setZero();  // This will now get overwritten.
    model_->CalcInverseDynamics(
        *context_, pc, vc, vdot, F_Bo_W_array, tau_applied,
        &A_WB_array, &F_Bo_W_array, &tau_applied);
>>>>>>> 0035001b
    EXPECT_TRUE(tau.isApprox(G_expected, kTolerance));
    return tau;
  }

  /// Given the transformation `X_AB` between two frames A and B and its time
  /// derivative in frame A `Xdot_AB`, this method computes the spatial velocity
  /// `V_AB` of frame B as measured and expressed in A.
  static SpatialVelocity<double> ComputeSpatialVelocityFromXdot(
      const Matrix4d& X_AB, const Matrix4d& X_AB_dot) {
    const Matrix3d R_AB = X_AB.topLeftCorner(3, 3);
    const Matrix3d R_AB_dot = X_AB_dot.topLeftCorner(3, 3);
    // Compute cross product matrix w_ABx = [w_AB].
    Matrix3d w_ABx = R_AB_dot * R_AB.transpose();
    // Take the average to take into account both upper and lower parts.
    w_ABx = (w_ABx - w_ABx.transpose()) / 2.0;
    // Extract angular velocity vector.
    Vector3d w_AB(w_ABx(2, 1), w_ABx(0, 2), w_ABx(1, 0));
    // Extract linear velocity vector.
    Vector3d v_AB = X_AB_dot.col(3).head(3);
    return SpatialVelocity<double>(w_AB, v_AB);
  }

 protected:
  std::unique_ptr<Context<double>> context_;
  MultibodyTreeContext<double>* mbt_context_;
  // Reference benchmark for verification.
  Acrobot<double> acrobot_benchmark_{
      Vector3d::UnitZ() /* Plane normal */, Vector3d::UnitY() /* Up vector */,
      link1_mass_, link2_mass_,
      link1_length_, link2_length_, half_link1_length_, half_link2_length_,
      link1_Ic_, link2_Ic_, 0.0, 0.0, acceleration_of_gravity_};

 private:
  // This method verifies the correctness of
  // MultibodyTree::CalcInverseDynamics() to compute the generalized forces that
  // would need to be applied in order to attain the generalized accelerations
  // vdot.
  // The generalized accelerations are given by:
  //   tau = M(q) * vdot + C(q, v) * v
  // where q and v are the generalized positions and velocities, respectively.
  // These, together with the generalized accelerations vdot are inputs to this
  // method.
  // The solution is verified against the independent benchmark from
  // drake::multibody::benchmarks::Acrobot.
  Vector2d VerifyInverseDynamics(
      const Eigen::Ref<const VectorXd>& q,
      const Eigen::Ref<const VectorXd>& v,
      const Eigen::Ref<const VectorXd>& vdot) const {
    DRAKE_DEMAND(q.size() == model_->get_num_positions());
    DRAKE_DEMAND(v.size() == model_->get_num_velocities());
    DRAKE_DEMAND(vdot.size() == model_->get_num_velocities());

    // This is the minimum factor of the machine precision within which these
    // tests pass. This factor incorporates an additional factor of two (2) to
    // be on the safe side on other architectures (particularly in Macs).
    const int kEpsilonFactor = 30;
    const double kTolerance = kEpsilonFactor * kEpsilon;

    const double shoulder_angle =  q(0);
    const double elbow_angle =  q(1);

    const double shoulder_angle_rate = v(0);
    const double elbow_angle_rate = v(1);

    PositionKinematicsCache<double> pc(model_->get_topology());
    VelocityKinematicsCache<double> vc(model_->get_topology());

    // ======================================================================
    // Compute position kinematics.
    shoulder_mobilizer_->set_angle(context_.get(), shoulder_angle);
    elbow_mobilizer_->set_angle(context_.get(), elbow_angle);
    model_->CalcPositionKinematicsCache(*context_, &pc);

    // ======================================================================
    // Compute velocity kinematics.
    shoulder_mobilizer_->set_angular_rate(context_.get(), shoulder_angle_rate);
    elbow_mobilizer_->set_angular_rate(context_.get(), elbow_angle_rate);
    model_->CalcVelocityKinematicsCache(*context_, pc, &vc);

    // ======================================================================
    // Compute inverse dynamics.
    VectorXd tau(model_->get_num_velocities());
    vector<SpatialAcceleration<double>> A_WB_array(model_->get_num_bodies());
    vector<SpatialForce<double>> F_BMo_W_array(model_->get_num_bodies());
    model_->CalcInverseDynamics(*context_, pc, vc, vdot, {}, VectorXd(),
<<<<<<< HEAD
                                &A_WB_array, &F_BMo_W_array, tau);
=======
                                &A_WB_array, &F_BMo_W_array, &tau);
>>>>>>> 0035001b

    // ======================================================================
    // Compute acceleration kinematics.
    AccelerationKinematicsCache<double> ac(model_->get_topology());
    model_->CalcAccelerationKinematicsCache(*context_, pc, vc, vdot, &ac);

    // From acceleration kinematics.
    const SpatialAcceleration<double>& A_WUcm_ac =
        get_body_spatial_acceleration_in_world(ac, *upper_link_);
    const SpatialAcceleration<double>& A_WL_ac =
        get_body_spatial_acceleration_in_world(ac, *lower_link_);
    // From inverse dynamics.
    const SpatialAcceleration<double>& A_WUcm_id =
        A_WB_array[upper_link_->get_node_index()];
    const SpatialAcceleration<double>& A_WL_id =
        A_WB_array[lower_link_->get_node_index()];
    EXPECT_TRUE(A_WUcm_id.IsApprox(A_WUcm_ac, kTolerance));
    EXPECT_TRUE(A_WL_id.IsApprox(A_WL_ac, kTolerance));

    // ======================================================================
    // Compute expected values using the acrobot benchmark.
    const Vector2d C_expected = acrobot_benchmark_.CalcCoriolisVector(
        shoulder_angle, elbow_angle, shoulder_angle_rate, elbow_angle_rate);
    const Matrix2d H = acrobot_benchmark_.CalcMassMatrix(elbow_angle);
    const Vector2d tau_expected = H * vdot + C_expected;

    EXPECT_TRUE(CompareMatrices(tau, tau_expected, kTolerance,
                                MatrixCompareType::relative));
    return tau;
  }
};

// Verify the correctness of method MultibodyTree::CalcPositionKinematicsCache()
// comparing the computed results the reference solution provided by
// benchmarks::Acrobot.
TEST_F(PendulumKinematicTests, CalcPositionKinematics) {
  // This is the minimum factor of the machine precision within which these
  // tests pass.
  const int kEpsilonFactor = 3;
  const double kTolerance = kEpsilonFactor * kEpsilon;

  // By default CreateDefaultContext() sets mobilizer to their zero
  // configuration.
  EXPECT_EQ(shoulder_mobilizer_->get_angle(*context_), 0.0);
  EXPECT_EQ(elbow_mobilizer_->get_angle(*context_), 0.0);

  // Test mobilizer's setter/getters.
  shoulder_mobilizer_->set_angle(context_.get(), M_PI);
  EXPECT_EQ(shoulder_mobilizer_->get_angle(*context_), M_PI);
  shoulder_mobilizer_->set_zero_configuration(context_.get());
  EXPECT_EQ(shoulder_mobilizer_->get_angle(*context_), 0.0);

  PositionKinematicsCache<double> pc(model_->get_topology());

  const int num_angles = 50;
  const double kDeltaAngle = 2 * M_PI / (num_angles - 1.0);
  for (double ishoulder = 0; ishoulder < num_angles; ++ishoulder) {
    const double shoulder_angle = -M_PI + ishoulder * kDeltaAngle;
    for (double ielbow = 0; ielbow < num_angles; ++ielbow) {
      const double elbow_angle = -M_PI + ielbow * kDeltaAngle;

      shoulder_mobilizer_->set_angle(context_.get(), shoulder_angle);
      EXPECT_EQ(shoulder_mobilizer_->get_angle(*context_), shoulder_angle);
      elbow_mobilizer_->set_angle(context_.get(), elbow_angle);
      EXPECT_EQ(elbow_mobilizer_->get_angle(*context_), elbow_angle);

      // Verify this matches the corresponding entries in the context.
      EXPECT_EQ(mbt_context_->get_positions()(0), shoulder_angle);
      EXPECT_EQ(mbt_context_->get_positions()(1), elbow_angle);

      model_->CalcPositionKinematicsCache(*context_, &pc);

      // Indexes to the BodyNode objects associated with each mobilizer.
      const BodyNodeIndex shoulder_node =
          shoulder_mobilizer_->get_topology().body_node;
      const BodyNodeIndex elbow_node =
          elbow_mobilizer_->get_topology().body_node;

      // Expected poses of the outboard frames measured in the inboard frame.
      Isometry3d X_SiSo(AngleAxisd(shoulder_angle, Vector3d::UnitZ()));
      Isometry3d X_EiEo(AngleAxisd(elbow_angle, Vector3d::UnitZ()));

      // Verify the values in the position kinematics cache.
      EXPECT_TRUE(pc.get_X_FM(shoulder_node).matrix().isApprox(
          X_SiSo.matrix()));
      EXPECT_TRUE(pc.get_X_FM(elbow_node).matrix().isApprox(
          X_EiEo.matrix()));

      // Verify that both, const and mutable versions point to the same address.
      EXPECT_EQ(&pc.get_X_FM(shoulder_node),
                &pc.get_mutable_X_FM(shoulder_node));
      EXPECT_EQ(&pc.get_X_FM(elbow_node),
                &pc.get_mutable_X_FM(elbow_node));

      // Retrieve body poses from position kinematics cache.
      const Isometry3d& X_WW = get_body_pose_in_world(pc, *world_body_);
      const Isometry3d& X_WU = get_body_pose_in_world(pc, *upper_link_);
      const Isometry3d& X_WL = get_body_pose_in_world(pc, *lower_link_);

      const Isometry3d X_WU_expected =
          acrobot_benchmark_.CalcLink1PoseInWorldFrame(shoulder_angle);

      const Isometry3d X_WL_expected =
          acrobot_benchmark_.CalcElbowOutboardFramePoseInWorldFrame(
              shoulder_angle, elbow_angle);

      // Asserts that the retrieved poses match with the ones specified by the
      // unit test method SetPendulumPoses().
      EXPECT_TRUE(X_WW.matrix().isApprox(Matrix4d::Identity(), kTolerance));
      EXPECT_TRUE(X_WU.matrix().isApprox(X_WU_expected.matrix(), kTolerance));
      EXPECT_TRUE(X_WL.matrix().isApprox(X_WL_expected.matrix(), kTolerance));
    }
  }
}

TEST_F(PendulumKinematicTests, CalcVelocityAndAccelerationKinematics) {
  // This is the minimum factor of the machine precision within which these
  // tests pass. There is an additional factor of two (2) to be on the safe side
  // on other architectures (particularly in Macs).
  const int kEpsilonFactor = 30;
  const double kTolerance = kEpsilonFactor * kEpsilon;

  PositionKinematicsCache<double> pc(model_->get_topology());
  VelocityKinematicsCache<double> vc(model_->get_topology());
  AccelerationKinematicsCache<double> ac(model_->get_topology());

  const int num_angles = 50;
  const double kDeltaAngle = 2 * M_PI / (num_angles - 1.0);
  for (double ishoulder = 0; ishoulder < num_angles; ++ishoulder) {
    const double shoulder_angle = -M_PI + ishoulder * kDeltaAngle;
    for (double ielbow = 0; ielbow < num_angles; ++ielbow) {
      const double elbow_angle = -M_PI + ielbow * kDeltaAngle;

      // ======================================================================
      // Compute position kinematics.
      shoulder_mobilizer_->set_angle(context_.get(), shoulder_angle);
      elbow_mobilizer_->set_angle(context_.get(), elbow_angle);
      model_->CalcPositionKinematicsCache(*context_, &pc);

      // Obtain the lower link center of mass to later shift its computed
      // spatial velocity and acceleration to the center of mass frame for
      // comparison with the benchmark.
      const Isometry3d& X_WL = get_body_pose_in_world(pc, *lower_link_);
      const Matrix3d R_WL = X_WL.rotation();
      const Vector3d p_LoLcm_L = lower_link_->get_default_com();
      const Vector3d p_LoLcm_W = R_WL * p_LoLcm_L;

      // ======================================================================
      // Compute velocity kinematics

      // Set the shoulder's angular velocity.
      const double shoulder_angle_rate = 1.0;
      shoulder_mobilizer_->set_angular_rate(context_.get(),
                                            shoulder_angle_rate);
      EXPECT_EQ(shoulder_mobilizer_->get_angular_rate(*context_),
                shoulder_angle_rate);

      // Set the elbow's angular velocity.
      const double elbow_angle_rate = -0.5;
      elbow_mobilizer_->set_angular_rate(context_.get(),
                                         elbow_angle_rate);
      EXPECT_EQ(elbow_mobilizer_->get_angular_rate(*context_),
                elbow_angle_rate);
      model_->CalcVelocityKinematicsCache(*context_, pc, &vc);

      // Retrieve body spatial velocities from velocity kinematics cache.
      const SpatialVelocity<double>& V_WUcm =
          get_body_spatial_velocity_in_world(vc, *upper_link_);
      const SpatialVelocity<double>& V_WL =
          get_body_spatial_velocity_in_world(vc, *lower_link_);
      // Obtain the lower link's center of mass frame spatial velocity by
      // shifting V_WL:
      const SpatialVelocity<double> V_WLcm = V_WL.Shift(p_LoLcm_W);

      const SpatialVelocity<double> V_WUcm_expected(
          acrobot_benchmark_.CalcLink1SpatialVelocityInWorldFrame(
              shoulder_angle, shoulder_angle_rate));
      const SpatialVelocity<double> V_WLcm_expected(
          acrobot_benchmark_.CalcLink2SpatialVelocityInWorldFrame(
              shoulder_angle, elbow_angle,
              shoulder_angle_rate, elbow_angle_rate));

<<<<<<< HEAD
      EXPECT_TRUE(V_WU.IsApprox(V_WU_expected, kTolerance));
      EXPECT_TRUE(V_WLcm.IsApprox(V_WL_expected, kTolerance));
=======
      EXPECT_TRUE(V_WUcm.IsApprox(V_WUcm_expected, kTolerance));
      EXPECT_TRUE(V_WLcm.IsApprox(V_WLcm_expected, kTolerance));
>>>>>>> 0035001b

      // ======================================================================
      // Compute acceleration kinematics
      // Test a number of acceleration configurations.
      // For zero vdot:
      VectorX<double> vdot(2);  // Vector of generalized accelerations.
      vdot = VectorX<double>::Zero(2);

      model_->CalcAccelerationKinematicsCache(*context_, pc, vc, vdot, &ac);

      // Retrieve body spatial accelerations from acceleration kinematics cache.
      SpatialAcceleration<double> A_WUcm =
          get_body_spatial_acceleration_in_world(ac, *upper_link_);
      SpatialAcceleration<double> A_WL =
          get_body_spatial_acceleration_in_world(ac, *lower_link_);
      // Obtain the lower link's center of mass frame spatial acceleration by
      // shifting A_WL:
      const Vector3d& w_WL = V_WL.rotational();
      SpatialAcceleration<double> A_WLcm = A_WL.Shift(p_LoLcm_W, w_WL);

      SpatialAcceleration<double> A_WUcm_expected(
          acrobot_benchmark_.CalcLink1SpatialAccelerationInWorldFrame(
              shoulder_angle, shoulder_angle_rate, vdot(0)));

      SpatialAcceleration<double> A_WLcm_expected(
          acrobot_benchmark_.CalcLink2SpatialAccelerationInWorldFrame(
              shoulder_angle, elbow_angle,
              shoulder_angle_rate, elbow_angle_rate,
              vdot(0), vdot(1)));

<<<<<<< HEAD
      EXPECT_TRUE(A_WU.IsApprox(A_WU_expected, kTolerance));
      EXPECT_TRUE(A_WLcm.IsApprox(A_WL_expected, kTolerance));

      // For a non-zero vdot [rad/sec^2]:
      shoulder_mobilizer_->get_mutable_velocities_from_array(vdot)(0) = -1.0;
      elbow_mobilizer_->get_mutable_velocities_from_array(vdot)(0) = 2.0;
      EXPECT_EQ(shoulder_mobilizer_->get_velocities_from_array(vdot).size(), 1);
      EXPECT_EQ(shoulder_mobilizer_->get_velocities_from_array(vdot)(0), -1.0);
      EXPECT_EQ(elbow_mobilizer_->get_velocities_from_array(vdot).size(), 1);
      EXPECT_EQ(elbow_mobilizer_->get_velocities_from_array(vdot)(0), 2.0);
=======
      EXPECT_TRUE(A_WUcm.IsApprox(A_WUcm_expected, kTolerance));
      EXPECT_TRUE(A_WLcm.IsApprox(A_WLcm_expected, kTolerance));

      // For a non-zero vdot [rad/sec^2]:
      shoulder_mobilizer_->get_mutable_accelerations_from_array(
          &vdot)(0) = -1.0;
      elbow_mobilizer_->get_mutable_accelerations_from_array(&vdot)(0) = 2.0;
      EXPECT_EQ(
          shoulder_mobilizer_->get_accelerations_from_array(vdot).size(), 1);
      EXPECT_EQ(
          shoulder_mobilizer_->get_accelerations_from_array(vdot)(0), -1.0);
      EXPECT_EQ(
          elbow_mobilizer_->get_accelerations_from_array(vdot).size(), 1);
      EXPECT_EQ(
          elbow_mobilizer_->get_accelerations_from_array(vdot)(0), 2.0);
>>>>>>> 0035001b

      model_->CalcAccelerationKinematicsCache(*context_, pc, vc, vdot, &ac);

      // Retrieve body spatial accelerations from acceleration kinematics cache.
      A_WUcm = get_body_spatial_acceleration_in_world(ac, *upper_link_);
      A_WL = get_body_spatial_acceleration_in_world(ac, *lower_link_);
      A_WLcm = A_WL.Shift(p_LoLcm_W, w_WL);

      A_WUcm_expected = SpatialAcceleration<double>(
          acrobot_benchmark_.CalcLink1SpatialAccelerationInWorldFrame(
              shoulder_angle, shoulder_angle_rate, vdot(0)));

      A_WLcm_expected = SpatialAcceleration<double>(
          acrobot_benchmark_.CalcLink2SpatialAccelerationInWorldFrame(
              shoulder_angle, elbow_angle,
              shoulder_angle_rate, elbow_angle_rate,
              vdot(0), vdot(1)));

<<<<<<< HEAD
      EXPECT_TRUE(A_WU.IsApprox(A_WU_expected, kTolerance));
      EXPECT_TRUE(A_WLcm.IsApprox(A_WL_expected, kTolerance));
=======
      EXPECT_TRUE(A_WUcm.IsApprox(A_WUcm_expected, kTolerance));
      EXPECT_TRUE(A_WLcm.IsApprox(A_WLcm_expected, kTolerance));
>>>>>>> 0035001b
    }
  }
}

// Compute the bias term containing Coriolis and gyroscopic effects for a
// number of different pendulum configurations.
// This is computed using inverse dynamics with vdot = 0.
TEST_F(PendulumKinematicTests, CoriolisTerm) {
  // C(q, v) should be zero when elbow_angle = 0 independent of the shoulder
  // angle.
  VerifyCoriolisTermViaInverseDynamics(0.0, 0.0);
  VerifyCoriolisTermViaInverseDynamics(M_PI / 3.0, 0.0);

  // Attempt a number of non-zero elbow angles.
  VerifyCoriolisTermViaInverseDynamics(0.0, M_PI / 2.0);
  VerifyCoriolisTermViaInverseDynamics(0.0, M_PI / 3.0);
  VerifyCoriolisTermViaInverseDynamics(0.0, M_PI / 4.0);

  // Repeat previous tests but this time with different non-zero values of the
  // shoulder angle. Results should be independent of the shoulder angle for
  // this double pendulum system.
  VerifyCoriolisTermViaInverseDynamics(M_PI / 3.0, M_PI / 2.0);
  VerifyCoriolisTermViaInverseDynamics(M_PI / 3.0, M_PI / 3.0);
  VerifyCoriolisTermViaInverseDynamics(M_PI / 3.0, M_PI / 4.0);
}

// Compute the mass matrix using the inverse dynamics method.
TEST_F(PendulumKinematicTests, MassMatrix) {
  VerifyMassMatrixViaInverseDynamics(0.0, 0.0);
  VerifyMassMatrixViaInverseDynamics(0.0, M_PI / 2.0);
  VerifyMassMatrixViaInverseDynamics(0.0, M_PI / 3.0);
  VerifyMassMatrixViaInverseDynamics(0.0, M_PI / 4.0);

  // For the double pendulum system it turns out that the mass matrix is only a
  // function of the elbow angle, independent of the shoulder angle.
  // Therefore M(q) = H(elbow_angle). We therefore run the same previous tests
  // with different shoulder angles to verify this is true.
  VerifyMassMatrixViaInverseDynamics(M_PI / 3.0, 0.0);
  VerifyMassMatrixViaInverseDynamics(M_PI / 3.0, M_PI / 2.0);
  VerifyMassMatrixViaInverseDynamics(M_PI / 3.0, M_PI / 3.0);
  VerifyMassMatrixViaInverseDynamics(M_PI / 3.0, M_PI / 4.0);
}

<<<<<<< HEAD
// Compute the mass matrix using the inverse dynamics method.
=======
// A test to compute generalized forces due to gravity.
>>>>>>> 0035001b
TEST_F(PendulumKinematicTests, GravityTerm) {
  // A list of conditions used for testing.
  std::vector<Vector2d> test_matrix;

  test_matrix.push_back({0.0, 0.0});
  test_matrix.push_back({0.0, M_PI / 2.0});
  test_matrix.push_back({0.0, M_PI / 3.0});
  test_matrix.push_back({0.0, M_PI / 4.0});

  test_matrix.push_back({M_PI / 2.0, M_PI / 2.0});
  test_matrix.push_back({M_PI / 2.0, M_PI / 3.0});
  test_matrix.push_back({M_PI / 2.0, M_PI / 4.0});

  test_matrix.push_back({M_PI / 3.0, M_PI / 2.0});
  test_matrix.push_back({M_PI / 3.0, M_PI / 3.0});
  test_matrix.push_back({M_PI / 3.0, M_PI / 4.0});

  test_matrix.push_back({M_PI / 4.0, M_PI / 2.0});
  test_matrix.push_back({M_PI / 4.0, M_PI / 3.0});
  test_matrix.push_back({M_PI / 4.0, M_PI / 4.0});

  for (const Vector2d& q : test_matrix) {
    VerifyGravityTerm(q);
  }
}

// Compute the spatial velocity of each link as measured in the world frame
// using automatic differentiation through
// MultibodyTree::CalcPositionKinematicsCache(). The results are verified
// comparing with the reference solution provided by benchmarks::Acrobot.
TEST_F(PendulumKinematicTests, CalcVelocityKinematicsWithAutoDiffXd) {
  // This is the minimum factor of the machine precision within which these
  // tests pass.
  const int kEpsilonFactor = 20;
  const double kTolerance = kEpsilonFactor * kEpsilon;

  std::unique_ptr<MultibodyTree<AutoDiffXd>> model_autodiff =
      model_->ToAutoDiffXd();

  const RevoluteMobilizer<AutoDiffXd>& shoulder_mobilizer_autodiff =
      model_autodiff->get_variant(*shoulder_mobilizer_);
  const RevoluteMobilizer<AutoDiffXd>& elbow_mobilizer_autodiff =
      model_autodiff->get_variant(*elbow_mobilizer_);

  const RigidBody<AutoDiffXd>& upper_link_autodiff =
      model_autodiff->get_variant(*upper_link_);
  const RigidBody<AutoDiffXd>& lower_link_autodiff =
      model_autodiff->get_variant(*lower_link_);

  std::unique_ptr<Context<AutoDiffXd>> context_autodiff =
      model_autodiff->CreateDefaultContext();

  PositionKinematicsCache<AutoDiffXd> pc(model_autodiff->get_topology());

  const int num_angles = 50;
  const double kDeltaAngle = 2 * M_PI / (num_angles - 1.0);

  const int num_velocities = 2;
  const double w_WU_min = -1.0;
  const double w_WU_max = 1.0;
  const double w_UL_min = -0.5;
  const double w_UL_max = 0.5;

  const double kDelta_w_WU = (w_WU_max - w_WU_min) / (num_velocities - 1.0);
  const double kDelta_w_UL = (w_UL_max - w_UL_min) / (num_velocities - 1.0);

  // Loops over angular velocities.
  for (int iw_shoulder = 0; iw_shoulder < num_velocities; ++iw_shoulder) {
    const double w_WU = w_WU_min + iw_shoulder * kDelta_w_WU;
    for (int iw_elbow = 0; iw_elbow < num_velocities; ++iw_elbow) {
      const double w_UL = w_UL_min + iw_elbow * kDelta_w_UL;

      // Loops over angles.
      for (double iq_shoulder = 0; iq_shoulder < num_angles; ++iq_shoulder) {
        const AutoDiffXd shoulder_angle(
            -M_PI + iq_shoulder * kDeltaAngle, /* angle value */
            Vector1<double>::Constant(w_WU)  /* angular velocity */);
        for (double iq_elbow = 0; iq_elbow < num_angles; ++iq_elbow) {
          const AutoDiffXd elbow_angle(
              -M_PI + iq_elbow * kDeltaAngle,   /* angle value */
              Vector1<double>::Constant(w_UL) /* angular velocity */);

          // Update position kinematics.
          shoulder_mobilizer_autodiff.set_angle(context_autodiff.get(),
                                                shoulder_angle);
          elbow_mobilizer_autodiff.set_angle(context_autodiff.get(),
                                             elbow_angle);
          model_autodiff->CalcPositionKinematicsCache(*context_autodiff, &pc);

          // Retrieve body poses from position kinematics cache.
          const Isometry3<AutoDiffXd>& X_WU =
              get_body_pose_in_world(pc, upper_link_autodiff);
          const Isometry3<AutoDiffXd>& X_WL =
              get_body_pose_in_world(pc, lower_link_autodiff);

          const Isometry3d X_WU_expected =
              acrobot_benchmark_.CalcLink1PoseInWorldFrame(
                  shoulder_angle.value());

          const Isometry3d X_WL_expected =
              acrobot_benchmark_.CalcElbowOutboardFramePoseInWorldFrame(
                  shoulder_angle.value(), elbow_angle.value());

          // Extract the transformations' values.
          Eigen::MatrixXd X_WU_value =
              math::autoDiffToValueMatrix(X_WU.matrix());
          Eigen::MatrixXd X_WL_value =
              math::autoDiffToValueMatrix(X_WL.matrix());

          // Obtain the lower link center of mass to later shift its computed
          // spatial velocity to the center of mass frame for comparison with
          // the benchmark.
          const Matrix3d R_WL = X_WL_value.block<3, 3>(0, 0);
          const Vector3d p_LoLcm_L = lower_link_->get_default_com();
          const Vector3d p_LoLcm_W = R_WL * p_LoLcm_L;

          // Asserts that the retrieved poses match with the ones specified by
          // the unit test method SetPendulumPoses().
          EXPECT_TRUE(X_WU_value.isApprox(X_WU_expected.matrix(), kTolerance));
          EXPECT_TRUE(X_WL_value.isApprox(X_WL_expected.matrix(), kTolerance));

          // Extract the transformations' time derivatives.
          Eigen::MatrixXd X_WU_dot =
              math::autoDiffToGradientMatrix(X_WU.matrix());
          X_WU_dot.resize(4, 4);
          Eigen::MatrixXd X_WL_dot =
              math::autoDiffToGradientMatrix(X_WL.matrix());
          X_WL_dot.resize(4, 4);

          // Convert transformations' time derivatives to spatial velocities.
          SpatialVelocity<double> V_WUcm =
              ComputeSpatialVelocityFromXdot(X_WU_value, X_WU_dot);
          SpatialVelocity<double> V_WL =
              ComputeSpatialVelocityFromXdot(X_WL_value, X_WL_dot);
          // Obtain the lower link's center of mass frame spatial velocity by
          // shifting V_WL:
          const SpatialVelocity<double> V_WLcm = V_WL.Shift(p_LoLcm_W);

          const SpatialVelocity<double> V_WUcm_expected(
              acrobot_benchmark_.CalcLink1SpatialVelocityInWorldFrame(
                  shoulder_angle.value(), w_WU));
          const SpatialVelocity<double> V_WLcm_expected(
              acrobot_benchmark_.CalcLink2SpatialVelocityInWorldFrame(
                  shoulder_angle.value(), elbow_angle.value(), w_WU, w_UL));

<<<<<<< HEAD
          EXPECT_TRUE(V_WU.IsApprox(V_WU_expected, kTolerance));
          EXPECT_TRUE(V_WLcm.IsApprox(V_WL_expected, kTolerance));
=======
          EXPECT_TRUE(V_WUcm.IsApprox(V_WUcm_expected, kTolerance));
          EXPECT_TRUE(V_WLcm.IsApprox(V_WLcm_expected, kTolerance));
>>>>>>> 0035001b
        }  // ielbow
      }  // ishoulder
    }  // iw_elbow
  }  // iw_shoulder
}

}  // namespace
}  // namespace multibody
}  // namespace drake<|MERGE_RESOLUTION|>--- conflicted
+++ resolved
@@ -265,10 +265,7 @@
   const double link2_Ic_ = .33;
   const double half_link1_length_ = link1_length_ / 2;
   const double half_link2_length_ = link2_length_ / 2;
-<<<<<<< HEAD
-=======
   // Acceleration of gravity at Earth's surface.
->>>>>>> 0035001b
   const double acceleration_of_gravity_ = 9.81;
   // Poses:
   // Desired pose of the lower link frame L in the world frame W.
@@ -566,17 +563,17 @@
     model_->CalcPositionKinematicsCache(*context_, &pc);
 
     // ======================================================================
-<<<<<<< HEAD
     // Compute inverse dynamics.
+#if 0
     VectorXd tau(model_->get_num_velocities());
     vector<SpatialForce<double>> F_Bo_W_array(model_->get_num_bodies());
     model_->CalcForceElementsContribution(
         *context_, pc, vc, &F_Bo_W_array, tau);
+#endif
 
     // ======================================================================
     // To get generalized forces, compute inverse dynamics applying the forces
     // computed by CalcForceElementsContribution().
-=======
     // Compute inverse dynamics. Add applied forces due to gravity.
 
     // Spatial force on the upper link due to gravity.
@@ -616,24 +613,10 @@
         shoulder_angle, elbow_angle);
 
     // ======================================================================
->>>>>>> 0035001b
     // Notice that we do not need to allocate extra memory since both
     // F_Bo_W_array and tau can be used as input and output arguments. However,
     // the data given at input is lost on output. A user might choose then to
     // have separate input/output arrays.
-<<<<<<< HEAD
-    VectorXd vdot(model_->get_num_velocities());
-    vector<SpatialAcceleration<double>> A_WB_array(model_->get_num_bodies());
-    model_->CalcInverseDynamics(
-        *context_, pc, vc, vdot, F_Bo_W_array, tau,
-        &A_WB_array, &F_Bo_W_array, tau);
-
-    // ======================================================================
-    // Compute expected values using the acrobot benchmark.
-    const Vector2d G_expected = acrobot_benchmark_.CalcGravityVector(
-        shoulder_angle, elbow_angle);
-
-=======
     const VectorXd vdot = VectorXd::Zero(model_->get_num_velocities());
     vector<SpatialAcceleration<double>> A_WB_array(model_->get_num_bodies());
 
@@ -652,7 +635,6 @@
     model_->CalcInverseDynamics(
         *context_, pc, vc, vdot, F_Bo_W_array, tau_applied,
         &A_WB_array, &F_Bo_W_array, &tau_applied);
->>>>>>> 0035001b
     EXPECT_TRUE(tau.isApprox(G_expected, kTolerance));
     return tau;
   }
@@ -738,11 +720,7 @@
     vector<SpatialAcceleration<double>> A_WB_array(model_->get_num_bodies());
     vector<SpatialForce<double>> F_BMo_W_array(model_->get_num_bodies());
     model_->CalcInverseDynamics(*context_, pc, vc, vdot, {}, VectorXd(),
-<<<<<<< HEAD
-                                &A_WB_array, &F_BMo_W_array, tau);
-=======
                                 &A_WB_array, &F_BMo_W_array, &tau);
->>>>>>> 0035001b
 
     // ======================================================================
     // Compute acceleration kinematics.
@@ -925,13 +903,8 @@
               shoulder_angle, elbow_angle,
               shoulder_angle_rate, elbow_angle_rate));
 
-<<<<<<< HEAD
-      EXPECT_TRUE(V_WU.IsApprox(V_WU_expected, kTolerance));
-      EXPECT_TRUE(V_WLcm.IsApprox(V_WL_expected, kTolerance));
-=======
       EXPECT_TRUE(V_WUcm.IsApprox(V_WUcm_expected, kTolerance));
       EXPECT_TRUE(V_WLcm.IsApprox(V_WLcm_expected, kTolerance));
->>>>>>> 0035001b
 
       // ======================================================================
       // Compute acceleration kinematics
@@ -962,18 +935,6 @@
               shoulder_angle_rate, elbow_angle_rate,
               vdot(0), vdot(1)));
 
-<<<<<<< HEAD
-      EXPECT_TRUE(A_WU.IsApprox(A_WU_expected, kTolerance));
-      EXPECT_TRUE(A_WLcm.IsApprox(A_WL_expected, kTolerance));
-
-      // For a non-zero vdot [rad/sec^2]:
-      shoulder_mobilizer_->get_mutable_velocities_from_array(vdot)(0) = -1.0;
-      elbow_mobilizer_->get_mutable_velocities_from_array(vdot)(0) = 2.0;
-      EXPECT_EQ(shoulder_mobilizer_->get_velocities_from_array(vdot).size(), 1);
-      EXPECT_EQ(shoulder_mobilizer_->get_velocities_from_array(vdot)(0), -1.0);
-      EXPECT_EQ(elbow_mobilizer_->get_velocities_from_array(vdot).size(), 1);
-      EXPECT_EQ(elbow_mobilizer_->get_velocities_from_array(vdot)(0), 2.0);
-=======
       EXPECT_TRUE(A_WUcm.IsApprox(A_WUcm_expected, kTolerance));
       EXPECT_TRUE(A_WLcm.IsApprox(A_WLcm_expected, kTolerance));
 
@@ -989,7 +950,6 @@
           elbow_mobilizer_->get_accelerations_from_array(vdot).size(), 1);
       EXPECT_EQ(
           elbow_mobilizer_->get_accelerations_from_array(vdot)(0), 2.0);
->>>>>>> 0035001b
 
       model_->CalcAccelerationKinematicsCache(*context_, pc, vc, vdot, &ac);
 
@@ -1008,13 +968,8 @@
               shoulder_angle_rate, elbow_angle_rate,
               vdot(0), vdot(1)));
 
-<<<<<<< HEAD
-      EXPECT_TRUE(A_WU.IsApprox(A_WU_expected, kTolerance));
-      EXPECT_TRUE(A_WLcm.IsApprox(A_WL_expected, kTolerance));
-=======
       EXPECT_TRUE(A_WUcm.IsApprox(A_WUcm_expected, kTolerance));
       EXPECT_TRUE(A_WLcm.IsApprox(A_WLcm_expected, kTolerance));
->>>>>>> 0035001b
     }
   }
 }
@@ -1058,11 +1013,7 @@
   VerifyMassMatrixViaInverseDynamics(M_PI / 3.0, M_PI / 4.0);
 }
 
-<<<<<<< HEAD
-// Compute the mass matrix using the inverse dynamics method.
-=======
 // A test to compute generalized forces due to gravity.
->>>>>>> 0035001b
 TEST_F(PendulumKinematicTests, GravityTerm) {
   // A list of conditions used for testing.
   std::vector<Vector2d> test_matrix;
@@ -1208,13 +1159,8 @@
               acrobot_benchmark_.CalcLink2SpatialVelocityInWorldFrame(
                   shoulder_angle.value(), elbow_angle.value(), w_WU, w_UL));
 
-<<<<<<< HEAD
-          EXPECT_TRUE(V_WU.IsApprox(V_WU_expected, kTolerance));
-          EXPECT_TRUE(V_WLcm.IsApprox(V_WL_expected, kTolerance));
-=======
           EXPECT_TRUE(V_WUcm.IsApprox(V_WUcm_expected, kTolerance));
           EXPECT_TRUE(V_WLcm.IsApprox(V_WLcm_expected, kTolerance));
->>>>>>> 0035001b
         }  // ielbow
       }  // ishoulder
     }  // iw_elbow
