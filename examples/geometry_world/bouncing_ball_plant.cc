#include "drake/examples/geometry_world/bouncing_ball_plant.h"

#include <algorithm>

<<<<<<< HEAD
=======
#include "drake/common/eigen_types.h"
>>>>>>> 65effdbc
#include "drake/geometry/frame_id_vector.h"
#include "drake/geometry/geometry_frame.h"
#include "drake/geometry/geometry_instance.h"
#include "drake/geometry/query_results/penetration_as_point_pair.h"
#include "drake/geometry/shape_specification.h"

namespace drake {
namespace examples {
namespace geometry_world {
namespace bouncing_ball {

using geometry::FrameIdVector;
using geometry::FramePoseVector;
using geometry::GeometryFrame;
using geometry::GeometryInstance;
using geometry::GeometrySystem;
using geometry::PenetrationAsPointPair;
using geometry::SourceId;
using geometry::Sphere;
using systems::Context;
using systems::Value;
using std::make_unique;

template <typename T>
BouncingBallPlant<T>::BouncingBallPlant(SourceId source_id,
                                        GeometrySystem<T>* geometry_system,
<<<<<<< HEAD
                                        const Vector2<T>& init_position)
    : source_id_(source_id), init_position_(init_position) {
=======
                                        const Vector2<double>& p_WB)
    : source_id_(source_id), p_WB_(p_WB) {
  DRAKE_DEMAND(geometry_system != nullptr);

>>>>>>> 65effdbc
  geometry_query_port_ = this->DeclareAbstractInputPort().get_index();
  state_port_ =
      this->DeclareVectorOutputPort(BouncingBallVector<T>(),
                                    &BouncingBallPlant::CopyStateToOutput)
          .get_index();
  geometry_id_port_ =
      this->DeclareAbstractOutputPort(&BouncingBallPlant::AllocateFrameIdOutput,
                                      &BouncingBallPlant::CalcFrameIdOutput)
          .get_index();
  geometry_pose_port_ = this->DeclareAbstractOutputPort(
                                &BouncingBallPlant::AllocateFramePoseOutput,
                                &BouncingBallPlant::CalcFramePoseOutput)
                            .get_index();

  this->DeclareContinuousState(BouncingBallVector<T>(), 1 /* num_q */,
                               1 /* num_v */, 0 /* num_z */);
  static_assert(BouncingBallVectorIndices::kNumCoordinates == 1 + 1, "");

  ball_frame_id_ = geometry_system->RegisterFrame(
      source_id, GeometryFrame("ball_frame",
<<<<<<< HEAD
                               Isometry3<double>::Identity() /*X_PF = X_WF*/));
=======
                               Isometry3<double>::Identity()));
>>>>>>> 65effdbc
  ball_id_ = geometry_system->RegisterGeometry(
      source_id, ball_frame_id_,
      make_unique<GeometryInstance>(Isometry3<double>::Identity(), /*X_FG*/
                                    make_unique<Sphere>(diameter_ / 2.0)));
}

template <typename T>
BouncingBallPlant<T>::~BouncingBallPlant() {}

template <typename T>
const systems::InputPortDescriptor<T>&
BouncingBallPlant<T>::get_geometry_query_input_port() const {
  return systems::System<T>::get_input_port(geometry_query_port_);
}

template <typename T>
const systems::OutputPort<T>&
BouncingBallPlant<T>::get_state_output_port() const {
  return systems::System<T>::get_output_port(state_port_);
}

template <typename T>
const systems::OutputPort<T>&
BouncingBallPlant<T>::get_geometry_id_output_port() const {
  return systems::System<T>::get_output_port(geometry_id_port_);
}

template <typename T>
const systems::OutputPort<T>&
BouncingBallPlant<T>::get_geometry_pose_output_port() const {
  return systems::System<T>::get_output_port(geometry_pose_port_);
}

// Updates the state output port.
template <typename T>
void BouncingBallPlant<T>::CopyStateToOutput(
    const Context<T>& context,
    BouncingBallVector<T>* state_output_vector) const {
  state_output_vector->set_value(get_state(context).get_value());
}

template <typename T>
FramePoseVector<T> BouncingBallPlant<T>::AllocateFramePoseOutput(
    const Context<T>&) const {
  FramePoseVector<T> poses(source_id_);
  poses.mutable_vector().push_back(Isometry3<T>::Identity());
  return poses;
}

template <typename T>
void BouncingBallPlant<T>::CalcFramePoseOutput(
    const Context<T>& context, FramePoseVector<T>* poses) const {
  const BouncingBallVector<T>& state = get_state(context);
  DRAKE_ASSERT(poses->vector().size() == 1);
  // This assumes *no* rotation, we only need to update the translation.
<<<<<<< HEAD
  poses->mutable_vector()[0].translation() << init_position_(0),
      init_position_(1), state.z();
=======
  poses->mutable_vector()[0].translation() << p_WB_(0),
      p_WB_(1), state.z();
  poses->mutable_vector()[0].linear() << Matrix3<T>::Identity();
>>>>>>> 65effdbc
}

template <typename T>
FrameIdVector BouncingBallPlant<T>::AllocateFrameIdOutput(
<<<<<<< HEAD
    const MyContext&) const {
  FrameIdVector ids(source_id_);
  ids.AddFrameId(ball_frame_id_);
  return ids;
}

template <typename T>
void BouncingBallPlant<T>::CalcFrameIdOutput(const MyContext&,
                                             FrameIdVector*) const {
  // TODO(SeanCurtis-TRI): Only take action if the topology has changed; this
  // system never changes the topology.
=======
    const systems::Context<T>&) const {
  return FrameIdVector(source_id_,
                       std::vector<geometry::FrameId>{ball_frame_id_});
}

template <typename T>
void BouncingBallPlant<T>::CalcFrameIdOutput(const systems::Context<T>& context,
                                             FrameIdVector* frame_ids) const {
  *frame_ids = AllocateFrameIdOutput(context);
>>>>>>> 65effdbc
}

// Compute the actual physics.
template <typename T>
void BouncingBallPlant<T>::DoCalcTimeDerivatives(
    const systems::Context<T>& context,
    systems::ContinuousState<T>* derivatives) const {
  using std::max;

  const BouncingBallVector<T>& state = get_state(context);
  BouncingBallVector<T>& derivative_vector = get_mutable_state(derivatives);

  const geometry::QueryObject<T>& query_object =
<<<<<<< HEAD
      this->template EvalAbstractInput(context, geometry_query_port_)
=======
      this->EvalAbstractInput(context, geometry_query_port_)
>>>>>>> 65effdbc
          ->template GetValue<geometry::QueryObject<T>>();

  std::vector<PenetrationAsPointPair<T>> penetrations =
      query_object.ComputePointPairPenetration();
  T fC = 0;  // the contact force
  if (penetrations.size() > 0) {
    for (const auto& penetration : penetrations) {
      if (penetration.id_A == ball_id_ || penetration.id_B == ball_id_) {
        // Penetration depth, > 0 during penetration.
        const T& x = penetration.depth;
        // Penetration rate, > 0 implies increasing penetration.
        const T& xdot = -state.zdot();

        fC = k_ * x * (1.0 + d_ * xdot);
      }
    }
  }
  derivative_vector.set_z(state.zdot());
  const T fN = max(0.0, fC);

  derivative_vector.set_zdot((-m_ * g_ + fN) / m_);
}

template class BouncingBallPlant<double>;

}  // namespace bouncing_ball
}  // namespace geometry_world
}  // namespace examples
}  // namespace drake<|MERGE_RESOLUTION|>--- conflicted
+++ resolved
@@ -2,10 +2,7 @@
 
 #include <algorithm>
 
-<<<<<<< HEAD
-=======
 #include "drake/common/eigen_types.h"
->>>>>>> 65effdbc
 #include "drake/geometry/frame_id_vector.h"
 #include "drake/geometry/geometry_frame.h"
 #include "drake/geometry/geometry_instance.h"
@@ -32,15 +29,10 @@
 template <typename T>
 BouncingBallPlant<T>::BouncingBallPlant(SourceId source_id,
                                         GeometrySystem<T>* geometry_system,
-<<<<<<< HEAD
-                                        const Vector2<T>& init_position)
-    : source_id_(source_id), init_position_(init_position) {
-=======
                                         const Vector2<double>& p_WB)
     : source_id_(source_id), p_WB_(p_WB) {
   DRAKE_DEMAND(geometry_system != nullptr);
 
->>>>>>> 65effdbc
   geometry_query_port_ = this->DeclareAbstractInputPort().get_index();
   state_port_ =
       this->DeclareVectorOutputPort(BouncingBallVector<T>(),
@@ -61,11 +53,7 @@
 
   ball_frame_id_ = geometry_system->RegisterFrame(
       source_id, GeometryFrame("ball_frame",
-<<<<<<< HEAD
-                               Isometry3<double>::Identity() /*X_PF = X_WF*/));
-=======
                                Isometry3<double>::Identity()));
->>>>>>> 65effdbc
   ball_id_ = geometry_system->RegisterGeometry(
       source_id, ball_frame_id_,
       make_unique<GeometryInstance>(Isometry3<double>::Identity(), /*X_FG*/
@@ -121,31 +109,13 @@
   const BouncingBallVector<T>& state = get_state(context);
   DRAKE_ASSERT(poses->vector().size() == 1);
   // This assumes *no* rotation, we only need to update the translation.
-<<<<<<< HEAD
-  poses->mutable_vector()[0].translation() << init_position_(0),
-      init_position_(1), state.z();
-=======
   poses->mutable_vector()[0].translation() << p_WB_(0),
       p_WB_(1), state.z();
   poses->mutable_vector()[0].linear() << Matrix3<T>::Identity();
->>>>>>> 65effdbc
 }
 
 template <typename T>
 FrameIdVector BouncingBallPlant<T>::AllocateFrameIdOutput(
-<<<<<<< HEAD
-    const MyContext&) const {
-  FrameIdVector ids(source_id_);
-  ids.AddFrameId(ball_frame_id_);
-  return ids;
-}
-
-template <typename T>
-void BouncingBallPlant<T>::CalcFrameIdOutput(const MyContext&,
-                                             FrameIdVector*) const {
-  // TODO(SeanCurtis-TRI): Only take action if the topology has changed; this
-  // system never changes the topology.
-=======
     const systems::Context<T>&) const {
   return FrameIdVector(source_id_,
                        std::vector<geometry::FrameId>{ball_frame_id_});
@@ -155,7 +125,6 @@
 void BouncingBallPlant<T>::CalcFrameIdOutput(const systems::Context<T>& context,
                                              FrameIdVector* frame_ids) const {
   *frame_ids = AllocateFrameIdOutput(context);
->>>>>>> 65effdbc
 }
 
 // Compute the actual physics.
@@ -169,11 +138,7 @@
   BouncingBallVector<T>& derivative_vector = get_mutable_state(derivatives);
 
   const geometry::QueryObject<T>& query_object =
-<<<<<<< HEAD
-      this->template EvalAbstractInput(context, geometry_query_port_)
-=======
       this->EvalAbstractInput(context, geometry_query_port_)
->>>>>>> 65effdbc
           ->template GetValue<geometry::QueryObject<T>>();
 
   std::vector<PenetrationAsPointPair<T>> penetrations =
