--- conflicted
+++ resolved
@@ -27,17 +27,6 @@
  public:
   DRAKE_NO_COPY_NO_MOVE_NO_ASSIGN(BouncingBallPlant)
 
-<<<<<<< HEAD
-  BouncingBallPlant(geometry::SourceId source_id,
-                    geometry::GeometrySystem<T>* geometry_system,
-                    const Vector2<T>& init_position);
-  ~BouncingBallPlant() override;
-
-  using MyContext = systems::Context<T>;
-  using MyContinuousState = systems::ContinuousState<T>;
-  using MyOutput = systems::SystemOutput<T>;
-
-=======
   /** Constructor
    @param source_id             The source id for this plant to interact with
                                 GeoemtrySystem.
@@ -53,7 +42,6 @@
                     const Vector2<double>& p_WB);
   ~BouncingBallPlant() override;
 
->>>>>>> 65effdbc
   const systems::InputPortDescriptor<T>& get_geometry_query_input_port() const;
   /** Returns the port to output state. */
   const systems::OutputPort<T>& get_state_output_port() const;
@@ -71,19 +59,11 @@
   /** Mass in kg. */
   double m() const { return m_; }
 
-<<<<<<< HEAD
-  /** Stiffness constant. */
-  T k() const { return k_; }
-
-  /** Hunt-Crossley's dissipation factor. */
-  T d() const { return d_; }
-=======
   /** Stiffness constant in N/m */
   double k() const { return k_; }
 
   /** Hunt-Crossley's dissipation factor in s/m. */
   double d() const { return d_; }
->>>>>>> 65effdbc
 
   /** Gravity in m/s^2. */
   double g() const { return g_; }
@@ -97,13 +77,6 @@
     return false;
   }
 
- protected:
-  // The single input (geometry query) only impacts time derivatives and does
-  // not affect any output port. So, there are no direct feedthrouhgs.
-  optional<bool> DoHasDirectFeedthrough(int, int) const override {
-    return false;
-  }
-
  private:
   // Callback for writing the state vector to an output.
   void CopyStateToOutput(const systems::Context<T>& context,
@@ -111,22 +84,6 @@
 
   // Allocate the frame pose set output port value.
   geometry::FramePoseVector<T> AllocateFramePoseOutput(
-<<<<<<< HEAD
-      const MyContext& context) const;
-
-  // Calculate the frame pose set output port value.
-  void CalcFramePoseOutput(const MyContext& context,
-                           geometry::FramePoseVector<T>* poses) const;
-
-  // Allocate the id output.
-  geometry::FrameIdVector AllocateFrameIdOutput(const MyContext& context) const;
-  // Calculate the id output.
-  void CalcFrameIdOutput(const MyContext& context,
-                         geometry::FrameIdVector* id_set) const;
-
-  void DoCalcTimeDerivatives(const MyContext& context,
-                             MyContinuousState* derivatives) const override;
-=======
       const systems::Context<T>& context) const;
 
   // Calculate the frame pose set output port value.
@@ -144,20 +101,12 @@
   void DoCalcTimeDerivatives(
       const systems::Context<T>& context,
       systems::ContinuousState<T>* derivatives) const override;
->>>>>>> 65effdbc
 
   static const BouncingBallVector<T>& get_state(
       const systems::ContinuousState<T>& cstate) {
     return dynamic_cast<const BouncingBallVector<T>&>(cstate.get_vector());
   }
 
-<<<<<<< HEAD
-  static BouncingBallVector<T>& get_mutable_state(MyContinuousState* cstate) {
-    return dynamic_cast<BouncingBallVector<T>&>(cstate->get_mutable_vector());
-  }
-
-  BouncingBallVector<T>* get_mutable_state_output(MyOutput* output) const {
-=======
   static BouncingBallVector<T>& get_mutable_state(
       systems::ContinuousState<T>* cstate) {
     return dynamic_cast<BouncingBallVector<T>&>(cstate->get_mutable_vector());
@@ -165,7 +114,6 @@
 
   BouncingBallVector<T>* get_mutable_state_output(
       systems::SystemOutput<T>* output) const {
->>>>>>> 65effdbc
     return dynamic_cast<BouncingBallVector<T>*>(
         output->GetMutableVectorData(state_port_));
   }
@@ -180,19 +128,6 @@
     return get_mutable_state(&context->get_mutable_continuous_state());
   }
 
-<<<<<<< HEAD
-  geometry::SourceId source_id_;
-  const Vector2<T> init_position_;
-  geometry::FrameId ball_frame_id_;
-  geometry::GeometryId ball_id_;
-
-  int geometry_id_port_;
-  int geometry_pose_port_;
-  int state_port_;
-  int geometry_query_port_;
-
-  const double diameter_{0.1};  // Ball diameter, just for visualization.
-=======
   // This plant's source id in GeometrySystem.
   geometry::SourceId source_id_;
   // The projected position of the ball onto the ground plane. I.e., it's
@@ -209,7 +144,6 @@
   int geometry_query_port_{-1};
 
   const double diameter_{0.1};  // Ball diameter, just for visualization (m).
->>>>>>> 65effdbc
   const double m_{0.1};         // kg
   const double g_{9.81};        // m/s^2
   // Stiffness constant [N/m]. Calculated so that under its own weight the ball
