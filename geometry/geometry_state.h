#pragma once

#include <memory>
#include <string>
#include <unordered_map>
#include <unordered_set>
#include <utility>
#include <vector>

#include "drake/common/autodiff.h"
#include "drake/common/drake_copyable.h"
#include "drake/common/drake_optional.h"
#include "drake/geometry/frame_id_vector.h"
#include "drake/geometry/frame_kinematics_vector.h"
#include "drake/geometry/geometry_ids.h"
#include "drake/geometry/geometry_index.h"
#include "drake/geometry/internal_frame.h"
#include "drake/geometry/internal_geometry.h"
#include "drake/geometry/proximity_engine.h"

namespace drake {
namespace geometry {

#ifndef DRAKE_DOXYGEN_CXX
namespace internal {

// A const range iterator through the keys of an unordered map.
template <typename K, typename V>
class MapKeyRange {
 public:
  DRAKE_DEFAULT_COPY_AND_MOVE_AND_ASSIGN(MapKeyRange)

  class ConstIterator {
   public:
    DRAKE_DEFAULT_COPY_AND_MOVE_AND_ASSIGN(ConstIterator)

    const K& operator*() const { return itr_->first; }
    const ConstIterator& operator++() {
      ++itr_;
      return *this;
    }
    bool operator!=(const ConstIterator& other) { return itr_ != other.itr_; }

   private:
    explicit ConstIterator(
        typename std::unordered_map<K, V>::const_iterator itr)
        : itr_(itr) {}

   private:
    typename std::unordered_map<K, V>::const_iterator itr_;
    friend class MapKeyRange;
  };

  explicit MapKeyRange(const std::unordered_map<K, V>* map)
      : map_(map) {
    DRAKE_DEMAND(map);
  }
  ConstIterator begin() const { return ConstIterator(map_->cbegin()); }
  ConstIterator end() const { return ConstIterator(map_->cend()); }

 private:
  const std::unordered_map<K, V>* map_;
};

}  // namespace internal
#endif

class GeometryFrame;

class GeometryInstance;

template <typename T> class GeometrySystem;

/** @name Structures for maintaining the entity relationships */
//@{

/** Collection of unique frame ids. */
using FrameIdSet = std::unordered_set<FrameId>;

//@}

/**
 The context-dependent state of GeometrySystem. This serves as an AbstractValue
 in the context. GeometrySystem's time-dependent state includes more than just
 values; objects can be added to or removed from the world over time. Therefore,
 GeometrySystem's context-dependent state includes values (the poses) and
 structure (the topology of the world).

 @tparam T The scalar type. Must be a valid Eigen scalar.

 Instantiated templates for the following kinds of T's are provided:
 - double
 - AutoDiffXd

 They are already available to link against in the containing library.
 No other values for T are currently supported. */
template <typename T>
class GeometryState {
 public:
  DRAKE_DEFAULT_COPY_AND_MOVE_AND_ASSIGN(GeometryState)

 public:
  /** An object that represents the range of FrameId values in the state. It
   is used in range-based for loops to iterate through registered frames. */
  using FrameIdRange = internal::MapKeyRange<FrameId, internal::InternalFrame>;

  /** Default constructor. */
  GeometryState();

  /** Allow assignment from a %GeometryState<double> to a %GeometryState<T>.
   @internal The SFINAE is required to prevent collision with the default
   defined assignment operator where T is double. */
  template <class T1 = T>
  typename std::enable_if<!std::is_same<T1, double>::value,
                          GeometryState<T>&>::type
  operator=(const GeometryState<double>& other) {
    // This reuses the private copy *conversion* constructor. It is *not*
    // intended to be performant -- but no one should be copying geometry
    // world's state frequently anyways.
    GeometryState<T> temp{other};
    return *this = temp;
  }

  /** @name        State introspection

   Various methods that allow reading the state's properties and values. */
  //@{

  /** Reports the number of registered sources -- whether they have frames or
   not. */
  int get_num_sources() const {
    return static_cast<int>(source_frame_id_map_.size());
  }

  /** Reports the total number of frames -- across all sources. */
  int get_num_frames() const { return static_cast<int>(frames_.size()); }

  /** Reports the total number of _dynamic_ geometries. */
  int get_num_geometries() const {
    return static_cast<int>(geometries_.size());
  }

  /** Reports the total number of _anchored_ geometries. */
  int get_num_anchored_geometries() const {
    return static_cast<int>(anchored_geometries_.size());
  }

  /** Reports true if the given `source_id` references a registered source. */
  bool source_is_registered(SourceId source_id) const;

  /** The set of all dynamic geometries registered to the world. The order is
   _not_ guaranteed to have any particular semantic meaning. But the order is
   guaranteed to remain fixed between topological changes (e.g., removal or
   addition of geometry/frames). */
  const std::vector<GeometryId>& get_geometry_ids() const {
    return geometry_index_id_map_;
  }

  /** Provides a range object for all of the frame ids in the world. The
   order is not generally guaranteed; but it will be consistent as long as there
   are no changes to the topology. This is intended to be used as:
   @code
   for (FrameId id : state.get_frame_ids()) {
    ...
   }
   @endcode  */
  FrameIdRange get_frame_ids() const {
    return FrameIdRange(&frames_);
  }

  /** Reports the frame group for the given frame.
   @param frame_id  The identifier of the queried frame.
   @returns The frame group of the identified frame.
   @throws std::logic_error if the frame id is not valid.
   @internal This is equivalent to the old "model instance id". */
  int get_frame_group(FrameId frame_id) const;

  /** Reports the name of the frame.
   @param frame_id  The identifier of the queried frame.
   @returns The name of the identified frame.
   @throws std::logic_error if the frame id is not valid. */
  const std::string& get_frame_name(FrameId frame_id) const;

  /** Reports the pose of the frame with the given id.
   @param frame_id  The identifier of the queried frame.
   @returns The pose in the world (X_WF) of the identified frame.
   @throws std::logic_error if the frame id is not valid. */
  const Isometry3<T>& get_pose_in_world(FrameId frame_id) const;

  /** Reports the pose of the geometry with the given id.
   @param geometry_id  The identifier of the queried geometry.
   @returns The pose in the world (X_WG) of the identified geometry.
   @throws std::logic_error if the geometry id is not valid. */
  const Isometry3<T>& get_pose_in_world(GeometryId geometry_id) const;

  /** Reports the pose of the frame with the given id relative to its parent
   frame. If the frame's parent is the world, the value should be the same as
   a call to get_pose_in_world().
   @param frame_id  The identifier of the queried frame.
   @returns The pose in the _parent_ frame (X_PF) of the identified frame.
   @throws std::logic_error if the frame id is not valid. */
  const Isometry3<T>& get_pose_in_parent(FrameId frame_id) const;

  /** Reports the source name for the given source id.
   @param id  The identifier of the source.
   @return The name of the source.
   @throws std::logic_error if the id does _not_ map to a registered source. */
  const std::string& get_source_name(SourceId id) const;

  /** Reports the pose, relative to the registered _frame_, for the geometry
   the given identifier refers to.
   @param geometry_id     The id of the queried geometry.
   @return The geometry's pose relative to its frame.
   @throws std::logic_error  If the `geometry_id` does _not_ map to a valid
                             GeometryInstance. */
  const Isometry3<double>& GetPoseInFrame(GeometryId geometry_id) const;

  /** Reports the pose of identified dynamic geometry, relative to its
   registered parent. If the geometry was registered directly to a frame, this
   _must_ produce the same pose as GetPoseInFrame().
   @param geometry_id     The id of the queried geometry.
   @return The geometry's pose relative to its registered parent.
   @throws std::logic_error  If the `geometry_id` does _not_ map to a valid
                             GeometryInstance. */
  const Isometry3<double>& GetPoseInParent(GeometryId geometry_id) const;

  //@}

  /** @name        State management

   The methods that modify the state including: adding/removing entities from
   the state, modifying values in the state, etc. */
  //@{

  /** Registers a new, named source into the state.
   @param name          The optional name of the source. If none or the empty
                        string is provided it will be named "Source_##" where
                        the number is the value of the returned SourceId.
   @throws std::logic_error is thrown if the name is _not_ unique. */
  SourceId RegisterNewSource(const std::string& name = "");

  /** Registers a new frame for the given source, the id of the new frame is
   returned.
   @param source_id    The id of the source for which this frame is allocated.
   @param frame        The frame to register.
   @returns  A newly allocated frame id.
   @throws std::logic_error  If the `source_id` does _not_ map to a registered
                             source, or `frame` has an id that has already
                             been registered. */
  FrameId RegisterFrame(SourceId source_id, const GeometryFrame& frame);

  /** Registers a new frame for the given source as a child of a previously
   registered frame. The id of the new frame is returned.
   @param source_id    The id of the source for which this frame is allocated.
   @param parent_id    The id of the parent frame.
   @param frame        The frame to register.
   @returns  A newly allocated frame id.
   @throws std::logic_error  1. If the `source_id` does _not_ map to a
                             registered source,
                             2. If the `parent_id` does _not_ map to a known
                             frame or does not belong to the source, or
                             3. `frame` has an id that has already been
                             registered */
  FrameId RegisterFrame(SourceId source_id, FrameId parent_id,
                        const GeometryFrame& frame);

  /** Registers a GeometryInstance with the state. The state takes ownership of
   the geometry and associates it with the given frame and source. Returns the
   new identifier for the successfully registered GeometryInstance.
   @param source_id    The id of the source to which the frame and geometry
                       belongs.
   @param frame_id     The id of the frame on which the geometry is to hang.
   @param geometry     The geometry to get the id for. The state takes
                       ownership of the geometry.
   @returns  A newly allocated geometry id.
   @throws std::logic_error  1. the `source_id` does _not_ map to a registered
                             source, or
                             2. the `frame_id` doesn't belong to the source,
                             3. The `geometry` is equal to `nullptr`, or
                             4. `geometry` has a previously registered id. */
  GeometryId RegisterGeometry(SourceId source_id, FrameId frame_id,
                              std::unique_ptr<GeometryInstance> geometry);

  /** Registers a GeometryInstance with the state. Rather than hanging directly
   from a _frame_, the instance hangs on another geometry instance. The input
   `geometry` instance's pose is assumed to be relative to that parent geometry
   instance. The state takes ownership of the geometry and associates it with
   the given geometry parent (and, ultimately, the parent geometry's frame) and
   source. Returns the new identifier for the successfully registered
   GeometryInstance.
   @param source_id    The id of the source on which the geometry is being
                       declared.
   @param geometry_id  The parent geometry for this geometry.
   @param geometry     The geometry to get the id for. The state takes
                       ownership of the geometry.
   @returns  A newly allocated geometry id.
   @throws std::logic_error 1. the `source_id` does _not_ map to a registered
                            source, or
                            2. the `geometry_id` doesn't belong to the source,
                            3. the `geometry` is equal to `nullptr`, or
                            4. `geometry` has a previously registered id. */
  GeometryId RegisterGeometryWithParent(
      SourceId source_id, GeometryId geometry_id,
      std::unique_ptr<GeometryInstance> geometry);

  /** Registers a GeometryInstance with the state as anchored geometry. This
   registers geometry which "hangs" from the world frame and never moves.
   The `geometry`'s pose value is relative to the world frame. The state takes
   ownership of the geometry and associates it with the given source. Returns
   the new identifier for the GeometryInstance.
   @param source_id    The id of the source on which the geometry is being
                       declared.
   @param geometry     The geometry to get the id for. The state takes
                       ownership of the geometry.
   @returns  A newly allocated geometry id.
   @throws std::logic_error  If the `source_id` does _not_ map to a registered
                             source, or
                             `geometry` has a previously registered id. */
  GeometryId RegisterAnchoredGeometry(
      SourceId source_id,
      std::unique_ptr<GeometryInstance> geometry);

  //@}

  /** @name       Relationship queries

   Various methods that map identifiers for one type of entity to its related
   entities. */
  //@{

  /** Reports if the given frame id was registered to the given source id.
   @param frame_id      The query frame id.
   @param source_id     The query source id.
   @returns True if `frame_id` was registered on `source_id`.
   @throws std::logic_error  If the `frame_id` does _not_ map to a frame or the
                             identified source is not registered. */
  bool BelongsToSource(FrameId frame_id, SourceId source_id) const;

  /** Reports if the given geometry id was ultimately registered to the given
   source id.
   @param geometry_id   The query geometry id.
   @param source_id     The query source id.
   @returns True if `geometry_id` was registered on `source_id`.
   @throws std::logic_error  If the `geometry_id` does _not_ map to a valid
                             geometry or the identified source is not
                             registered */
  bool BelongsToSource(GeometryId geometry_id, SourceId source_id) const;

  /** Retrieves the frame id on which the given geometry id is registered.
   @param geometry_id   The query geometry id.
   @returns An optional FrameId based on a successful lookup.
   @throws std::logic_error  If the `geometry_id` does _not_ map to a geometry
                             which belongs to an existing frame.*/
  FrameId GetFrameId(GeometryId geometry_id) const;

  /** Returns the set of frames registered to the given source.
   @param source_id     The identifier of the source to query.
   @return  The set of frames associated with the id.
   @throws std::logic_error If the `source_id` does _not_ map to a registered
                            source. */
  const FrameIdSet& GetFramesForSource(SourceId source_id) const;

  //@}

  //----------------------------------------------------------------------------
  /** @name                Collision Queries

   These queries detect _collisions_ between geometry. Two geometries collide
   if they overlap each other and are not explicitly excluded through
   @ref collision_filter_concepts "collision filtering". These algorithms find
   those colliding cases, characterize them, and report the essential
   characteristics of that collision.  */
  //@{

  /** See QueryObject::ComputePointPairPenetration() for documentation. */
  std::vector<PenetrationAsPointPair<double>> ComputePointPairPenetration()
      const {
    return geometry_engine_->ComputePointPairPenetration(
        geometry_index_id_map_, anchored_geometry_index_id_map_);
  }

  //@}

  /** @name Scalar conversion */
  //@{

  /** Returns a deep copy of this state using the AutoDiffXd scalar with all
   scalar values initialized from the current values. If this is invoked on an
   instance already instantiated on AutoDiffXd, it is equivalent to cloning
   the instance. */
  std::unique_ptr<GeometryState<AutoDiffXd>> ToAutoDiffXd() const;

  //@}

 private:
  // GeometryState of one scalar type is friends with all other scalar types.
  template <typename>
  friend class GeometryState;

  // Conversion constructor. In the initial implementation, this is only
  // intended to be used to clone an AutoDiffXd instance from a double instance.
  template <typename U>
  GeometryState(const GeometryState<U>& source)
      : source_frame_id_map_(source.source_frame_id_map_),
        source_root_frame_map_(source.source_root_frame_map_),
        source_names_(source.source_names_),
        source_anchored_geometry_map_(source.source_anchored_geometry_map_),
        frames_(source.frames_),
        geometries_(source.geometries_),
        anchored_geometries_(source.anchored_geometries_),
        geometry_index_id_map_(source.geometry_index_id_map_),
        anchored_geometry_index_id_map_(source.anchored_geometry_index_id_map_),
        X_FG_(source.X_FG_),
        pose_index_to_frame_map_(source.pose_index_to_frame_map_),
<<<<<<< HEAD
        geometry_engine_(std::move(source.geometry_engine_->ToAutoDiff())) {
=======
        geometry_engine_(std::move(source.geometry_engine_->ToAutoDiffXd())) {
>>>>>>> 65effdbc
    // NOTE: Can't assign Isometry3<double> to Isometry3<AutoDiff>. But we *can*
    // assign Matrix<double> to Matrix<AutoDiff>, so that's what we're doing.
    auto convert = [](const std::vector<Isometry3<U>>& s,
                      std::vector<Isometry3<T>>* d) {
      std::vector<Isometry3<T>>& dest = *d;
      dest.resize(s.size());
      for (size_t i = 0; i < s.size(); ++i) {
        dest[i].matrix() = s[i].matrix();
      }
    };

    convert(source.X_PF_, &X_PF_);
    convert(source.X_WG_, &X_WG_);
    convert(source.X_WF_, &X_WF_);
  }

  // Allow geometry dispatch to peek into GeometryState.
  friend void DispatchLoadMessage(const GeometryState<double>&);

  // Allow GeometrySystem unique access to the state members to perform queries.
  friend class GeometrySystem<T>;

  // Friend declaration so that the internals of the state can be confirmed in
  // unit tests.
  template <class U> friend class GeometryStateTester;

  // Sets the kinematic poses for the frames indicated by the given ids. This
  // method assumes that the `ids` have already been validated by
  // ValidateFrameIds().
  // @param ids   The ids of the frames whose poses are being set.
  // @param poses The frame pose values.
  // @throws std::logic_error  if the poses don't "match" the ids.
  void SetFramePoses(const FrameIdVector& ids, const FramePoseVector<T>& poses);

  // Confirms that the set of ids provided include _all_ of the frames
  // registered to the set's source id and that no extra frames are included.
  // @param ids The id set to validate.
  // @throws std::logic_error if the set is inconsistent with known topology.
  void ValidateFrameIds(const FrameIdVector& ids) const;

  // Confirms that the pose data is consistent with the set of ids.
  // @param ids       The id set to test against.
  // @param poses     The poses to test.
  // @throws  std::logic_error if the two data sets don't have matching source
  //                           ids or matching size.
  void ValidateFramePoses(const FrameIdVector& ids,
                          const FramePoseVector<T>& poses) const;

  // Method that performs any final book-keeping/updating on the state after
<<<<<<< HEAD
  // _all_ of the stat's frames have had their poses updated.
  void FinalizePoseUpdate() { geometry_engine_->UpdateWorldPoses(X_WG_); }

  // A const range iterator through the keys of an unordered map.
  template <typename K, typename V>
  class MapKeyRange {
   public:
    DRAKE_DEFAULT_COPY_AND_MOVE_AND_ASSIGN(MapKeyRange)

    class ConstIterator {
     public:
      DRAKE_DEFAULT_COPY_AND_MOVE_AND_ASSIGN(ConstIterator)

      const K& operator*() const { return itr_->first; }
      const ConstIterator& operator++() {
        ++itr_;
        return *this;
      }
      bool operator!=(const ConstIterator& other) { return itr_ != other.itr_; }

     private:
      explicit ConstIterator(
          typename std::unordered_map<K, V>::const_iterator itr)
          : itr_(itr) {}

     private:
      typename std::unordered_map<K, V>::const_iterator itr_;
      friend class MapKeyRange;
    };

    explicit MapKeyRange(const std::unordered_map<K, V>* map)
        : map_(map) {
      DRAKE_DEMAND(map);
    }
    ConstIterator begin() const { return ConstIterator(map_->cbegin()); }
    ConstIterator end() const { return ConstIterator(map_->cend()); }

   private:
    const std::unordered_map<K, V>* map_;
  };
=======
  // _all_ of the state's frames have had their poses updated.
  void FinalizePoseUpdate() { geometry_engine_->UpdateWorldPoses(X_WG_); }
>>>>>>> 65effdbc

  // Gets the source id for the given frame id. Throws std::logic_error if the
  // frame belongs to no registered source.
  SourceId get_source_id(FrameId frame_id) const;

  // Recursively updates the frame and geometry _pose_ information for the tree
  // rooted at the given frame, whose parent's pose in the world frame is given
  // as `X_WP`.
  void UpdatePosesRecursively(const internal::InternalFrame& frame,
                              const Isometry3<T>& X_WP,
                              const FrameIdVector& ids,
                              const FramePoseVector<T>& poses);

  // Reports true if the given id refers to a _dynamic_ geometry. Assumes the
  // precondition that id refers to a valid geometry in the state.
  bool is_dynamic(GeometryId id) const {
    return geometries_.count(id) > 0;
  }

  // ---------------------------------------------------------------------
  // Maps from registered source ids to the entities registered to those
  // sources (e.g., frames and geometries). This lives in the state to support
  // runtime topology changes. This data should only change at _discrete_
  // events where frames/geometries are introduced and removed. They do *not*
  // depend on time-dependent input values (e.g., System::Context).

  // The registered geometry sources and the frame ids that have been registered
  // on them.
  std::unordered_map<SourceId, FrameIdSet> source_frame_id_map_;

  // The registered geometry sources and the frame ids that have the world frame
  // as the parent frame. For a completely flat hierarchy, this contains the
  // same values as the corresponding entry in source_frame_id_map_.
  std::unordered_map<SourceId, FrameIdSet> source_root_frame_map_;

  // The registered geometry source names. Each name is unique and the keys in
  // this map should be identical to those in source_frame_id_map_ and
  // source_root_frame_map_.
  std::unordered_map<SourceId, std::string> source_names_;

  // The registered geometry sources and the _anchored_ geometries that have
  // been registered on them. These don't fit in the frame hierarchy because
  // they do not belong to dynamic frames.
  std::unordered_map<SourceId, std::unordered_set<GeometryId>>
      source_anchored_geometry_map_;

  // The frame data, keyed on unique frame identifier.
  std::unordered_map<FrameId, internal::InternalFrame> frames_;

  // The geometry data, keyed on unique geometry identifiers.
  std::unordered_map<GeometryId, internal::InternalGeometry> geometries_;

  // The _anchored_ geometry data, keyed on the unique geometry identifiers.
  std::unordered_map<GeometryId, internal::InternalAnchoredGeometry>
      anchored_geometries_;

  // This *implicitly* maps each extant geometry engine index to its
  // corresponding unique geometry identifier. It assumes that the index in the
  // vector *is* the index in the engine.
  // The following invariants should always be true:
  //   1. geometries_[geometry_index_id_map_[i]].get_engine_index() == i.
  //   2. geometry_index_id_map_.size() == geometries_.size().
  std::vector<GeometryId> geometry_index_id_map_;

  // This *implicitly* maps each extant anchored geometry engine index to its
  // corresponding unique geometry identifier. It assumes that the index in the
  // vector *is* the index in the engine.
  // It should be an invariant that:
  //   1. geometries_[geometry_index_id_map_[i]].get_engine_index() == i is
  //      true.
  std::vector<GeometryId> anchored_geometry_index_id_map_;

  // The pose of each dynamic geometry relative to the frame to which it
  // belongs. Each geometry has an "engine index". That geometry's pose is
  // stored in this vector at that engine index. Because the geometries are
  // _rigidly_ fixed to frames, these values are a property of the topology and
  // _not_ the time-dependent frame kinematics.
  std::vector<Isometry3<double>> X_FG_;

  // This *implicitly* maps each extant frame's pose index to its corresponding
  // frame identifier. It assumes that the index in the vector *is* the pose
  // index stored in the InternalFrame.
  // It should be invariant that:
  //   1. frames_.size() == pose_index_to_frame_map_.size();
  //   2. pose_index_to_frame_map_.size() == biggest_index(frames_) + 1
  //      i.e. the largest pose index associated with frames_ is the last valid
  //      index of this vector.
  std::vector<FrameId> pose_index_to_frame_map_;

  // ---------------------------------------------------------------------
  // These values depend on time-dependent input values (e.g., current frame
  // poses).

  // TODO(SeanCurtis-TRI): These values are place holders. Ultimately, they
  // will live in the cache. Furthermore, they will be broken up by source
  // so that inputs can be pulled independently. This work will be done when
  // the cache PR lands. For now, they are big blobs of memory.

  // Map from the frame id to the *current* pose of the frame it identifies, F,
  // relative to its parent frame, P: X_PF.
  std::vector<Isometry3<T>> X_PF_;

  // The pose of each geometry relative to the *world* frame.
  // X_FG_.size() == X_WG_.size() is an invariant. Furthermore, after
  // a complete state update from input poses,
  //   X_WG_[i] == X_WFₙ X_FₙFₙ₋₁ ... X_F₁F₀ X_FG_[i]
  // Where F₀ is the parent frame of geometry i, Fₖ₊₁ is the parent frame of
  // frame Fₖ, and the world frame W is the parent of frame Fₙ.
  // In other words, it is the full evaluation of the kinematic chain from the
  // geometry to the world frame.
  std::vector<Isometry3<T>> X_WG_;

  // The pose of each frame relative to the *world* frame.
  // frames_.size() == X_WF_.size() is an invariant. Furthermore, after a
  // complete state update from input poses,
  //   X_WF_[i] == X_WFₙ X_FₙFₙ₋₁ ... X_Fᵢ₊₂Fᵢ₊₁ X_PF_[i]
  // Where Fᵢ₊₁ is the parent frame of frame i, Fₖ₊₁ is the parent frame of
  // frame Fₖ, and the world frame W is the parent of frame Fₙ.
  // In other words, it is the full evaluation of the kinematic chain from
  // frame i to the world frame.
  std::vector<Isometry3<T>> X_WF_;

  // The underlying geometry engine. The topology of the engine does *not*
  // change with respect to time. But its values do. This straddles the two
  // worlds, maintaining its own persistent topological state and derived
  // time-dependent state. This *could* be constructed from scratch at each
  // evaluation based on the previous data, but its internal data structures
  // rely on temporal coherency to speed up the calculations. Thus we persist
  // and copy it.
  copyable_unique_ptr<internal::ProximityEngine<T>> geometry_engine_;
};
}  // namespace geometry
}  // namespace drake<|MERGE_RESOLUTION|>--- conflicted
+++ resolved
@@ -412,11 +412,7 @@
         anchored_geometry_index_id_map_(source.anchored_geometry_index_id_map_),
         X_FG_(source.X_FG_),
         pose_index_to_frame_map_(source.pose_index_to_frame_map_),
-<<<<<<< HEAD
-        geometry_engine_(std::move(source.geometry_engine_->ToAutoDiff())) {
-=======
         geometry_engine_(std::move(source.geometry_engine_->ToAutoDiffXd())) {
->>>>>>> 65effdbc
     // NOTE: Can't assign Isometry3<double> to Isometry3<AutoDiff>. But we *can*
     // assign Matrix<double> to Matrix<AutoDiff>, so that's what we're doing.
     auto convert = [](const std::vector<Isometry3<U>>& s,
@@ -466,51 +462,8 @@
                           const FramePoseVector<T>& poses) const;
 
   // Method that performs any final book-keeping/updating on the state after
-<<<<<<< HEAD
-  // _all_ of the stat's frames have had their poses updated.
-  void FinalizePoseUpdate() { geometry_engine_->UpdateWorldPoses(X_WG_); }
-
-  // A const range iterator through the keys of an unordered map.
-  template <typename K, typename V>
-  class MapKeyRange {
-   public:
-    DRAKE_DEFAULT_COPY_AND_MOVE_AND_ASSIGN(MapKeyRange)
-
-    class ConstIterator {
-     public:
-      DRAKE_DEFAULT_COPY_AND_MOVE_AND_ASSIGN(ConstIterator)
-
-      const K& operator*() const { return itr_->first; }
-      const ConstIterator& operator++() {
-        ++itr_;
-        return *this;
-      }
-      bool operator!=(const ConstIterator& other) { return itr_ != other.itr_; }
-
-     private:
-      explicit ConstIterator(
-          typename std::unordered_map<K, V>::const_iterator itr)
-          : itr_(itr) {}
-
-     private:
-      typename std::unordered_map<K, V>::const_iterator itr_;
-      friend class MapKeyRange;
-    };
-
-    explicit MapKeyRange(const std::unordered_map<K, V>* map)
-        : map_(map) {
-      DRAKE_DEMAND(map);
-    }
-    ConstIterator begin() const { return ConstIterator(map_->cbegin()); }
-    ConstIterator end() const { return ConstIterator(map_->cend()); }
-
-   private:
-    const std::unordered_map<K, V>* map_;
-  };
-=======
   // _all_ of the state's frames have had their poses updated.
   void FinalizePoseUpdate() { geometry_engine_->UpdateWorldPoses(X_WG_); }
->>>>>>> 65effdbc
 
   // Gets the source id for the given frame id. Throws std::logic_error if the
   // frame belongs to no registered source.
