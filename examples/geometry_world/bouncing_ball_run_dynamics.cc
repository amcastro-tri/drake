--- conflicted
+++ resolved
@@ -36,52 +36,6 @@
   auto geometry_system = builder.AddSystem<GeometrySystem<double>>();
   geometry_system->set_name("geometry_system");
 
-<<<<<<< HEAD
-  SourceId ball_source_id = geometry_system->RegisterSource("ball1");
-  auto bouncing_ball = builder.AddSystem<BouncingBallPlant>(
-      ball_source_id, geometry_system, Vector2<double>(0.25, 0.25));
-  bouncing_ball->set_name("BouncingBall1");
-
-  SourceId ball_source_id2 = geometry_system->RegisterSource("ball2");
-  auto bouncing_ball2 = builder.AddSystem<BouncingBallPlant>(
-      ball_source_id2, geometry_system, Vector2<double>(-0.25, -0.25));
-  bouncing_ball->set_name("BouncingBall2");
-
-  SourceId global_source = geometry_system->RegisterSource("anchored");
-  Vector3<double> normal_G(0, 0, 1);
-  Vector3<double> point_G(0, 0, 0);
-  geometry_system->RegisterAnchoredGeometry(
-      global_source,
-      make_unique<GeometryInstance>(HalfSpace::MakePose(normal_G, point_G),
-                                    make_unique<HalfSpace>()));
-  DrakeLcm lcm;
-  PoseBundleToDrawMessage* converter =
-      builder.template AddSystem<PoseBundleToDrawMessage>();
-  LcmPublisherSystem* publisher =
-      builder.template AddSystem<LcmPublisherSystem>(
-          "DRAKE_VIEWER_DRAW",
-          std::make_unique<Serializer<drake::lcmt_viewer_draw>>(), &lcm);
-  publisher->set_publish_period(1 / 60.0);
-
-  builder.Connect(bouncing_ball->get_geometry_id_output_port(),
-                  geometry_system->get_source_frame_id_port(ball_source_id));
-  builder.Connect(bouncing_ball->get_geometry_pose_output_port(),
-                  geometry_system->get_source_pose_port(ball_source_id));
-  builder.Connect(geometry_system->get_query_output_port(),
-                  bouncing_ball->get_geometry_query_input_port());
-
-  builder.Connect(bouncing_ball2->get_geometry_id_output_port(),
-                  geometry_system->get_source_frame_id_port(ball_source_id2));
-  builder.Connect(bouncing_ball2->get_geometry_pose_output_port(),
-                  geometry_system->get_source_pose_port(ball_source_id2));
-  builder.Connect(geometry_system->get_query_output_port(),
-                  bouncing_ball2->get_geometry_query_input_port());
-
-  builder.Connect(geometry_system->get_pose_bundle_output_port(),
-                  converter->get_input_port(0));
-  builder.Connect(*converter, *publisher);
-
-=======
   // Create two bouncing balls --> two plants. Put the balls at positions
   // mirrored over the origin (<0.25, 0.25> and <-0.25, -0.25>, respectively).
   // See below for setting the initial *height*.
@@ -132,7 +86,6 @@
                   converter->get_input_port(0));
   builder.Connect(*converter, *publisher);
 
->>>>>>> 65effdbc
   // Last thing before building the diagram; dispatch the message to load
   // geometry.
   geometry::DispatchLoadMessage(*geometry_system);
@@ -147,11 +100,7 @@
     system->set_z(&ball_context, z);
     system->set_zdot(&ball_context, zdot);
   };
-<<<<<<< HEAD
-  init_ball(bouncing_ball, 0.3, 0.);
-=======
   init_ball(bouncing_ball1, 0.3, 0.);
->>>>>>> 65effdbc
   init_ball(bouncing_ball2, 0.3, 0.3);
 
   simulator.get_mutable_integrator()->set_maximum_step_size(0.002);
