--- conflicted
+++ resolved
@@ -67,14 +67,10 @@
         unique_ptr<RigidBody<double>>(body3_ = new RigidBody<double>()));
     body3_->set_model_name("robot3");
     body3_->set_name("body3");
-<<<<<<< HEAD
     body3_->set_spatial_inertia_in_B(I);
-=======
-    body3_->set_spatial_inertia(I);
     j.reset(new QuaternionFloatingJoint("j1", Isometry3d::Identity()));
     body3_->setJoint(move(j));
     body3_->set_parent(&world);
->>>>>>> 220cb426
   }
 
  protected:
