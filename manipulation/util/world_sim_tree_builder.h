#pragma once

#include <map>
#include <memory>
#include <string>
#include <utility>

#include "drake/multibody/rigid_body_plant/compliant_contact_model.h"
#include "drake/multibody/rigid_body_tree.h"

namespace drake {
namespace manipulation {
namespace util {

template <typename T>
struct ModelInstanceInfo {
  std::string absolute_model_path;
  int instance_id;
  std::shared_ptr<RigidBodyFrame<T>> world_offset;
};

/// A helper class to construct robot world RigidBodyTree objects from model
/// (URDF/SDF) files. Models (e.g., robots, objects for manipulation, etc.)
/// can be stored and added to the tree to be built.
///
/// @tparam T must be a valid Eigen ScalarType.
///
/// Instantiated templates for the following ScalarTypes are provided:
/// - double
///
template <typename T>
class WorldSimTreeBuilder {
 public:
  /// Constructs a WorldSimTreeBuilder object and specifies whether a call to
  /// any of the add model instance functions should compile the tree.
  ///
  /// Setting @p compile_tree to false will cause the parser to bypass tree
  /// compilation such that modifications to the recently parsed tree can be
  /// made at run time (e.g., accessing/modifying collision filters declared in
  /// the corresponding urdf/sdf file). The user is responsible for calling
  /// compile() on the tree. Take the following snippet as an example:
  /// ```
  /// auto tree_builder = std::make_unique<WorldSimTreeBuilder<double>>(false);
  /// tree_builder->StoreDrakeModel("mymodel", kModelUrdf);
  /// tree_builder->AddFixedModelInstance("mymodel", Eigen::Vector3d::Zero());
  /// auto mtree = tree_builder->mutable_tree();
  /// //  modify the tree here
  /// mtree->compile();
  /// ```
  ///
  /// @param compile_tree Specifies whether the tree should be automatically
  /// compiled. Defaults to true.
  explicit WorldSimTreeBuilder(bool compile_tree = true);

  ~WorldSimTreeBuilder();

  /// Adds a fixed model instance specified by its name, @p model_name, to the
  /// `RigidBodyTree` being built at the pose specified by position @p xyz and
  /// orientation @p rpy. The model name must have been previously loaded via
  /// a call to StoreModel().
  ///
  /// @return model_instance_id of the object that is added.
  int AddFixedModelInstance(
      const std::string& model_name, const Eigen::Vector3d& xyz,
      const Eigen::Vector3d& rpy = Eigen::Vector3d::Zero());

  /// Adds a floating model instance specified by its name, @p model_name, to
  /// the `RigidBodyTree` being built at the pose specified by position @p xyz
  /// and orientation @p rpy. The model name must have been previously loaded
  /// via a call to StoreModel().
  ///
  /// @return model_instance_id of the object that is added.
  int AddFloatingModelInstance(
      const std::string& model_name, const Eigen::Vector3d& xyz,
      const Eigen::Vector3d& rpy = Eigen::Vector3d::Zero());

  /// Adds a model instance specified by its model name, @p model_name, to
  /// the `RigidBodyTree` being built. The model instance is connected to the
  /// existing world based on a @p weld_to_frame using a joint of type @p
  /// floating_base_type. The model name must have been previously loaded via
  /// a call to StoreModel().
  ///
  /// @return model_instance_id of the object that is added.
  int AddModelInstanceToFrame(
      const std::string& model_name,
      std::shared_ptr<RigidBodyFrame<T>> weld_to_frame,
      const drake::multibody::joints::FloatingBaseType floating_base_type =
          drake::multibody::joints::kFixed);

  /// Adds a model instance specified by its model name, @p model_name, to the
  /// `RigidBodyTree` being built. The model instance is welded to
  /// a new frame `F` constructed within this function. This new frame `F` is
  /// fixed on a body of name @p weld_to_body_name, with a transformation to
  /// this body as @p X_BF, where `B` is the body frame. The new frame is named
  /// @p frame_name. The model instance is connected to the body using a joint
  /// of type @p floating_base_type. The model name must have been previously
  /// loaded via a call to StoreModel().
  /// The function will search for the body with name @p weld_to_body_name, on
  /// the model with ID @p weld_to_body_model_instance_id.
  /// @param model_name The model with this name will be added to the tree.
  /// @param weld_to_body_name The added model will be welded to a body with
  /// this name.
  /// @param weld_to_body_model_instance_id The added model will be welded to
  /// a body with this model instance ID.
  /// @param frame_name The name of the newly added frame.
  /// @param X_BF The pose of the newly added frame `F` in the added body
  /// frame `B`.
  /// @param floating_base_type The type of the joint to weld the added model
  /// to the frame `F` on the body `B`.
  ///
  /// @return model_instance_id of the object that is added.
  int AddModelInstanceToFrame(
      const std::string& model_name, const std::string& weld_to_body_name,
      int weld_to_body_model_instance_id, const std::string& frame_name,
      const Eigen::Isometry3d& X_BF,
      const drake::multibody::joints::FloatingBaseType floating_base_type);

  /// Adds a flat terrain to the simulation.
  void AddGround();

  // We are neither copyable nor moveable.
  WorldSimTreeBuilder(const WorldSimTreeBuilder<T>& other) = delete;
  WorldSimTreeBuilder& operator=(const WorldSimTreeBuilder<T>& other) = delete;

  /// Adds a model to the internal model database. Models are
  /// described by @p model_name coupled with URDF/SDF paths in @p
  /// absolute_model_path. Instances of these models can then be added
  /// to the world via the various `AddFoo()` methods provided by this
  /// class. Note that @p model_name is user-selectable but must be
  /// unique among all of the models that are stored.
  ///
  /// @see AddObjectToFrame
  /// @see AddFloatingObject
  /// @see AddFixedObject
  void StoreModel(const std::string& model_name,
                  const std::string& absolute_model_path);

  /// Like StoreModel, but uses FindResourceOrThrow to search inside
  /// the drake resource search path.
  void StoreDrakeModel(const std::string& model_name,
                       const std::string& model_path);

  /// Gets a unique pointer to the `RigidBodyTree` that was built.
  /// This method can only be called if it was not previously called.
  /// Ownership of the manufactured RigidBodyTree is transferred to the
  /// calling code. The instance of this class should be discarded after this
  /// method is called.
  std::unique_ptr<RigidBodyTree<T>> Build(void) {
    DRAKE_DEMAND(built_ == false && rigid_body_tree_ != nullptr);
    built_ = true;
    return std::move(rigid_body_tree_);
  }

  /// Returns the (not yet built) tree.
  /// @pre Build() must not have been called yet.
  const RigidBodyTree<T>& tree() const {
    DRAKE_DEMAND(built_ == false && rigid_body_tree_ != nullptr);
    return *rigid_body_tree_;
  }

<<<<<<< HEAD
  /// Returns the (not yet built) tree.
  /// @pre Build() must not have been called yet.
  RigidBodyTree<T>* get_mutable_tree() {
    DRAKE_DEMAND(built_ == false && rigid_body_tree_ != nullptr);
    return rigid_body_tree_.get();
  }


=======
  /// Returns a pointer to the (not yet built) mutable tree. This is useful when
  /// one needs to programmatically modify a recently parsed, uncompiled tree
  /// (e.g., accessing/modifying collision filters declared in the corresponding
  /// urdf/sdf file).
  /// @pre Build() must not have been called yet.
  RigidBodyTree<T>* mutable_tree() {
    DRAKE_DEMAND(built_ == false && rigid_body_tree_ != nullptr);

    if (compile_tree_) {
      throw std::runtime_error(
          "WorldSimTreeBuilder::mutable_tree(): "
              "Attempting to return a mutable tree on an already "
              "compiled tree.");
    }
    return rigid_body_tree_.get();
  }

>>>>>>> e40b9233
  ModelInstanceInfo<T> get_model_info_for_instance(int id) {
    return instance_id_to_model_info_.at(id);
  }

  /// The compliant contact model parameters to use with the default material
  /// parameters; these values should be passed to the plant.
  systems::CompliantContactModelParameters contact_model_parameters() const {
    return contact_model_parameters_;
  }

  systems::CompliantMaterial default_contact_material() const {
    return default_contact_material_;
  }

 public:
  std::unique_ptr<RigidBodyTree<T>> rigid_body_tree_{
      std::make_unique<RigidBodyTree<T>>()};

  bool built_{false};
  bool compile_tree_{true};

  // Maps between models (stored as filename strings in the map) and their
  // user-supplied names (keys in the map). Instances of these models can be
  // loaded into the simulation.
  std::map<std::string, std::string> model_map_;

  std::map<int, ModelInstanceInfo<T>> instance_id_to_model_info_;

  // The default parameters for evaluating contact: the parameters for the
  // model as well as the contact materials of the collision elements.
  systems::CompliantContactModelParameters contact_model_parameters_;
  systems::CompliantMaterial default_contact_material_;
};

}  // namespace util
}  // namespace manipulation
}  // namespace drake<|MERGE_RESOLUTION|>--- conflicted
+++ resolved
@@ -158,16 +158,6 @@
     return *rigid_body_tree_;
   }
 
-<<<<<<< HEAD
-  /// Returns the (not yet built) tree.
-  /// @pre Build() must not have been called yet.
-  RigidBodyTree<T>* get_mutable_tree() {
-    DRAKE_DEMAND(built_ == false && rigid_body_tree_ != nullptr);
-    return rigid_body_tree_.get();
-  }
-
-
-=======
   /// Returns a pointer to the (not yet built) mutable tree. This is useful when
   /// one needs to programmatically modify a recently parsed, uncompiled tree
   /// (e.g., accessing/modifying collision filters declared in the corresponding
@@ -185,7 +175,6 @@
     return rigid_body_tree_.get();
   }
 
->>>>>>> e40b9233
   ModelInstanceInfo<T> get_model_info_for_instance(int id) {
     return instance_id_to_model_info_.at(id);
   }
@@ -200,7 +189,7 @@
     return default_contact_material_;
   }
 
- public:
+ private:
   std::unique_ptr<RigidBodyTree<T>> rigid_body_tree_{
       std::make_unique<RigidBodyTree<T>>()};
 
