--- conflicted
+++ resolved
@@ -44,7 +44,6 @@
     return body_;
   }
 
-<<<<<<< HEAD
   /// Returns the pose `X_BF` of `this` frame F as measured and expressed in
   /// frame B of the body associated with this frame.
   /// In the particular case `F = B`, this method directly returns the identity
@@ -54,32 +53,6 @@
   virtual Isometry3<T> CalcPoseInBodyFrame(
       const systems::Context<T>& context) const = 0;
 
-  /// Given the offset pose `X_FQ` of a frame Q measured in this frame F,
-  /// compute the pose of frame Q measured and expressed in the frame B of
-  /// the body to which this frame is attached.
-  /// In the particular case `F = B`, this method directly returns `X_FQ`.
-  virtual Isometry3<T> CalcOffsetPoseInBody(
-      const systems::Context<T>& context,
-      const Isometry3<T>& X_FQ) const = 0;
-
-  /// Returns the pose `X_FB` of the body B associated with this frame F,
-  /// measured in this frame F.
-  /// In the particular case `F = B`, this method directly returns the identity
-  /// transformation.
-  /// @sa CalcBodyPoseInOtherFrame()
-  /// @sa CalcPoseInBodyFrame() which returns the inverse transformation `X_BF`.
-  virtual Isometry3<T> CalcBodyPoseInThisFrame(
-      const systems::Context<T>& context) const = 0;
-
-  /// Returns the pose `X_QB` of the body B associated with this frame F
-  /// measured in a frame Q, given the pose `X_QF` of this frame F measured
-  /// in Q.
-  /// @sa CalcBodyPoseInThisFrame() to compute the pose of the body associated
-  /// with this frame as measured in this frame.
-  virtual Isometry3<T> CalcBodyPoseInOtherFrame(
-      const systems::Context<T>& context,
-      const Isometry3<T>& X_QF) const = 0;
-=======
   /// Computes the pose `X_FB` of the body B associated with `this` frame F,
   /// measured in `this` frame F.
   /// In particular, if `this` **is**` the body frame B, i.e. `X_BF` is the
@@ -122,7 +95,6 @@
       const Isometry3<T>& X_QF) const {
     return X_QF * CalcBodyPoseInThisFrame(context);
   }
->>>>>>> 6949b53a
 
  protected:
   // Only derived classes can use this constructor.
