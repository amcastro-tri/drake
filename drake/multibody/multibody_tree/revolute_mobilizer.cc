#include "drake/multibody/multibody_tree/revolute_mobilizer.h"

#include "drake/common/eigen_autodiff_types.h"

namespace drake {
namespace multibody {

template <typename T>
const T& RevoluteMobilizer<T>::get_angle(
    const systems::Context<T>& context) const {
  const auto& mbt_context =
      dynamic_cast<const MultibodyTreeContext<T>&>(context);
  auto q = this->get_positions(mbt_context);
  DRAKE_ASSERT(q.size() == nq);
  return q.coeffRef(0);
}

template <typename T>
const RevoluteMobilizer<T>& RevoluteMobilizer<T>::set_angle(
    systems::Context<T>* context, const T& angle) const {
  auto mbt_context = dynamic_cast<MultibodyTreeContext<T>*>(context);
  DRAKE_DEMAND(mbt_context != nullptr);
  auto q = this->get_mutable_positions(mbt_context);
  DRAKE_ASSERT(q.size() == nq);
  q[0] = angle;
  return *this;
}

template <typename T>
<<<<<<< HEAD
const T& RevoluteMobilizer<T>::get_angular_velocity(
    const systems::Context<T>& context) const {
  const auto& mbt_context =
      dynamic_cast<const MultibodyTreeContext<T>&>(context);
  auto v = this->get_velocities(mbt_context);
  DRAKE_ASSERT(v.size() == nv);
  return v.coeffRef(0);
}

template <typename T>
const RevoluteMobilizer<T>& RevoluteMobilizer<T>::set_angular_velocity(
    systems::Context<T>* context, const T& w_FM) const {
  auto mbt_context = dynamic_cast<MultibodyTreeContext<T>*>(context);
  DRAKE_DEMAND(mbt_context != nullptr);
  auto v = this->get_mutable_velocities(mbt_context);
  DRAKE_ASSERT(v.size() == nv);
  v[0] = w_FM;
  return *this;
}

template <typename T>
void RevoluteMobilizer<T>::CalcAcrossMobilizerTransform(
    const MultibodyTreeContext<T>& context,
    PositionKinematicsCache<T>* pc) const {
=======
Isometry3<T> RevoluteMobilizer<T>::CalcAcrossMobilizerTransform(
    const MultibodyTreeContext<T>& context) const {
>>>>>>> 733b2bb4
  auto q = this->get_positions(context);
  Isometry3<T> X_FM = Isometry3<T>::Identity();
  X_FM.linear() = Eigen::AngleAxis<T>(q[0], axis_F_).toRotationMatrix();
  return X_FM;
}

template <typename T>
SpatialVelocity<T> RevoluteMobilizer<T>::CalcAcrossMobilizerSpatialVelocity(
    const MultibodyTreeContext<T>& context,
    const Eigen::Ref<const VectorX<T>>& v) const {
  DRAKE_ASSERT(v.size() == 1);
  return SpatialVelocity<T>(v[0] * axis_F_, Vector3<T>::Zero());
}

// Explicitly instantiates on the most common scalar types.
template class RevoluteMobilizer<double>;
template class RevoluteMobilizer<AutoDiffXd>;

}  // namespace multibody
}  // namespace drake<|MERGE_RESOLUTION|>--- conflicted
+++ resolved
@@ -27,7 +27,6 @@
 }
 
 template <typename T>
-<<<<<<< HEAD
 const T& RevoluteMobilizer<T>::get_angular_velocity(
     const systems::Context<T>& context) const {
   const auto& mbt_context =
@@ -49,13 +48,8 @@
 }
 
 template <typename T>
-void RevoluteMobilizer<T>::CalcAcrossMobilizerTransform(
-    const MultibodyTreeContext<T>& context,
-    PositionKinematicsCache<T>* pc) const {
-=======
 Isometry3<T> RevoluteMobilizer<T>::CalcAcrossMobilizerTransform(
     const MultibodyTreeContext<T>& context) const {
->>>>>>> 733b2bb4
   auto q = this->get_positions(context);
   Isometry3<T> X_FM = Isometry3<T>::Identity();
   X_FM.linear() = Eigen::AngleAxis<T>(q[0], axis_F_).toRotationMatrix();
