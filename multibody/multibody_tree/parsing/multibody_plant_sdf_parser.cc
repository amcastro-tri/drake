#include "drake/multibody/multibody_tree/parsing/multibody_plant_sdf_parser.h"

#include <memory>

#include <sdf/sdf.hh>

#include "drake/geometry/geometry_instance.h"
#include "drake/multibody/multibody_tree/joints/prismatic_joint.h"
#include "drake/multibody/multibody_tree/joints/revolute_joint.h"
#include "drake/multibody/multibody_tree/joints/weld_joint.h"
#include "drake/multibody/multibody_tree/parsing/scene_graph_parser_detail.h"
#include "drake/multibody/multibody_tree/parsing/sdf_parser_common.h"
#include "drake/multibody/multibody_tree/uniform_gravity_field_element.h"

namespace drake {
namespace multibody {
namespace parsing {

using Eigen::Isometry3d;
using Eigen::Matrix3d;
using Eigen::Translation3d;
using Eigen::Vector3d;
using drake::geometry::GeometryInstance;
using drake::geometry::SceneGraph;
using drake::multibody::multibody_plant::MultibodyPlant;
using drake::multibody::parsing::detail::ToIsometry3;
using drake::multibody::parsing::detail::ToVector3;
using drake::multibody::RevoluteJoint;
using drake::multibody::SpatialInertia;
using drake::multibody::UniformGravityFieldElement;
using drake::multibody::UnitInertia;
using drake::multibody::WeldJoint;
using std::unique_ptr;

// Unnamed namespace for free functions local to this file.
namespace {
// Given an ignition::math::Inertial object, extract a RotationalInertia object
// for the rotational inertia of body B, about its center of mass Bcm and,
// expressed in the inertial frame Bi (as specified in <inertial> in the SDF
// file.)
RotationalInertia<double> ExtractRotationalInertiaAboutBcmExpressedInBi(
    const ignition::math::Inertiald &inertial) {
  // TODO(amcastro-tri): Verify that ignition::math::Inertial::MOI() ALWAYS is
  // expresed in the body frame B, regardless of how a user might have
  // specified frames in the sdf file. That is, that it always returns R_BBcm_B.
  // TODO(amcastro-tri): Verify that ignition::math::Inertial::MassMatrix()
  // ALWAYS is in the inertial frame Bi, regardless of how a user might have
  // specified frames in the sdf file. That is, that it always returns
  // M_BBcm_Bi.
  const ignition::math::Matrix3d I = inertial.MassMatrix().MOI();
  return RotationalInertia<double>(I(0, 0), I(1, 1), I(2, 2),
                                   I(1, 0), I(2, 0), I(2, 1));
}

// Helper method to extract the SpatialInertia M_BBo_B of body B, about its body
// frame origin Bo and, expressed in body frame B, from an ignition::Inertial
// object.
SpatialInertia<double> ExtractSpatialInertiaAboutBoExpressedInB(
    const ignition::math::Inertiald& Inertial_BBcm_Bi) {
  double mass = Inertial_BBcm_Bi.MassMatrix().Mass();

  const RotationalInertia<double> I_BBcm_Bi =
      ExtractRotationalInertiaAboutBcmExpressedInBi(Inertial_BBcm_Bi);

  // Pose of the "<inertial>" frame Bi in the body frame B.
  // TODO(amcastro-tri): Verify we don't get funny results when X_BBi is not
  // the identity matrix.
  // TODO(amcastro-tri): SDF seems to provide <inertial><frame/></inertial>
  // together with <inertial><pose/></inertial>. It'd seem then the frame B
  // in X_BI could be another frame. We rely on Inertial::Pose() to ALWAYS
  // give us X_BI. Verify this.
  const Isometry3d X_BBi = ToIsometry3(Inertial_BBcm_Bi.Pose());

  // B and Bi are not necessarily aligned.
  const Matrix3d R_BBi = X_BBi.linear();

  // Re-express in frame B as needed.
  const RotationalInertia<double> I_BBcm_B = I_BBcm_Bi.ReExpress(R_BBi);

  // Bi's origin is at the COM as documented in
  // http://sdformat.org/spec?ver=1.6&elem=link#inertial_pose
  const Vector3d p_BoBcm_B = X_BBi.translation();

  // Return the spatial inertia M_BBo_B of body B, about its body frame origin
  // Bo, and expressed in the body frame B.
  return SpatialInertia<double>::MakeFromCentralInertia(
      mass, p_BoBcm_B, I_BBcm_B);
}

// Helper method to retrieve a Body given the name of the link specification.
const Body<double>& GetBodyByLinkSpecificationName(
    const sdf::Model& model, const std::string& link_name,
    const MultibodyPlant<double>& plant) {
  // SDF's convention to indicate a joint is connected to the world is to either
  // name the corresponding link "world" or just leave it unnamed.
  // Thus this the "if" statement in the following line.
  if (link_name.empty() || link_name == "world") {
    return plant.world_body();
  } else {
    // TODO(amcastro-tri): Remove this when sdformat guarantees a model
    // with basic structural checks.
    if (!model.LinkNameExists(link_name)) {
      throw std::logic_error("There is no parent link named '" +
          link_name + "' in the model.");
    }
    return plant.GetBodyByName(link_name);
  }
}

// Extracts a Vector3d representation of the joint axis for joints with an axis.
Vector3d ExtractJointAxis(const sdf::Joint& joint_spec) {
  DRAKE_DEMAND(joint_spec.Type() == sdf::JointType::REVOLUTE ||
      joint_spec.Type() == sdf::JointType::PRISMATIC);

  // Axis specification.
  const sdf::JointAxis* axis = joint_spec.Axis();
  if (axis == nullptr) {
    throw std::runtime_error(
        "An axis must be specified for joint '" + joint_spec.Name() + "'");
  }

  // Joint axis, by default in the joint frame J.
  // TODO(amcastro-tri): Verify JointAxis::UseParentModelFrame is actually
  // supported by sdformat.
  Vector3d axis_J = ToVector3(axis->Xyz());
  if (axis->UseParentModelFrame()) {
    const Isometry3d X_MJ = ToIsometry3(joint_spec.Pose());
    // axis_J actually contains axis_M, expressed in the model frame M.
    axis_J = X_MJ.linear().transpose() * axis_J;
  }
  return axis_J;
}

// Extracts the effort limit from a joint specification. Only available for
// "revolute" and "prismatic" joints.
void AddJointActuatorFromSpecification(
    const sdf::Joint &joint_spec, const Joint<double>& joint,
    MultibodyPlant<double>* plant) {
  DRAKE_THROW_UNLESS(plant != nullptr);
  DRAKE_THROW_UNLESS(joint_spec.Type() == sdf::JointType::REVOLUTE ||
      joint_spec.Type() == sdf::JointType::PRISMATIC);

  // Axis specification.
  const sdf::JointAxis* axis = joint_spec.Axis();
  if (axis == nullptr) {
    throw std::runtime_error(
        "An axis must be specified for joint '" + joint_spec.Name() + "'");
  }

  double max_effort = axis->Effort();

  // The SDF specification defines this max_effort = -1 when no limit is
  // provided (a non-zero value). In Drake we interpret a value of exactly zero
  // as a way to specify un-actuated joints. Thus, the user would say
  // <effort>0</effort> for un-actuated joints.
  if (max_effort != 0) {
    // TODO(amcastro-tri): For positive max_effort values, store it and use it
    // to limit input actuation.
    plant->AddJointActuator(joint_spec.Name(), joint);
  }
}

// Helper method to add joints to a MultibodyPlant given an sdf::Joint
// specification object.
void AddJointFromSpecification(
    const sdf::Model& model_spec, const sdf::Joint& joint_spec,
    MultibodyPlant<double>* plant) {
  // Pose of the model frame M in the world frame W.
  const Isometry3d X_WM = ToIsometry3(model_spec.Pose());

  const Body<double>& parent_body = GetBodyByLinkSpecificationName(
      model_spec, joint_spec.ParentLinkName(), *plant);
  const Body<double>& child_body = GetBodyByLinkSpecificationName(
      model_spec, joint_spec.ChildLinkName(), *plant);

  // Get the pose of frame J in the model frame M, as specified in
  // <joint> <pose> ... </pose></joint>.
  // TODO(amcastro-tri): Verify sdformat supports frame specifications
  // correctly.
  // There are many ways by which a joint frame pose can be specified in SDF:
  //  - <joint> <pose> </pose></joint>.
  //  - <joint> <pose> <frame/> </pose></joint>.
  //  - <joint> <frame> <pose> <frame/> </pose> </frame> </joint>.
  // And combinations of the above?
  // There is no way to verify at this level which one is supported or not.
  // Here we trust that no mather how a user specified the file, joint.Pose()
  // will ALWAYS return X_MJ.
  const Isometry3d X_MJ = ToIsometry3(joint_spec.Pose());

  // Get the pose of the child link C in the model frame M.
  const Isometry3d X_MC =
      ToIsometry3(model_spec.LinkByName(joint_spec.ChildLinkName())->Pose());

  // Compute the location of the joint in the child link's frame.
  const Isometry3d X_CJ = X_MC.inverse() * X_MJ;

  // Pose of the frame J in the parent body frame P.
  optional<Isometry3d> X_PJ;
  // We need to treat the world case separately since sdformat does not create
  // a "world" link from which we can request its pose (which in that case would
  // be the identity).
  if (parent_body.index() == world_index()) {
    X_PJ = X_WM * X_MJ;  // Since P == W.
  } else {
    // Get the pose of the parent link P in the model frame M.
    const Isometry3d X_MP =
        ToIsometry3(model_spec.LinkByName(joint_spec.ParentLinkName())->Pose());
    X_PJ = X_MP.inverse() * X_MJ;
  }

  // If P and J are coincident, we won't create a new frame for J, but use frame
  // P directly. We indicate that by passing a nullopt.
  if (X_PJ.value().isApprox(Isometry3d::Identity())) X_PJ = nullopt;

  // Only supporting revolute joints for now.
  switch (joint_spec.Type()) {
<<<<<<< HEAD
    case sdf::JointType::REVOLUTE: {
      Vector3d axis_J = ExtractJointAxis(joint_spec);
      const auto& joint = plant->AddJoint<RevoluteJoint>(
          joint_spec.Name(),
          parent_body, X_PJ,
          child_body, X_CJ, axis_J);
      AddJointActuatorFromSpecification(joint_spec, joint, plant);
=======
    case sdf::JointType::FIXED: {
      plant->AddJoint<WeldJoint>(
          joint_spec.Name(),
          parent_body, X_PJ,
          child_body, X_CJ,
          // The pose X_JpJc of Jc in Jp.
          Isometry3d::Identity());
>>>>>>> 92c8a1a6
      break;
    }
    case sdf::JointType::PRISMATIC: {
      Vector3d axis_J = ExtractJointAxis(joint_spec);
      const auto& joint = plant->AddJoint<PrismaticJoint>(
          joint_spec.Name(),
          parent_body, X_PJ,
          child_body, X_CJ, axis_J);
      AddJointActuatorFromSpecification(joint_spec, joint, plant);
      break;
    }
    case sdf::JointType::REVOLUTE: {
      Vector3d axis_J = ExtractJointAxis(joint_spec);
      plant->AddJoint<RevoluteJoint>(
          joint_spec.Name(),
          parent_body, X_PJ,
          child_body, X_CJ, axis_J);
      break;
    }
    default: {
      throw std::logic_error(
          "Joint type not supported for joint '" + joint_spec.Name() + "'.");
    }
  }
}

}  // namespace

void AddModelFromSdfFile(
    const std::string& file_name,
    multibody_plant::MultibodyPlant<double>* plant,
    geometry::SceneGraph<double>* scene_graph) {
  DRAKE_THROW_UNLESS(plant != nullptr);
  DRAKE_THROW_UNLESS(!plant->is_finalized());

  // Load the SDF string
  sdf::Root root;
  sdf::Errors errors = root.Load(file_name);

  // Check for any errors.
  if (!errors.empty()) {
    std::string error_accumulation("From AddModelFromSdfString():\n");
    for (const auto& e : errors)
      error_accumulation += "Error: " + e.Message() + "\n";
    throw std::runtime_error(error_accumulation);
  }

  if (root.ModelCount() != 1) {
    throw std::runtime_error("File must have a single <model> element.");
  }

  // Get the only model in the file.
  const sdf::Model& model = *root.ModelByIndex(0);

  if (scene_graph != nullptr && !plant->geometry_source_is_registered()) {
    plant->RegisterAsSourceForSceneGraph(scene_graph);
  }

  // Add all the links
  for (uint64_t link_index = 0; link_index < model.LinkCount(); ++link_index) {
    const sdf::Link& link = *model.LinkByIndex(link_index);

    // Get the link's inertia relative to the Bcm frame.
    // sdf::Link::Inertial() provides a representation for the SpatialInertia
    // M_Bcm_Bi of body B, about its center of mass Bcm, and expressed in an
    // inertial frame Bi as defined in <inertial> <pose></pose> </inertial>.
    // Per SDF specification, Bi's origin is at the COM Bcm, but Bi is not
    // necessarily aligned with B.
    const ignition::math::Inertiald& Inertial_Bcm_Bi = link.Inertial();

    const SpatialInertia<double> M_BBo_B =
        ExtractSpatialInertiaAboutBoExpressedInB(Inertial_Bcm_Bi);

    // Add a rigid body to model each link.
    const RigidBody<double>& body = plant->AddRigidBody(link.Name(), M_BBo_B);

    if (scene_graph != nullptr) {
      for (uint64_t visual_index = 0; visual_index < link.VisualCount();
           ++visual_index) {
        const sdf::Visual& sdf_visual = *link.VisualByIndex(visual_index);
        unique_ptr<GeometryInstance> geometry_instance =
            detail::MakeGeometryInstanceFromSdfVisual(sdf_visual);
        // We check for nullptr in case someone decided to specify an SDF
        // <empty/> geometry.
        if (geometry_instance) {
          plant->RegisterVisualGeometry(
              body, geometry_instance->pose(), geometry_instance->shape(),
              scene_graph);
        }
      }
    }
  }

  // Add all the joints
  for (uint64_t joint_index = 0; joint_index < model.JointCount();
       ++joint_index) {
    // Get a pointer to the SDF joint, and the joint axis information.
    const sdf::Joint& joint = *model.JointByIndex(joint_index);
    AddJointFromSpecification(model, joint, plant);
  }
}

}  // namespace parsing
}  // namespace multibody
}  // namespace drake<|MERGE_RESOLUTION|>--- conflicted
+++ resolved
@@ -214,15 +214,15 @@
 
   // Only supporting revolute joints for now.
   switch (joint_spec.Type()) {
-<<<<<<< HEAD
     case sdf::JointType::REVOLUTE: {
       Vector3d axis_J = ExtractJointAxis(joint_spec);
-      const auto& joint = plant->AddJoint<RevoluteJoint>(
+      const auto &joint = plant->AddJoint<RevoluteJoint>(
           joint_spec.Name(),
           parent_body, X_PJ,
           child_body, X_CJ, axis_J);
       AddJointActuatorFromSpecification(joint_spec, joint, plant);
-=======
+      break;
+    }
     case sdf::JointType::FIXED: {
       plant->AddJoint<WeldJoint>(
           joint_spec.Name(),
@@ -230,7 +230,6 @@
           child_body, X_CJ,
           // The pose X_JpJc of Jc in Jp.
           Isometry3d::Identity());
->>>>>>> 92c8a1a6
       break;
     }
     case sdf::JointType::PRISMATIC: {
@@ -240,14 +239,6 @@
           parent_body, X_PJ,
           child_body, X_CJ, axis_J);
       AddJointActuatorFromSpecification(joint_spec, joint, plant);
-      break;
-    }
-    case sdf::JointType::REVOLUTE: {
-      Vector3d axis_J = ExtractJointAxis(joint_spec);
-      plant->AddJoint<RevoluteJoint>(
-          joint_spec.Name(),
-          parent_body, X_PJ,
-          child_body, X_CJ, axis_J);
       break;
     }
     default: {
