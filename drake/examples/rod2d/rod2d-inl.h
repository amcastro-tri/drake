--- conflicted
+++ resolved
@@ -1380,12 +1380,7 @@
 
     // Indicates that the rod is in contact at both points.
     abstract_data.push_back(std::make_unique<systems::Value<int>>(0));
-<<<<<<< HEAD
-
-    return std::make_unique<systems::AbstractState>(std::move(abstract_data));
-=======
     return std::make_unique<systems::AbstractValues>(std::move(abstract_data));
->>>>>>> 1a78130e
   } else {
     // Time stepping and compliant approaches need no abstract variables.
     return std::make_unique<systems::AbstractValues>();
@@ -1422,19 +1417,10 @@
           Rod2D<T>::kSlidingSingleContact;
 
       // Determine and set the point of contact.
-<<<<<<< HEAD
-      const T theta = x0(2);
-      const T stheta = sin(theta);
-      const int k = (stheta > 0) ? -1 : 1;
-      state->get_mutable_abstract_state()->get_mutable_abstract_state(1).
-          template GetMutableValue<int>() = k;
-=======
       const double theta = x0(2);
-      const int k = (std::sin(theta) > 0) ? -1 : 1;
-      state->get_mutable_abstract_state()
-          ->get_mutable_value(1)
+      const int k = (sin(theta) > 0) ? -1 : 1;
+      state->get_mutable_abstract_state()->get_mutable_value(1)
           .template GetMutableValue<int>() = k;
->>>>>>> 1a78130e
     }
   }
 }
