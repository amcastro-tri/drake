#include "drake/systems/plants/parser_urdf.h"

#include <fstream>
#include <sstream>
#include <string>

#include "drake/common/eigen_matrix_compare.h"
#include "drake/common/eigen_types.h"
#include "drake/systems/plants/joints/DrakeJoints.h"
#include "drake/systems/plants/joints/floating_base_types.h"
#include "drake/systems/plants/material_map.h"
#include "drake/systems/plants/parser_common.h"
#include "drake/systems/plants/parser_model_instance_id_table.h"
#include "drake/systems/plants/xmlUtil.h"

namespace drake {
namespace parsers {
namespace urdf {

using std::allocate_shared;
using std::cerr;
using std::endl;
using std::max;
using std::numeric_limits;
using std::runtime_error;
using std::ostream;
using std::string;
using std::stringstream;
using std::unique_ptr;
using std::vector;

using Eigen::Isometry3d;
using Eigen::Matrix;
using Eigen::Matrix3d;
using Eigen::Vector3d;
using Eigen::Vector4d;

using tinyxml2::XMLDocument;
using tinyxml2::XMLElement;

using drake::parsers::ModelInstanceIdTable;
using drake::systems::plants::joints::FloatingBaseType;
using drake::systems::plants::joints::kRollPitchYaw;

namespace {

void ParseInertial(RigidBody* body, XMLElement* node) {
  Isometry3d T = Isometry3d::Identity();

  XMLElement* origin = node->FirstChildElement("origin");
  if (origin) originAttributesToTransform(origin, T);

  XMLElement* mass = node->FirstChildElement("mass");
  if (mass) {
    double body_mass = 0;
    parseScalarAttribute(mass, "value", body_mass);
    body->set_mass(body_mass);
  }

  Eigen::Vector3d com;
  com << T(0, 3), T(1, 3), T(2, 3);
  body->set_center_of_mass(com);

  drake::SquareTwistMatrix<double> I = drake::SquareTwistMatrix<double>::Zero();
  I.block(3, 3, 3, 3) << body->get_mass() * Matrix3d::Identity();

  XMLElement* inertia = node->FirstChildElement("inertia");
  if (inertia) {
    parseScalarAttribute(inertia, "ixx", I(0, 0));
    parseScalarAttribute(inertia, "ixy", I(0, 1));
    I(1, 0) = I(0, 1);
    parseScalarAttribute(inertia, "ixz", I(0, 2));
    I(2, 0) = I(0, 2);
    parseScalarAttribute(inertia, "iyy", I(1, 1));
    parseScalarAttribute(inertia, "iyz", I(1, 2));
    I(2, 1) = I(1, 2);
    parseScalarAttribute(inertia, "izz", I(2, 2));
  }

  body->set_spatial_inertia(transformSpatialInertia(T, I));
}

// Adds a material to the supplied material map. If the material is already
// present, it checks whether the new values are the same as the old values. If
// they are the same, return normally. Otherwise print a warning to std::cerr.
//
// Currently, only simple colors are supported as the material.
//
// TODO(liang.fok) Add support for texture-based materials. See:
// https://github.com/RobotLocomotion/drake/issues/2588
//
// @param[in] material_name A human-understandable name of the material.
//
// @param[in] color_rgba The red-green-blue-alpha color values of the material.
// The range of values is [0, 1].
//
// @param[out] materials A pointer to the map in which to store the material.
// This cannot be nullptr.
void AddMaterialToMaterialMap(const string& material_name,
                              const Vector4d& color_rgba,
                              MaterialMap* materials) {
  // Verifies that parameter materials is not nullptr.
  DRAKE_DEMAND(materials);

  // Determines if the material is already in the map.
  auto material_iter = materials->find(material_name);
  if (material_iter != materials->end()) {
    // The material is already in the map. Checks whether the old material is
    // the same as the new material. Note that since the range of values in the
    // RGBA vectors is [0, 1], absolute and relative tolerance comparisons are
    // identical.
    auto& existing_color = material_iter->second;
    if (!drake::CompareMatrices(
            color_rgba, existing_color, 1e-10,
            drake::MatrixCompareType::absolute)) {
      // The materials map already has the material_name key but the color
      // associated with it is different.
      stringstream error_buff;
      error_buff << "RigidBodyTreeURDF.cpp: AddMaterialToMaterialMap(): "
                 << "Error: Material \"" + material_name + "\" was previously "
                 << "defined but was associated with different RGBA color "
                 << "values." << std::endl
                 << "  - existing RGBA values: " << existing_color.transpose()
                 << std::endl
                 << "  - new RGBA values: " << color_rgba.transpose()
                 << std::endl
                 << "Keeping the original RGBA values in the materials map."
                 << std::endl;
      throw std::runtime_error(error_buff.str());
    }
  } else {
    // Adds the new color to the materials map.
    (*materials)[material_name] = color_rgba;
  }
}

// TODO(#2274) Fix NOLINTNEXTLINE(runtime/references).
void ParseMaterial(XMLElement* node, MaterialMap& materials) {
  const char* attr;
  attr = node->Attribute("name");
  if (!attr || strlen(attr) == 0) {
    throw std::runtime_error(
        "RigidBodyTreeURDF.cpp: ParseMaterial(): ERROR: "
        "Material tag is missing a name.");
  }
  string name(attr);

  Vector4d rgba = Vector4d::Zero();  // Defaults to black.

  XMLElement* color_node = node->FirstChildElement("color");

  if (color_node) {
    if (!parseVectorAttribute(color_node, "rgba", rgba)) {
      throw std::runtime_error(
          "RigidBodyTreeURDF.cpp: ParseMaterial(): ERROR: "
          "Color tag is missing rgba attribute.");
    }
    AddMaterialToMaterialMap(name, rgba, &materials);
  } else {
    // If no color was specified and the material is not in the materials map,
    // check if the material is texture-based. If it is, print a warning, use
    // default color (black), and then return.
    //
    // Otherwise, throw an exception.
    //
    // TODO(liang.fok): Update this logic once texture-based materials are
    // supported. See: https://github.com/RobotLocomotion/drake/issues/2588.
    if (materials.find(name) == materials.end()) {
      XMLElement* texture_node = node->FirstChildElement("texture");

      if (texture_node) {
        std::cerr
            << "RigidBodyTreeURDF.cpp: ParseMaterial():  WARNING: Material \""
            << name << "\" is a texture. Textures are currently not supported. "
            << "For more information, see: "
            << "https://github.com/RobotLocomotion/drake/issues/2588. "
               "Defaulting to use the black color for this material."
            << endl;
        AddMaterialToMaterialMap(name, rgba, &materials);
      } else {
        throw std::runtime_error(
            "RigidBodyTreeURDF.cpp: ParseMaterial: ERROR: Material\"" + name +
            "\" not previously defined. Therefore a color must be specified.");
      }

      return;
    }
  }
}

bool ParseGeometry(XMLElement* node, const PackageMap& ros_package_map,
                   const string& root_dir,
                   // TODO(#2274) Fix NOLINTNEXTLINE(runtime/references).
                   DrakeShapes::Element& element) {
  // DEBUG
  // cout << "ParseGeometry: START" << endl;
  // END_DEBUG
  const char* attr;
  XMLElement* shape_node;
  if ((shape_node = node->FirstChildElement("box"))) {
    double x = 0, y = 0, z = 0;
    attr = shape_node->Attribute("size");
    if (attr) {
      stringstream s(attr);
      s >> x >> y >> z;
    } else {
      cerr << "ERROR parsing box element size" << endl;
      return false;
    }
    element.setGeometry(DrakeShapes::Box(Vector3d(x, y, z)));
  } else if ((shape_node = node->FirstChildElement("sphere"))) {
    double r = 0;
    attr = shape_node->Attribute("radius");
    if (attr) {
      stringstream s(attr);
      s >> r;
    } else {
      cerr << "ERROR parsing sphere element radius" << endl;
      return false;
    }
    element.setGeometry(DrakeShapes::Sphere(max(DrakeShapes::MIN_RADIUS, r)));
  } else if ((shape_node = node->FirstChildElement("cylinder"))) {
    double r = 0, l = 0;
    attr = shape_node->Attribute("radius");
    if (attr) {
      stringstream s(attr);
      s >> r;
    } else {
      cerr << "ERROR parsing cylinder element radius" << endl;
      return false;
    }

    attr = shape_node->Attribute("length");
    if (attr) {
      stringstream s(attr);
      s >> l;
    } else {
      cerr << "ERROR parsing cylinder element length" << endl;
      return false;
    }
    element.setGeometry(DrakeShapes::Cylinder(r, l));
  } else if ((shape_node = node->FirstChildElement("capsule"))) {
    double r = 0, l = 0;
    attr = shape_node->Attribute("radius");
    if (attr) {
      stringstream s(attr);
      s >> r;
    } else {
      cerr << "ERROR parsing capsule element radius" << endl;
      return false;
    }

    attr = shape_node->Attribute("length");
    if (attr) {
      stringstream s(attr);
      s >> l;
    } else {
      cerr << "ERROR: Failed to parse capsule element length" << endl;
      return false;
    }
    element.setGeometry(DrakeShapes::Capsule(r, l));
  } else if ((shape_node = node->FirstChildElement("mesh"))) {
    attr = shape_node->Attribute("filename");
    if (!attr) {
      cerr << "ERROR mesh element has no filename tag" << endl;
      return false;
    }
    string filename(attr);

    // This method will return an empty string if the file is not found or
    // resolved within a ROS package.
    string resolved_filename = resolveFilename(filename, ros_package_map,
        root_dir);

    if (resolved_filename.empty()) {
      throw runtime_error(std::string(__FILE__) + ": " + __func__ +
          ": ERROR: Mesh file name could not be resolved from the "
          "provided uri \"" + filename + "\".");
    }
    DrakeShapes::Mesh mesh(filename, resolved_filename);

    // Obtains the scale of the mesh if it exists.
    if (shape_node->Attribute("scale") != nullptr)
      ParseThreeVectorAttribute(shape_node, "scale", &mesh.scale_);

    element.setGeometry(mesh);
  } else {
    cerr << "Warning: geometry element has an unknown type and will be ignored."
         << endl;
  }
  // DEBUG
  // cout << "ParseGeometry: END" << endl;
  // END_DEBUG
  return true;
}

// Parses the URDF visual specification of a link. Currently, only colors are
// supported.
//
// TODO(liang.fok) Add support for textures. See:
// https://github.com/RobotLocomotion/drake/issues/2588
//
// For color visualizations that are named, this method adds the name and color
// tuple into the materials map.
//
// A warning is printed to std::cerr if a material is not set for the rigid
// body's visualization.
void ParseVisual(RigidBody* body, XMLElement* node, RigidBodyTreed* tree,
                 MaterialMap* materials, const PackageMap& ros_package_map,
                 const string& root_dir) {
  // Ensures there is a geometry child element. Since this is a required
  // element, throws an exception if a geometry element does not exist.
  XMLElement* geometry_node = node->FirstChildElement("geometry");
  if (!geometry_node) {
    throw runtime_error("ERROR: Link " + body->get_name() +
                        " has a visual element without geometry.");
  }

  // Obtains the reference frame of the visualization relative to the reference
  // frame of the rigid body that is being visualized. It defaults to identity
  // if no transform is specified.
  Isometry3d T_element_to_link = Isometry3d::Identity();
  {
    XMLElement* origin = node->FirstChildElement("origin");
    if (origin) originAttributesToTransform(origin, T_element_to_link);
  }
  DrakeShapes::VisualElement element(T_element_to_link);

  // Parses the geometry specifications of the visualization.
  if (!ParseGeometry(geometry_node, ros_package_map, root_dir, element))
    throw runtime_error("ERROR: Failed to parse visual element in link " +
                        body->get_name() + ".");

  // Parses the material specification of the visualization. Note that we cannot
  // reuse the logic within ParseMaterial() here because the context is
  // different. Whereas ParseMaterial() parses material specifications that
  // are children elements of the "robot" element, the material specification
  // being parsed here are children of a "visual" element. One key difference is
  // the XML here may not specify a "name" attribute. Because of this difference
  // in context, we need specialized logic here to determine the material
  // visualization of a link.
  XMLElement* material_node = node->FirstChildElement("material");
  if (material_node) {
    // Checks and remembers whether a "color" child element exists. If so,
    // parses the color value.
    bool color_specified = false;
    Vector4d rgba;
    {
      XMLElement* color_node = material_node->FirstChildElement("color");
      if (color_node) {
        if (!parseVectorAttribute(color_node, "rgba", rgba)) {
          throw runtime_error(
              "ERROR: Failed to parse color of material for "
              "model \"" +
              body->get_model_name() + "\", link \"" + body->get_name() +
              "\".");
        }
        color_specified = true;
      }
    }

    // Checks and remembers whether a "name" attribute exists. If so, parses the
    // name value.
    string material_name;
    bool name_specified = false;
    {
      const char* attr = material_node->Attribute("name");

      if (attr != nullptr && strlen(attr) != 0) {
        material_name = string(attr);
        name_specified = true;
      }
    }

    // Adds the material to the materials map if both the name and color are
    // specified. This is so that link elements that reside later in the URDF
    // can reference this material in their visualization elements. Note that
    // this capability is not specified by the official URDF specification (see:
    // http://wiki.ros.org/urdf/XML/link), but is needed by certain URDFs
    // released by companies and organizations like Robotiq and ROS Industrial
    // (for example, see this URDF by Robotiq: http://bit.ly/28P0pmo).
    if (color_specified && name_specified)
      AddMaterialToMaterialMap(material_name, rgba, materials);

    // Sets the material's color.
    bool material_set = false;
    {
      // If the color is specified as a child element of the current material
      // node, use that color. It takes precedence over any material saved in
      // the material map.
      if (color_specified) {
        element.setMaterial(rgba);
        material_set = true;
      } else {
        // No color specified. Checks if the material is already in the
        // materials map.
        if (name_specified) {
          auto material_iter = materials->find(material_name);
          if (material_iter != materials->end()) {
            // The material is in the map. Sets the material of the visual
            // element based on the value in the map.
            element.setMaterial(material_iter->second);
            material_set = true;
          }
        }
      }
    }

    // Throws a std::runtime_error if the material was not set for this
    // visualization.
    //
    // TODO(liang.fok): Update this logic once texture-based materials are
    // supported. See: https://github.com/RobotLocomotion/drake/issues/2588.
    if (!material_set) {
      stringstream error_buff;
      error_buff
          << "RigidBodyTreeURDF.cpp: ParseVisual(): "
          << "WARNING: Visual element has a material whose color could not"
             "be determined."
          << std::endl
          << "  - model name: " << body->get_model_name() << std::endl
          << "  - body name: " << body->get_name() << std::endl
          << "  - material name: " << material_name << std::endl;
      throw std::runtime_error(error_buff.str());
    }
  }

  if (element.hasGeometry()) body->AddVisualElement(element);
}

void ParseCollision(RigidBody* body, XMLElement* node, RigidBodyTreed* tree,
                    const PackageMap& ros_package_map, const string& root_dir) {
  Isometry3d T_element_to_link = Isometry3d::Identity();
  XMLElement* origin = node->FirstChildElement("origin");
  if (origin) originAttributesToTransform(origin, T_element_to_link);

  const char* attr;
  string group_name;

  attr = node->Attribute("group");
  if (attr) {
    group_name = attr;
  } else {
    group_name = "default";
  }

  XMLElement* geometry_node = node->FirstChildElement("geometry");
  if (!geometry_node)
    throw runtime_error("ERROR: Link " + body->get_name() +
                        " has a collision element without geometry");

  DrakeCollision::Element element(T_element_to_link, body);
  // By default all collision elements added to the world from an URDF file are
  // flagged as static.
  // We would also like to flag as static bodies connected to the world with a
  // FloatingBaseType::kFixed joint.
  // However this is not possible at this stage since joints were not parsed
  // yet.
  // Solutions to this problem would be:
  //  1. To load the model with DrakeCollision::Element's here but flag them as
  //     static later at a the compile stage. This means that Bullet objects are
  //     not created here (with addCollisionElement) but later on with the call
  //     to RBT::compile when all the connectivity information is available.
  //  2. Load collision elements on a separate pass after links and joints were
  //     already loaded.
  //  Issue 2661 was created to track this problem.
  // TODO(amcastro-tri): fix the above issue tracked by 2661.  Similarly for
  // parseSDFCollision in RigidBodyTreeSDF.cpp.
  if (body->get_name().compare(string(RigidBodyTreed::kWorldName)) == 0)
    element.set_static();
  if (!ParseGeometry(geometry_node, ros_package_map, root_dir, element))
    throw runtime_error("ERROR: Failed to parse collision element in link " +
                        body->get_name() + ".");

  if (element.hasGeometry()) {
    tree->addCollisionElement(element, *body, group_name);
  }
}

bool ParseBody(RigidBodyTreed* tree, string robot_name, XMLElement* node,
               MaterialMap* materials, const PackageMap& ros_package_map,
               const string& root_dir, int model_instance_id, int* index) {
  const char* attr = node->Attribute("drake_ignore");
  if (attr && (std::strcmp(attr, "true") == 0)) return false;

  RigidBody* body{nullptr};
  std::unique_ptr<RigidBody> owned_body(body = new RigidBody());
  body->set_model_name(robot_name);
  body->set_model_instance_id(model_instance_id);

  attr = node->Attribute("name");
  if (!attr) throw runtime_error("ERROR: link tag is missing name attribute");

  // World links are handled by ParseWorldJoint().
  body->set_name(attr);
  if (body->get_name() == string(RigidBodyTreed::kWorldName)) return false;

  XMLElement* inertial_node = node->FirstChildElement("inertial");
  if (inertial_node) ParseInertial(body, inertial_node);

  for (XMLElement* visual_node = node->FirstChildElement("visual"); visual_node;
       visual_node = visual_node->NextSiblingElement("visual")) {
    ParseVisual(body, visual_node, tree, materials, ros_package_map, root_dir);
  }

  for (XMLElement* collision_node = node->FirstChildElement("collision");
       collision_node;
       collision_node = collision_node->NextSiblingElement("collision")) {
    ParseCollision(body, collision_node, tree, ros_package_map, root_dir);
  }

  tree->add_rigid_body(std::move(owned_body));
  *index = body->get_body_index();
  return true;
}

template <typename JointType>
void SetLimits(XMLElement* node, FixedAxisOneDoFJoint<JointType>* fjoint) {
  XMLElement* limit_node = node->FirstChildElement("limit");
  if (fjoint != nullptr && limit_node) {
    double lower = -numeric_limits<double>::infinity(),
           upper = numeric_limits<double>::infinity();
    parseScalarAttribute(limit_node, "lower", lower);
    parseScalarAttribute(limit_node, "upper", upper);
    fjoint->setJointLimits(lower, upper);
  }
}

template <typename JointType>
void SetDynamics(XMLElement* node, FixedAxisOneDoFJoint<JointType>* fjoint) {
  XMLElement* dynamics_node = node->FirstChildElement("dynamics");
  if (fjoint != nullptr && dynamics_node) {
    double damping = 0.0, coulomb_friction = 0.0, coulomb_window = 0.0;
    parseScalarAttribute(dynamics_node, "damping", damping);
    parseScalarAttribute(dynamics_node, "friction", coulomb_friction);
    parseScalarAttribute(dynamics_node, "coulomb_window", coulomb_window);
    fjoint->setDynamics(damping, coulomb_friction, coulomb_window);
  }
}

/**
 * Parses a joint URDF specification to obtain the names of the joint, parent
 * link, child link, and the joint type. An exception is thrown if any of these
 * names cannot be determined.
 *
 * @param[in] node The XML node parsing the URDF joint description.
 * @param[out] name A reference to a string where the name of the joint
 * should be saved.
 * @param[out] type A reference to a string where the joint type should be
 * saved.
 * @param[out] parent_link_name A reference to a string where the name of the
 * parent link should be saved.
 * @param[out] child_link_name A reference to a string where the name of the
 * child link should be saved.
 */
void ParseJointKeyParams(
    XMLElement* node,
    // TODO(#2274) Fix NOLINTNEXTLINE(runtime/references).
    string& name,
    // TODO(#2274) Fix NOLINTNEXTLINE(runtime/references).
    string& type,
    // TODO(#2274) Fix NOLINTNEXTLINE(runtime/references).
    string& parent_link_name,
    // TODO(#2274) Fix NOLINTNEXTLINE(runtime/references).
    string& child_link_name) {
  // Obtains the joint's name.
  const char* attr = node->Attribute("name");
  if (!attr) throw runtime_error("ERROR: joint tag is missing name attribute");
  name = string(attr);

  // Obtains the joint's type.
  attr = node->Attribute("type");
  if (!attr)
    throw runtime_error("ERROR: joint " + name +
                        " is missing type "
                        "attribute");
  type = string(attr);

  // Obtains the name of the joint's parent link.
  XMLElement* parent_node = node->FirstChildElement("parent");
  if (!parent_node)
    throw runtime_error("ERROR: joint " + name +
                        " doesn't have a parent node!");
  attr = parent_node->Attribute("link");
  if (!attr)
    throw runtime_error("ERROR: joint " + name +
                        "'s parent does not have a link attribute!");
  parent_link_name = string(attr);

  // Obtains the name of the joint's child link.
  XMLElement* child_node = node->FirstChildElement("child");
  if (!child_node)
    throw runtime_error("ERROR: joint " + name + " doesn't have a child node");
  attr = child_node->Attribute("link");
  if (!attr)
    throw runtime_error("ERROR: joint " + name +
                        "'s child does not have a link attribute");
  child_link_name = string(attr);
}

void ParseJoint(RigidBodyTreed* tree, XMLElement* node, int model_instance_id) {
  const char* attr = node->Attribute("drake_ignore");
  if (attr && (std::strcmp(attr, "true") == 0)) return;

  // Parses the parent and child link names.
  string name, type, parent_name, child_name;
  ParseJointKeyParams(node, name, type, parent_name, child_name);

  // Checks if this joint connects to the world and, if so, terminates this
  // method call. This is because joints that connect to the world are processed
  // separately.
  if (parent_name == string(RigidBodyTreed::kWorldName)) return;

  int parent_index = tree->FindBodyIndex(parent_name, model_instance_id);
  if (parent_index < 0) {
    throw runtime_error("parser_urdf.cc: ParseJoint: ERROR: Could not find "
        "parent link named \"" + parent_name + "\" with model instance ID " +
        std::to_string(model_instance_id) + ".");
  }

  int child_index = tree->FindBodyIndex(child_name, model_instance_id);
  if (child_index < 0) {
    throw runtime_error("parser_urdf.cc: ParseJoint: ERROR: Could not find "
        "child link named \"" + child_name + "\" with model instance ID " +
        std::to_string(model_instance_id) + ".");
  }

  Isometry3d transform_to_parent_body = Isometry3d::Identity();
  XMLElement* origin = node->FirstChildElement("origin");
  if (origin) {
    originAttributesToTransform(origin, transform_to_parent_body);
  }

  Vector3d axis;
  axis << 1, 0, 0;
  XMLElement* axis_node = node->FirstChildElement("axis");
  if (axis_node && type.compare("fixed") != 0 &&
      type.compare("floating") != 0) {
    parseVectorAttribute(axis_node, "xyz", axis);
    if (axis.norm() < 1e-8)
      throw runtime_error("ERROR: axis is zero.  don't do that");
    axis.normalize();
  }

  // now construct the actual joint (based on its type)
  DrakeJoint* joint = nullptr;

  if (type.compare("revolute") == 0 || type.compare("continuous") == 0) {
    FixedAxisOneDoFJoint<RevoluteJoint>* fjoint =
        new RevoluteJoint(name, transform_to_parent_body, axis);
    SetDynamics(node, fjoint);
    SetLimits(node, fjoint);
    joint = fjoint;
  } else if (type.compare("fixed") == 0) {
    joint = new FixedJoint(name, transform_to_parent_body);
  } else if (type.compare("prismatic") == 0) {
    FixedAxisOneDoFJoint<PrismaticJoint>* fjoint =
        new PrismaticJoint(name, transform_to_parent_body, axis);
    SetDynamics(node, fjoint);
    SetLimits(node, fjoint);
    joint = fjoint;
  } else if (type.compare("floating") == 0) {
    joint = new RollPitchYawFloatingJoint(name, transform_to_parent_body);
  } else {
    throw runtime_error("ERROR: Unrecognized joint type: " + type);
  }

  unique_ptr<DrakeJoint> joint_unique_ptr(joint);
  tree->bodies[child_index]->setJoint(move(joint_unique_ptr));
  tree->bodies[child_index]->set_parent(tree->bodies[parent_index].get());
}

/* Searches through the URDF document looking for the effort limits of a joint
 * named @p joint_name. If the joint is not found, throws an
 * `std::runtime_error` exception. If the limits of the joint are not specified,
 * this method does nothing. If the effort limits are specified, this method
 * saves them in \p min_effort and \p max_effort.
 *
 * @param[in] robot_node The XML node for the robot description. This must
 * contain child joint elements through which to search.
 *
 * @param[in] joint_name The name of the joint to find. If no joint with such a
 * name exists, throw an exception.
 *
 * @param[out] min_effort A pointer to where the minimum effort should be saved.
 * If the effort limits are not specified, this value is not modified.
 *
 * @param[out] max_effort A pointer to where the minimum effort should be saved.
 * If the effort limits are not specified, this value is not modified.
 *
 * @throws std::runtime_error if the name of the actuator's joint cannot be
 * determined or if the named joint could not be found.
 */
void GetActuatorEffortLimit(XMLElement* robot_node,
                            const string& joint_name, double* min_effort,
                            double* max_effort) {
  for (XMLElement* joint_node = robot_node->FirstChildElement("joint");
       joint_node; joint_node = joint_node->NextSiblingElement("joint")) {
    // Checks for the existence of an attribute named "drake_ignore". If such an
    // attribute exists and has a value of "true", ignores the current joint.
    {
      const char* attr = joint_node->Attribute("drake_ignore");
      if (attr && (std::strcmp(attr, "true") == 0)) {
        continue;
      }
    }

    // Obtains the joint's name.
    const char* attr = joint_node->Attribute("name");
    if (!attr) {
      throw std::runtime_error(
          "RigidBodyTreeURDF.cpp: GetActuatorEffortLimit: ERROR: Joint tag is "
          "missing name attribute.");
    }
    string name = string(attr);

    // Checks if the current joint's name matches parameter joint_name.
    if (name == joint_name) {
      // Parses the minimum and maximum effort limits.
      XMLElement* limit_node = joint_node->FirstChildElement("limit");
      if (limit_node) {
        // Parses attribute "effort" if it exists.
        parseScalarAttribute(limit_node, "effort", *max_effort);
        (*min_effort) = -(*max_effort);

        // Attribute effort_min and effort_max take precedence over attribute
        // effort if they exist.
        parseScalarAttribute(limit_node, "effort_min", *min_effort);
        parseScalarAttribute(limit_node, "effort_max", *max_effort);
      }

      // Terminates this method call since the joint was found.
      return;
    }
  }

  // If this point in the code is reached, that means no joint named
  // joint_name was found in the URDF. Therefore throw an exception.
  throw std::runtime_error(
      "GetActuatorEffortLimit: ERROR: Unable to find joint \"" + joint_name +
      "\".");
}

void ParseTransmission(RigidBodyTreed* tree, XMLElement* transmission_node,
    int model_instance_id) {
  // Determines the transmission type.
  const char* attr = nullptr;
  XMLElement* type_node = transmission_node->FirstChildElement("type");
  if (type_node) {
    attr = type_node->GetText();
  }

  if (!attr) {
    // Old URDF format, kept for convenience
    attr = transmission_node->Attribute("type");
    if (!attr) {
      throw std::logic_error(
          "RigidBodyTreeURDF.cpp: ParseTransmission: ERROR: Transmission "
          "element is missing the type child.");
    }
  }
  string type(attr);

  // Checks if the transmission type is not SimpleTransmission. If it is not,
  // print a warning and then abort this method call since only simple
  // transmissions are supported at this time.
  if (type.find("SimpleTransmission") == string::npos) {
    cerr << "RigidBodyTreeURDF.cpp: ParseTransmission: WARNING: Only "
            "SimpleTransmissions are supported right now.  This element will "
            "be skipped."
         << endl;
    return;
  }

  // Determines the actuator's name.
  XMLElement* actuator_node = transmission_node->FirstChildElement("actuator");
  if (!actuator_node || !actuator_node->Attribute("name")) {
    throw std::logic_error(
        "RigidBodyTreeURDF.cpp: ParseTransmission: ERROR: "
        "Transmission is missing an actuator element.");
  }
  string actuator_name(actuator_node->Attribute("name"));

  // Determines the name of the joint to which the actuator is attached.
  XMLElement* joint_node = transmission_node->FirstChildElement("joint");
  if (!joint_node || !joint_node->Attribute("name")) {
    throw std::logic_error(
        "RigidBodyTreeURDF.cpp: ParseTransmission: ERROR: "
        "Transmission is missing a joint element.");
  }
  string joint_name(joint_node->Attribute("name"));

  // Checks if the actuator is attached to a fixed joint. If so, abort this
  // method call.
  int body_index = tree->FindIndexOfChildBodyOfJoint(joint_name,
                                                     model_instance_id);

  if (tree->bodies[body_index]->getJoint().get_num_positions() == 0) {
    cerr << "RigidBodyTreeURDF.cpp: ParseTransmission: WARNING: Skipping "
            "transmission since it's attached to a fixed joint \""
         << joint_name << "\"." << endl;
    return;
  }

  // Obtains the actuator's gain.
  XMLElement* reduction_node =
      transmission_node->FirstChildElement("mechanicalReduction");
  double gain = 1.0;
  if (reduction_node) parseScalarValue(reduction_node, gain);

  // Obtains the min and max effort from the joint.
  double effort_max = numeric_limits<double>::infinity();
  double effort_min = -numeric_limits<double>::infinity();

  if (XMLElement* element =
          dynamic_cast<XMLElement*>(transmission_node->Parent())) {
    GetActuatorEffortLimit(element, joint_name, &effort_min, &effort_max);
  } else {
    throw std::logic_error(
        "RigidBodyTreeURDF.cpp: ParseTransmission: ERROR: Expected a <robot> "
        "element as a parent of a <transmission> element for actuator \"" +
        actuator_name + "\" and joint \"" + joint_name + "\".");
  }

  // Creates the actuator and adds it to the rigid body tree.
  tree->actuators.push_back(RigidBodyActuator(actuator_name,
                                               tree->bodies[body_index].get(),
                                               gain, effort_min, effort_max));
}

void ParseLoop(RigidBodyTreed* tree, XMLElement* node, int model_instance_id) {
  Vector3d axis;
  axis << 1.0, 0.0, 0.0;

  if (!node || !node->Attribute("name"))
    throw runtime_error("ERROR: loop is missing a name element");
  string name(node->Attribute("name"));

  XMLElement* link_node = node->FirstChildElement("link1");
  std::shared_ptr<RigidBodyFrame> frameA =
      MakeRigidBodyFrameFromUrdfNode(
          *tree, *link_node, link_node, name + "FrameA", model_instance_id);

  link_node = node->FirstChildElement("link2");
  std::shared_ptr<RigidBodyFrame> frameB =
      MakeRigidBodyFrameFromUrdfNode(
          *tree, *link_node, link_node, name + "FrameB", model_instance_id);

  XMLElement* axis_node = node->FirstChildElement("axis");
  if (axis_node && !parseVectorAttribute(axis_node, "xyz", axis))
    throw runtime_error("ERROR parsing loop joint axis");

  tree->addFrame(frameA);
  tree->addFrame(frameB);
  RigidBodyLoop l(frameA, frameB, axis);
  tree->loops.push_back(l);
}

void ParseFrame(RigidBodyTreed* tree, XMLElement* node, int model_instance_id) {
  const char* frame_name = node->Attribute("name");
  if (!frame_name) throw runtime_error("ERROR parsing Drake frame name");

  std::shared_ptr<RigidBodyFrame> frame =
      MakeRigidBodyFrameFromUrdfNode(*tree, *node, node, frame_name,
          model_instance_id);
  tree->addFrame(frame);
}

/* Searches for a joint that connects the URDF model to a body called
 * RigidBodyTree::kWorldName. If it finds such a joint, it updates
 * @p weld_to_frame with the offset specified by the joint.
 *
 * An exception is thrown if no such joint is found, or if multiple
 * world-connecting joints are found.
 *
 * Multiple world-connecting joints cannot exist in a single URDF file because
 * each URDF file describes one model using a tree of bodies connected by
 * joints. Thus, the only way for a URDF to contain multiple world-connecting
 * joints is if the URDF describes more than one model. This is a violation of
 * the one-model-per-URDF rule.
 *
 * @param[in] node A pointer to the XML node that is parsing the URDF model.
 *
 * @param[out] floating_base_type A reference to where the floating_base_type
 * should be saved.
 *
 * @param[out] weld_to_frame The parameter to modify. If this parameter is
 * `nullptr`, a new `RigidBodyFrame` is constructed and stored in the shared
 * pointer.
 */
void ParseWorldJoint(XMLElement* node,
                     // TODO(#2274) Fix NOLINTNEXTLINE(runtime/references).
                     FloatingBaseType& floating_base_type,
                     // TODO(#2274) Fix NOLINTNEXTLINE(runtime/references).
                     std::shared_ptr<RigidBodyFrame>& weld_to_frame) {
  bool found_world_joint = false;

  for (XMLElement* joint_node = node->FirstChildElement("joint"); joint_node;
       joint_node = joint_node->NextSiblingElement("joint")) {
    const char* attr = joint_node->Attribute("drake_ignore");
    if (attr && (std::strcmp(attr, "true") == 0)) continue;

    // Parses the names of the joint, joint type, parent link, and child link.
    string joint_name, joint_type, parent_name, child_name;
    ParseJointKeyParams(joint_node, joint_name, joint_type, parent_name,
                        child_name);

    if (parent_name == string(RigidBodyTreed::kWorldName)) {
      // Ensures only one joint connects the model to the world.
      if (found_world_joint)
        throw runtime_error(
            "ERROR: Model contains multiple joints that connect to world!");
      found_world_joint = true;

      // The world-connecting joint was found. The following code updates the
      // weld_to_frame parameter based on the joint's offset, and the
      // floating_base_type parameter based on the joint's type.
      Isometry3d transform_to_parent_body = Isometry3d::Identity();
      XMLElement* origin = joint_node->FirstChildElement("origin");
      if (origin) {
        originAttributesToTransform(origin, transform_to_parent_body);
      }

      // Creates a new rigid body frame if the weld_to_frame parameter contains
      // a nullptr.
      if (weld_to_frame == nullptr) weld_to_frame.reset(new RigidBodyFrame());

      weld_to_frame->set_name(string(RigidBodyTreed::kWorldName));
      weld_to_frame->set_transform_to_body(transform_to_parent_body);

      if (joint_type == "fixed") {
        floating_base_type = FloatingBaseType::kFixed;
      } else if (joint_type == "continuous") {
        floating_base_type = FloatingBaseType::kQuaternion;
      }

      // Throws an exception if the joint connecting the model to the world
      // includes an axis specification. This is a very strange situation that
      // may not be physically possible in the real world.
      if (node->FirstChildElement("axis")) {
        throw runtime_error(
            "ERROR: Drake's URDF parser does not support an axis specification"
            "for the joint that connects the model to the world.");
      }
    }
  }
}

ModelInstanceIdTable ParseModel(RigidBodyTreed* tree, XMLElement* node,
    const PackageMap& ros_package_map, const string& root_dir,
    const FloatingBaseType floating_base_type,
    std::shared_ptr<RigidBodyFrame> weld_to_frame) {
  if (!node->Attribute("name"))
    throw runtime_error("Error: your robot must have a name attribute");

  // Obtains the model name and, if model_instance_table exists, ensures no such
  // model exists in the model_instance_id_table. Throws an exception if a model
  // of the same name already exists in the table.
  string model_name = node->Attribute("name");

  // Instantiates a ModelInstanceIdTable.
  ModelInstanceIdTable model_instance_id_table;

  // Obtains and adds a new model instance ID into the table.
  int model_instance_id = tree->add_model_instance();
  model_instance_id_table[model_name] = model_instance_id;

  // Parses the model's material elements.
  MaterialMap materials;
  for (XMLElement* material_node = node->FirstChildElement("material");
       material_node;
       material_node = material_node->NextSiblingElement("material")) {
    ParseMaterial(material_node, materials);
  }

  // Makes a copy of parameter floating_base_type. This is necessary since the
  // actual type may be specified by the URDF itself when the URDF contains a
  // world link and a joint connecting to the world link. By default,
  // actual_floating_base_type equals parameter floating_base_type.
  FloatingBaseType actual_floating_base_type = floating_base_type;

  // Maintains a list of links that were added to the rigid body tree.
  // This is iterated over by AddFloatingJoint() to determine where to attach
  // floating joints.
  std::vector<int> link_indices;

  // Parses the model's link elements.
  for (XMLElement* link_node = node->FirstChildElement("link"); link_node;
       link_node = link_node->NextSiblingElement("link")) {
    int index;
    if (ParseBody(tree, model_name, link_node, &materials, ros_package_map,
                  root_dir, model_instance_id, &index)) {
      link_indices.push_back(index);
    } else {
      // Determines whether the link was not parsed because it is a world link.
      const char* name_attr = link_node->Attribute("name");
      if (!name_attr)
        throw runtime_error("ERROR: link tag is missing name attribute");

      if (string(name_attr) ==
          string(RigidBodyTreed::kWorldName)) {
        // A world link was specified within the URDF. Since the world link was
        // specified in the URDF, parameter weld_to_frame should be nullptr.
        // Otherwise, the model instance would be connected to the existing
        // rigid body tree in two different ways. Thus, the following code first
        // verifies that parameter weld_to_frame is nullptr and throws an
        // exception if it is not. Otherwise, it creates a transform between the
        // model's root body and its world body and saves this information in
        // a virtual floating joint that connects the model instance robot to
        // the world.
        if (weld_to_frame != nullptr) {
          throw runtime_error(
              "Both weld_to_frame and world link specified. "
              "Only one may be specified when instantiating "
              "a URDF model.");
        } else {
          // Since a world link was specified, there must be a joint that
          // connects the world to the robot's root note. The following
          // method call parses the information contained within this joint.
          ParseWorldJoint(node, actual_floating_base_type, weld_to_frame);
        }
      }
    }
  }

  // DEBUG
  // else {
  // cout << "Parsed link" << endl;
  // cout << "model->bodies.size() = " << model->bodies.size() << endl;
  // cout << "model->num_bodies = " << model->num_bodies << endl;
  //}
  // END_DEBUG

  // todo: parse collision filter groups

  // Parses the model's joint elements.
  for (XMLElement* joint_node = node->FirstChildElement("joint"); joint_node;
       joint_node = joint_node->NextSiblingElement("joint"))
    ParseJoint(tree, joint_node, model_instance_id);

  // Parses the model's transmission elements.
  for (XMLElement* transmission_node = node->FirstChildElement("transmission");
       transmission_node;
       transmission_node =
           transmission_node->NextSiblingElement("transmission"))
    ParseTransmission(tree, transmission_node, model_instance_id);

  // Parses the model's loop joint elements.
  for (XMLElement* loop_node = node->FirstChildElement("loop_joint"); loop_node;
       loop_node = loop_node->NextSiblingElement("loop_joint"))
    ParseLoop(tree, loop_node, model_instance_id);

  // Parses the model's Drake frame elements.
  for (XMLElement* frame_node = node->FirstChildElement("frame"); frame_node;
       frame_node = frame_node->NextSiblingElement("frame"))
    ParseFrame(tree, frame_node, model_instance_id);

  // Adds the floating joint(s) that connect the newly added robot model to the
  // rest of the rigid body tree.
  AddFloatingJoint(actual_floating_base_type, link_indices,
                   weld_to_frame, nullptr /* pose_map */, tree);

  return model_instance_id_table;
}

<<<<<<< HEAD
ModelInstanceIdTable ParseUrdf(XMLDocument* xml_doc,
               PackageMap& ros_package_map, const string& root_dir,
               const FloatingBaseType floating_base_type,
               std::shared_ptr<RigidBodyFrame> weld_to_frame,
               RigidBodyTreed* tree) {
=======
ModelInstanceIdTable ParseUrdf(
    XMLDocument* xml_doc,
    // TODO(#2274) Fix NOLINTNEXTLINE(runtime/references).
    PackageMap& ros_package_map,
    const string& root_dir,
    const FloatingBaseType floating_base_type,
    std::shared_ptr<RigidBodyFrame> weld_to_frame,
    RigidBodyTree* tree) {
>>>>>>> 014bf738
  populatePackageMap(ros_package_map);
  XMLElement* node = xml_doc->FirstChildElement("robot");
  if (!node) {
    throw std::runtime_error("ERROR: URDF does not contain a robot tag.");
  }

  ModelInstanceIdTable model_instance_id_table =
      ParseModel(tree, node, ros_package_map, root_dir, floating_base_type,
                 weld_to_frame);

  tree->compile();

  return model_instance_id_table;
}

}  // namespace


ModelInstanceIdTable AddModelInstanceFromUrdfStringWithRpyJointToWorld(
    const string& urdf_string, RigidBodyTreed* tree) {
  PackageMap ros_package_map;
  return
      AddModelInstanceFromUrdfStringWithRpyJointToWorldSearchingInRosPackages(
          urdf_string, ros_package_map, tree);
}

// TODO(liang.fok) Remove this deprecated method prior to Release 1.0.
ModelInstanceIdTable AddModelInstanceFromUrdfString(
    const string& urdf_string, RigidBodyTreed* tree) {
  return AddModelInstanceFromUrdfStringWithRpyJointToWorld(urdf_string, tree);
}

ModelInstanceIdTable
AddModelInstanceFromUrdfStringWithRpyJointToWorldSearchingInRosPackages(
<<<<<<< HEAD
    const string& urdf_string, PackageMap& ros_package_map,
    RigidBodyTreed* tree) {
=======
    const string& urdf_string,
    // TODO(#2274) Fix NOLINTNEXTLINE(runtime/references).
    PackageMap& ros_package_map,
    RigidBodyTree* tree) {
>>>>>>> 014bf738
  const string root_dir = ".";
  return AddModelInstanceFromUrdfStringSearchingInRosPackages(urdf_string,
      ros_package_map, root_dir, kRollPitchYaw, nullptr /* weld_to_frame */,
      tree);
}

// TODO(liang.fok) Remove this deprecated method prior to Release 1.0.
ModelInstanceIdTable AddModelInstanceFromUrdfString(
<<<<<<< HEAD
    const string& urdf_string, PackageMap& ros_package_map,
    RigidBodyTreed* tree) {
=======
    const string& urdf_string,
    // TODO(#2274) Fix NOLINTNEXTLINE(runtime/references).
    PackageMap& ros_package_map,
    RigidBodyTree* tree) {
>>>>>>> 014bf738
  return
      AddModelInstanceFromUrdfStringWithRpyJointToWorldSearchingInRosPackages(
          urdf_string, ros_package_map, tree);
}

ModelInstanceIdTable AddModelInstanceFromUrdfString(
    const string& urdf_string, const string& root_dir,
    const FloatingBaseType floating_base_type,
    std::shared_ptr<RigidBodyFrame> weld_to_frame, RigidBodyTreed* tree) {
  PackageMap ros_package_map;
  return AddModelInstanceFromUrdfStringSearchingInRosPackages(urdf_string,
      ros_package_map, root_dir, floating_base_type,
      nullptr /* weld_to_frame */, tree);
}

ModelInstanceIdTable AddModelInstanceFromUrdfStringSearchingInRosPackages(
    const string& urdf_string,
    // TODO(#2274) Fix NOLINTNEXTLINE(runtime/references).
    PackageMap& ros_package_map,
    const string& root_dir, const FloatingBaseType floating_base_type,
    std::shared_ptr<RigidBodyFrame> weld_to_frame, RigidBodyTreed* tree) {
  XMLDocument xml_doc;
  xml_doc.Parse(urdf_string.c_str());
  return ParseUrdf(&xml_doc, ros_package_map, root_dir, kRollPitchYaw,
      weld_to_frame, tree);
}

ModelInstanceIdTable AddModelInstanceFromUrdfFileWithRpyJointToWorld(
    const string& filename, RigidBodyTreed* tree) {
  // Aborts if any of the output parameter pointers are invalid.
  DRAKE_DEMAND(tree);
  PackageMap ros_package_map;
  return AddModelInstanceFromUrdfFileSearchingInRosPackages(filename,
      ros_package_map, kRollPitchYaw, nullptr /* weld_to_frame */, tree);
}

// TODO(liang.fok) Remove this deprecated method prior to Release 1.0.
ModelInstanceIdTable AddModelInstanceFromUrdfFile(
    const string& filename, RigidBodyTreed* tree) {
  return AddModelInstanceFromUrdfFileWithRpyJointToWorld(filename, tree);
}

ModelInstanceIdTable AddModelInstanceFromUrdfFileToWorld(
    const string& filename,
    const FloatingBaseType floating_base_type,
    RigidBodyTreed* tree) {
  // Aborts if any of the output parameter pointers are invalid.
  DRAKE_DEMAND(tree);
  PackageMap ros_package_map;
  return AddModelInstanceFromUrdfFileSearchingInRosPackages(
      filename, ros_package_map, floating_base_type, nullptr /*weld_to_frame*/,
      tree);
}

// TODO(liang.fok) Remove this deprecated method prior to Release 1.0.
ModelInstanceIdTable AddModelInstanceFromUrdfFile(
    const string& filename, const FloatingBaseType floating_base_type,
    RigidBodyTreed* tree) {
  return AddModelInstanceFromUrdfFileToWorld(filename, floating_base_type,
      tree);
}

ModelInstanceIdTable AddModelInstanceFromUrdfFile(
    const string& filename,
    const FloatingBaseType floating_base_type,
    std::shared_ptr<RigidBodyFrame> weld_to_frame,
    RigidBodyTreed* tree) {
  // Aborts if any of the output parameter pointers are invalid.
  DRAKE_DEMAND(tree);
  PackageMap ros_package_map;
  return AddModelInstanceFromUrdfFileSearchingInRosPackages(
      filename, ros_package_map, floating_base_type, weld_to_frame, tree);
}

ModelInstanceIdTable AddModelInstanceFromUrdfFileSearchingInRosPackages(
    const string& filename,
    // TODO(#2274) Fix NOLINTNEXTLINE(runtime/references).
    PackageMap& ros_package_map,
    const FloatingBaseType floating_base_type,
    std::shared_ptr<RigidBodyFrame> weld_to_frame,
    RigidBodyTreed* tree) {
  // Aborts if any of the output parameter pointers are invalid.
  DRAKE_DEMAND(tree);

  // Opens the URDF file and feeds it into the XML parser.
  XMLDocument xml_doc;
  xml_doc.LoadFile(filename.data());
  if (xml_doc.ErrorID()) {
    throw std::runtime_error("failed to parse xml in file " + filename +
                             "\n" + xml_doc.ErrorName());
  }

  // Uses the directory holding the URDF to be the root directory
  // in which to search for files referenced within the URDF file.
  string root_dir = ".";
  size_t found = filename.find_last_of("/\\");
  if (found != string::npos) {
    root_dir = filename.substr(0, found);
  }

  return ParseUrdf(&xml_doc, ros_package_map, root_dir, floating_base_type,
      weld_to_frame, tree);
}

// TODO(liang.fok) Remove this deprecated method prior to Release 1.0.
ModelInstanceIdTable AddModelInstanceFromUrdfFile(
    const string& filename,
    // TODO(#2274) Fix NOLINTNEXTLINE(runtime/references).
    PackageMap& ros_package_map,
    const FloatingBaseType floating_base_type,
    std::shared_ptr<RigidBodyFrame> weld_to_frame,
    RigidBodyTreed* tree) {
  return AddModelInstanceFromUrdfFileSearchingInRosPackages(filename,
      ros_package_map, floating_base_type, weld_to_frame, tree);
}

std::shared_ptr<RigidBodyFrame> MakeRigidBodyFrameFromUrdfNode(
    const RigidBodyTreed& tree, const tinyxml2::XMLElement& link,
    const tinyxml2::XMLElement* pose, const string& name,
    int model_instance_id) {
  string body_name = link.Attribute("link");
  RigidBody* body = tree.FindBody(body_name, "" /* model_name */,
      model_instance_id);
  if (body == nullptr) {
    throw runtime_error("ERROR: Couldn't find body \"" + body_name +
                        "\" referenced in frame \"" + name + "\".");
  }

  Vector3d xyz = Vector3d::Zero(), rpy = Vector3d::Zero();
  if (pose) {
    parseVectorAttribute(pose, "xyz", xyz);
    parseVectorAttribute(pose, "rpy", rpy);
  }
  return allocate_shared<RigidBodyFrame>(
      Eigen::aligned_allocator<RigidBodyFrame>(), name, body, xyz, rpy);
}

}  // namespace urdf
}  // namespace parsers
}  // namespace drake<|MERGE_RESOLUTION|>--- conflicted
+++ resolved
@@ -1063,13 +1063,6 @@
   return model_instance_id_table;
 }
 
-<<<<<<< HEAD
-ModelInstanceIdTable ParseUrdf(XMLDocument* xml_doc,
-               PackageMap& ros_package_map, const string& root_dir,
-               const FloatingBaseType floating_base_type,
-               std::shared_ptr<RigidBodyFrame> weld_to_frame,
-               RigidBodyTreed* tree) {
-=======
 ModelInstanceIdTable ParseUrdf(
     XMLDocument* xml_doc,
     // TODO(#2274) Fix NOLINTNEXTLINE(runtime/references).
@@ -1077,8 +1070,7 @@
     const string& root_dir,
     const FloatingBaseType floating_base_type,
     std::shared_ptr<RigidBodyFrame> weld_to_frame,
-    RigidBodyTree* tree) {
->>>>>>> 014bf738
+    RigidBodyTreed* tree) {
   populatePackageMap(ros_package_map);
   XMLElement* node = xml_doc->FirstChildElement("robot");
   if (!node) {
@@ -1113,15 +1105,10 @@
 
 ModelInstanceIdTable
 AddModelInstanceFromUrdfStringWithRpyJointToWorldSearchingInRosPackages(
-<<<<<<< HEAD
-    const string& urdf_string, PackageMap& ros_package_map,
-    RigidBodyTreed* tree) {
-=======
     const string& urdf_string,
     // TODO(#2274) Fix NOLINTNEXTLINE(runtime/references).
     PackageMap& ros_package_map,
-    RigidBodyTree* tree) {
->>>>>>> 014bf738
+    RigidBodyTreed* tree) {
   const string root_dir = ".";
   return AddModelInstanceFromUrdfStringSearchingInRosPackages(urdf_string,
       ros_package_map, root_dir, kRollPitchYaw, nullptr /* weld_to_frame */,
@@ -1130,15 +1117,10 @@
 
 // TODO(liang.fok) Remove this deprecated method prior to Release 1.0.
 ModelInstanceIdTable AddModelInstanceFromUrdfString(
-<<<<<<< HEAD
-    const string& urdf_string, PackageMap& ros_package_map,
-    RigidBodyTreed* tree) {
-=======
     const string& urdf_string,
     // TODO(#2274) Fix NOLINTNEXTLINE(runtime/references).
     PackageMap& ros_package_map,
-    RigidBodyTree* tree) {
->>>>>>> 014bf738
+    RigidBodyTreed* tree) {
   return
       AddModelInstanceFromUrdfStringWithRpyJointToWorldSearchingInRosPackages(
           urdf_string, ros_package_map, tree);
