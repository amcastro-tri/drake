load("//tools/lint:lint.bzl", "add_lint_tests")
load(
    "//tools/skylark:drake_cc.bzl",
    "drake_cc_googletest",
    "drake_cc_library",
    "drake_cc_package_library",
)

package(
    default_visibility = ["//visibility:public"],
)

drake_cc_package_library(
    name = "sap",
    visibility = ["//visibility:public"],
    deps = [
        ":contact_problem_graph",
        ":dense_supernodal_solver",
        ":partial_permutation",
        ":sap_ball_constraint",
        ":sap_constraint",
        ":sap_constraint_bundle",
        ":sap_constraint_jacobian",
        ":sap_contact_problem",
        ":sap_coupler_constraint",
        ":sap_distance_constraint",
        ":sap_fixed_constraint",
        ":sap_friction_cone_constraint",
        ":sap_holonomic_constraint",
        ":sap_hunt_crossley_constraint",
        ":sap_limit_constraint",
        ":sap_model",
        ":sap_pd_controller_constraint",
        ":sap_solver",
        ":sap_solver_results",
        ":sap_weld_constraint",
    ],
)

drake_cc_library(
    name = "contact_problem_graph",
    srcs = ["contact_problem_graph.cc"],
    hdrs = ["contact_problem_graph.h"],
    deps = [
        ":partial_permutation",
        "//common:essential",
        "//common:sorted_pair",
    ],
)

drake_cc_library(
    name = "dense_supernodal_solver",
    srcs = ["dense_supernodal_solver.cc"],
    hdrs = ["dense_supernodal_solver.h"],
    deps = [
        "//common:essential",
        "//multibody/contact_solvers:supernodal_solver",
    ],
)

drake_cc_library(
    name = "expect_equal",
    testonly = 1,
    srcs = ["expect_equal.cc"],
    hdrs = ["expect_equal.h"],
    visibility = ["//visibility:private"],
    deps = [
        ":sap_constraint",
        "//common:essential",
        "@gtest//:without_main",
    ],
)

drake_cc_library(
    name = "partial_permutation",
    srcs = ["partial_permutation.cc"],
    hdrs = ["partial_permutation.h"],
    deps = [
        "//common:essential",
    ],
)

drake_cc_library(
    name = "sap_constraint",
    srcs = ["sap_constraint.cc"],
    hdrs = ["sap_constraint.h"],
    deps = [
        ":sap_constraint_jacobian",
        "//common:default_scalars",
        "//common:essential",
        "//common:unused",
        "//common:value",
        "//multibody/contact_solvers:matrix_block",
        "//multibody/contact_solvers/sap:partial_permutation",
        "//multibody/math:spatial_algebra",
        "//multibody/plant:slicing_and_indexing",
    ],
)

drake_cc_library(
    name = "sap_constraint_bundle",
    srcs = ["sap_constraint_bundle.cc"],
    hdrs = ["sap_constraint_bundle.h"],
    deps = [
        ":partial_permutation",
        ":sap_contact_problem",
        "//common:default_scalars",
        "//common:essential",
        "//multibody/contact_solvers:block_sparse_matrix",
    ],
)

drake_cc_library(
    name = "sap_constraint_jacobian",
    srcs = ["sap_constraint_jacobian.cc"],
    hdrs = ["sap_constraint_jacobian.h"],
    deps = [
        "//common:default_scalars",
        "//common:essential",
<<<<<<< HEAD
        "//math:gradient",
=======
        "//math:autodiff",
>>>>>>> ad104f68
        "//multibody/contact_solvers:matrix_block",
    ],
)

drake_cc_library(
    name = "sap_contact_problem",
    srcs = ["sap_contact_problem.cc"],
    hdrs = ["sap_contact_problem.h"],
    deps = [
        ":contact_problem_graph",
        ":sap_constraint",
        ":sap_solver_results",
        "//common:default_scalars",
        "//common:essential",
        "//multibody/contact_solvers:block_sparse_matrix",
        "//multibody/plant:slicing_and_indexing",
    ],
)

drake_cc_library(
    name = "sap_ball_constraint",
    srcs = ["sap_ball_constraint.cc"],
    hdrs = ["sap_ball_constraint.h"],
    deps = [
        ":sap_constraint",
        ":sap_constraint_jacobian",
        ":sap_holonomic_constraint",
        "//common:default_scalars",
        "//common:essential",
    ],
)

drake_cc_library(
    name = "sap_coupler_constraint",
    srcs = ["sap_coupler_constraint.cc"],
    hdrs = ["sap_coupler_constraint.h"],
    deps = [
        ":sap_constraint",
        ":sap_constraint_jacobian",
        ":sap_holonomic_constraint",
        "//common:default_scalars",
        "//common:essential",
    ],
)

drake_cc_library(
    name = "sap_distance_constraint",
    srcs = ["sap_distance_constraint.cc"],
    hdrs = ["sap_distance_constraint.h"],
    deps = [
        ":sap_constraint",
        ":sap_constraint_jacobian",
        ":sap_holonomic_constraint",
        "//common:default_scalars",
        "//common:essential",
    ],
)

drake_cc_library(
    name = "sap_fixed_constraint",
    srcs = ["sap_fixed_constraint.cc"],
    hdrs = ["sap_fixed_constraint.h"],
    deps = [
        ":sap_constraint",
        ":sap_constraint_jacobian",
        ":sap_holonomic_constraint",
        "//common:default_scalars",
        "//common:essential",
    ],
)

drake_cc_library(
    name = "sap_hessian_factorization",
    srcs = ["sap_hessian_factorization.cc"],
    hdrs = ["sap_hessian_factorization.h"],
    deps = [
        "//common:essential",
        "//multibody/contact_solvers:block_sparse_matrix",
        "//multibody/contact_solvers:block_sparse_supernodal_solver",
        "//multibody/contact_solvers:conex_supernodal_solver",
        "//multibody/contact_solvers:supernodal_solver",
    ],
)

drake_cc_library(
    name = "sap_holonomic_constraint",
    srcs = ["sap_holonomic_constraint.cc"],
    hdrs = ["sap_holonomic_constraint.h"],
    deps = [
        ":sap_constraint",
        ":sap_constraint_jacobian",
        "//common:default_scalars",
        "//common:essential",
        "//math:autodiff",
    ],
)

drake_cc_library(
    name = "sap_hunt_crossley_constraint",
    srcs = ["sap_hunt_crossley_constraint.cc"],
    hdrs = ["sap_hunt_crossley_constraint.h"],
    deps = [
        ":sap_constraint",
        ":sap_constraint_jacobian",
        "//common:default_scalars",
        "//common:essential",
        "//multibody/contact_solvers:contact_configuration",
    ],
)

drake_cc_library(
    name = "sap_limit_constraint",
    srcs = ["sap_limit_constraint.cc"],
    hdrs = ["sap_limit_constraint.h"],
    deps = [
        ":sap_constraint",
        ":sap_constraint_jacobian",
        "//common:default_scalars",
        "//common:essential",
    ],
)

drake_cc_library(
    name = "sap_pd_controller_constraint",
    srcs = ["sap_pd_controller_constraint.cc"],
    hdrs = ["sap_pd_controller_constraint.h"],
    deps = [
        ":sap_constraint",
        ":sap_constraint_jacobian",
        "//common:default_scalars",
        "//common:essential",
    ],
)

drake_cc_library(
    name = "sap_friction_cone_constraint",
    srcs = ["sap_friction_cone_constraint.cc"],
    hdrs = ["sap_friction_cone_constraint.h"],
    deps = [
        ":sap_constraint",
        ":sap_constraint_jacobian",
        "//common:default_scalars",
        "//common:essential",
        "//multibody/contact_solvers:contact_configuration",
    ],
)

drake_cc_library(
    name = "sap_weld_constraint",
    srcs = ["sap_weld_constraint.cc"],
    hdrs = ["sap_weld_constraint.h"],
    deps = [
        ":sap_constraint",
        ":sap_constraint_jacobian",
        ":sap_holonomic_constraint",
        "//common:default_scalars",
        "//common:essential",
    ],
)

drake_cc_library(
    name = "sap_model",
    srcs = ["sap_model.cc"],
    hdrs = ["sap_model.h"],
    deps = [
        ":contact_problem_graph",
        ":dense_supernodal_solver",
        ":partial_permutation",
        ":sap_constraint_bundle",
        ":sap_contact_problem",
        ":sap_hessian_factorization",
        "//common:default_scalars",
        "//common:essential",
        "//math:linear_solve",
        "//multibody/contact_solvers:block_sparse_matrix",
        "//multibody/contact_solvers:block_sparse_supernodal_solver",
        "//multibody/contact_solvers:conex_supernodal_solver",
        "//systems/framework:context",
        "//systems/framework:leaf_system",
    ],
)

drake_cc_library(
    name = "sap_solver",
    srcs = ["sap_solver.cc"],
    hdrs = ["sap_solver.h"],
    deps = [
        ":sap_model",
        ":sap_solver_results",
        "//common:default_scalars",
        "//common:essential",
        "//math:linear_solve",
        "//multibody/contact_solvers:block_sparse_matrix",
        "//multibody/contact_solvers:block_sparse_supernodal_solver",
        "//multibody/contact_solvers:conex_supernodal_solver",
        "//multibody/contact_solvers:newton_with_bisection",
        "//multibody/contact_solvers:point_contact_data",
        "//multibody/contact_solvers:supernodal_solver",
        "//multibody/contact_solvers:system_dynamics_data",
    ],
)

drake_cc_library(
    name = "sap_solver_results",
    srcs = ["sap_solver_results.cc"],
    hdrs = ["sap_solver_results.h"],
    deps = ["//common:default_scalars"],
)

drake_cc_googletest(
    name = "dense_supernodal_solver_test",
    deps = [
        ":dense_supernodal_solver",
        "//common/test_utilities:eigen_matrix_compare",
        "//common/test_utilities:expect_throws_message",
    ],
)

drake_cc_library(
    name = "validate_constraint_gradients",
    testonly = 1,
    srcs = ["validate_constraint_gradients.cc"],
    hdrs = ["validate_constraint_gradients.h"],
    visibility = ["//visibility:private"],
    deps = [
        ":sap_constraint",
        "//common/test_utilities:eigen_matrix_compare",
        "//math:gradient",
    ],
)

drake_cc_googletest(
    name = "partial_permutation_test",
    deps = [
        ":partial_permutation",
        "//common/test_utilities:expect_throws_message",
    ],
)

drake_cc_googletest(
    name = "sap_constraint_test",
    deps = [
        ":expect_equal",
        ":sap_constraint",
    ],
)

drake_cc_googletest(
    name = "sap_constraint_bundle_test",
    deps = [
        ":partial_permutation",
        ":sap_constraint_bundle",
        "//common/test_utilities:eigen_matrix_compare",
        "//common/test_utilities:expect_throws_message",
        "//math:gradient",
        "//multibody/contact_solvers:block_sparse_matrix",
    ],
)

drake_cc_googletest(
    name = "sap_contact_problem_test",
    deps = [
        ":sap_constraint",
        ":sap_contact_problem",
        "//common/test_utilities:eigen_matrix_compare",
        "//common/test_utilities:expect_throws_message",
    ],
)

drake_cc_googletest(
    name = "sap_ball_constraint_test",
    deps = [
        ":expect_equal",
        ":sap_ball_constraint",
        ":validate_constraint_gradients",
        "//common:pointer_cast",
        "//common/test_utilities:eigen_matrix_compare",
    ],
)

drake_cc_googletest(
    name = "sap_coupler_constraint_test",
    deps = [
        ":expect_equal",
        ":sap_coupler_constraint",
        ":validate_constraint_gradients",
        "//common:pointer_cast",
        "//common/test_utilities:eigen_matrix_compare",
    ],
)

drake_cc_googletest(
    name = "sap_distance_constraint_test",
    deps = [
        ":expect_equal",
        ":sap_distance_constraint",
        ":validate_constraint_gradients",
        "//common:pointer_cast",
        "//common/test_utilities:eigen_matrix_compare",
    ],
)

drake_cc_googletest(
    name = "sap_fixed_constraint_test",
    deps = [
        ":expect_equal",
        ":sap_fixed_constraint",
        ":validate_constraint_gradients",
        "//common:pointer_cast",
        "//common/test_utilities:eigen_matrix_compare",
        "//common/test_utilities:expect_throws_message",
    ],
)

drake_cc_googletest(
    name = "sap_gradients_test",
    data = ["@drake_models//:iiwa_description"],
    deps = [                
        "//common:find_resource",
        "//common/test_utilities:eigen_matrix_compare",
        "//common/test_utilities:maybe_pause_for_user",
        "//multibody/parsing",
        "//multibody/plant",
        "//multibody/plant:compliant_contact_manager_tester",        
        "//visualization:visualization_config_functions",        
    ],
)

drake_cc_googletest(
    name = "sap_holonomic_constraint_test",
    deps = [
        ":expect_equal",
        ":sap_holonomic_constraint",
        ":validate_constraint_gradients",
        "//common:pointer_cast",
        "//common/test_utilities:eigen_matrix_compare",
    ],
)

drake_cc_googletest(
    name = "sap_hunt_crossley_constraint_test",
    deps = [
        ":expect_equal",
        ":sap_hunt_crossley_constraint",
        ":validate_constraint_gradients",
        "//common:pointer_cast",
        "//common/test_utilities:eigen_matrix_compare",
        "//math:gradient",
        "//solvers:constraint",
    ],
)

drake_cc_googletest(
    name = "sap_limit_constraint_test",
    deps = [
        ":expect_equal",
        ":sap_limit_constraint",
        ":validate_constraint_gradients",
        "//common:pointer_cast",
        "//common/test_utilities:eigen_matrix_compare",
    ],
)

drake_cc_googletest(
    name = "sap_pd_controller_constraint_test",
    deps = [
        ":expect_equal",
        ":sap_pd_controller_constraint",
        ":validate_constraint_gradients",
        "//common:pointer_cast",
        "//common/test_utilities:eigen_matrix_compare",
    ],
)

drake_cc_googletest(
    name = "sap_friction_cone_constraint_test",
    deps = [
        ":expect_equal",
        ":sap_friction_cone_constraint",
        ":validate_constraint_gradients",
        "//common:pointer_cast",
        "//common/test_utilities:eigen_matrix_compare",
        "//math:gradient",
        "//solvers:constraint",
        "//solvers:mathematical_program",
        "//solvers:scs_solver",
        "//solvers:solve",
    ],
)

drake_cc_googletest(
    name = "sap_weld_constraint_test",
    deps = [
        ":expect_equal",
        ":sap_weld_constraint",
        ":validate_constraint_gradients",
        "//common:pointer_cast",
        "//common/test_utilities:eigen_matrix_compare",
    ],
)

drake_cc_googletest(
    name = "contact_problem_graph_test",
    deps = [
        ":contact_problem_graph",
    ],
)

drake_cc_googletest(
    name = "sap_model_test",
    deps = [
        ":sap_constraint",
        ":sap_contact_problem",
        ":sap_model",
        "//common/test_utilities:eigen_matrix_compare",
        "//math:gradient",
    ],
)

drake_cc_googletest(
    name = "sap_solver_autodiff_test",
    deps = [
        ":sap_friction_cone_constraint",
        ":sap_solver",
        ":sap_solver_results",
        "//common/test_utilities:expect_throws_message",
    ],
)

drake_cc_googletest(
    name = "sap_solver_test",
    deps = [
        ":sap_friction_cone_constraint",
        ":sap_solver",
        ":sap_solver_results",
        "//common/test_utilities:eigen_matrix_compare",
        "//common/test_utilities:expect_throws_message",
        "//multibody/contact_solvers:block_sparse_matrix",
        "//multibody/contact_solvers:contact_solver_utils",
    ],
)

add_lint_tests()<|MERGE_RESOLUTION|>--- conflicted
+++ resolved
@@ -117,11 +117,7 @@
     deps = [
         "//common:default_scalars",
         "//common:essential",
-<<<<<<< HEAD
-        "//math:gradient",
-=======
         "//math:autodiff",
->>>>>>> ad104f68
         "//multibody/contact_solvers:matrix_block",
     ],
 )
