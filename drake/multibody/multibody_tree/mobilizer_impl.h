--- conflicted
+++ resolved
@@ -51,26 +51,6 @@
   /// Returns the number of generalized velocities granted by this mobilizer.
   int get_num_velocities() const final { return kNv;}
 
-<<<<<<< HEAD
-  /// Default implementation to Mobilizer::set_zero_configuration() that sets
-  /// all generalized positions related to this mobilizer to zero.
-  /// Be aware however that this default does not apply in general to all
-  /// mobilizers and specific subclasses must override this method for
-  /// correctness.
-  void set_zero_configuration(systems::Context<T>* context) const override {
-    auto mbt_context = dynamic_cast<MultibodyTreeContext<T>*>(context);
-    DRAKE_DEMAND(mbt_context != nullptr);
-    get_mutable_positions(mbt_context).setZero();
-  }
-
-  void set_zero_configuration(const systems::Context<T>& context,
-                              systems::State<T>* state) const override {
-    get_mutable_positions(state).setZero();
-    get_mutable_velocities(state).setZero();
-  }
-
-=======
->>>>>>> 627914db
   /// For MultibodyTree internal use only.
   std::unique_ptr<internal::BodyNode<T>> CreateBodyNode(
       const internal::BodyNode<T>* parent_node,
@@ -100,48 +80,36 @@
         this->get_positions_start());
   }
 
-<<<<<<< HEAD
-=======
   /// Helper variant to return a const fixed-size Eigen::VectorBlock referencing
   /// the segment in the `state` corresponding to `this` mobilizer's generalized
   /// positions.
->>>>>>> 627914db
   Eigen::VectorBlock<VectorX<T>, kNq> get_mutable_positions(
       systems::State<T>* state) const {
     Eigen::VectorBlock<VectorX<T>> xc =
         dynamic_cast<systems::BasicVector<T>&>(
             state->get_mutable_continuous_state().get_mutable_vector()).
             get_mutable_value();
-<<<<<<< HEAD
-=======
     // xc.nestedExpression() resolves to "VectorX<T>&" since the continuous
     // state is a BasicVector.
     // If we do return xc.segment() directly, we would instead get a
     // Block<Block<VectorX>>, which is very different from Block<VectorX>.
->>>>>>> 627914db
     return xc.nestedExpression().template segment<kNq>(
         this->get_positions_start());
   }
 
-<<<<<<< HEAD
-=======
   /// Helper variant to return a const fixed-size Eigen::VectorBlock referencing
   /// the segment in the `state` corresponding to `this` mobilizer's generalized
   /// velocities.
->>>>>>> 627914db
   Eigen::VectorBlock<VectorX<T>, kNq> get_mutable_velocities(
       systems::State<T>* state) const {
     Eigen::VectorBlock<VectorX<T>> xc =
         dynamic_cast<systems::BasicVector<T>&>(
             state->get_mutable_continuous_state().get_mutable_vector()).
             get_mutable_value();
-<<<<<<< HEAD
-=======
     // xc.nestedExpression() resolves to "VectorX<T>&" since the continuous
     // state is a BasicVector.
     // If we do return xc.segment() directly, we would instead get a
     // Block<Block<VectorX>>, which is very different from Block<VectorX>.
->>>>>>> 627914db
     return xc.nestedExpression().template segment<kNv>(
         this->get_velocities_start());
   }
