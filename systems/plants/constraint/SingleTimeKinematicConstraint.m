--- conflicted
+++ resolved
@@ -53,11 +53,7 @@
       % generate a FunctionHandleConstraint object if time is valid
       if(obj.isTimeValid(t))
         [lb,ub] = obj.bounds(t);
-<<<<<<< HEAD
-        cnstr = {NonlinearConstraint(lb,ub,obj.robot.getNumPositions,@(kinsol) obj.eval(t,kinsol))};
-=======
-        cnstr = {FunctionHandleConstraint(lb,ub,obj.robot.getNumDOF,@(~,kinsol) obj.eval(t,kinsol))};
->>>>>>> 842dbe04
+        cnstr = {FunctionHandleConstraint(lb,ub,obj.robot.getNumPositions,@(~,kinsol) obj.eval(t,kinsol))};
         name_str = obj.name(t);
         cnstr{1} = cnstr{1}.setName(name_str);
         joint_idx = obj.kinematicsPathJoints();
