#include "drake/geometry/geometry_state.h"

#include <algorithm>
#include <functional>
#include <memory>
#include <string>
#include <utility>

#include "drake/common/autodiff.h"
#include "drake/common/default_scalars.h"
#include "drake/geometry/geometry_frame.h"
#include "drake/geometry/geometry_instance.h"
#include "drake/geometry/proximity_engine.h"

namespace drake {
namespace geometry {

using internal::InternalAnchoredGeometry;
using internal::InternalFrame;
using internal::InternalGeometry;
using std::make_pair;
using std::make_unique;
using std::move;
using std::to_string;

//-----------------------------------------------------------------------------

// These utility methods help streamline the desired semantics of map lookups.
// We want to search for a key and throw an exception (with a meaningful
// message) if not found.

// Helper method for consistently determining the presence of a key in a
// container and throwing a consistent exception type if absent.
// Searches for a key value in a "findable" object. To be findable, the source
// must have find(const Key&) and end() methods that return types that can
// be equality compared, such that if they are equal, the key is *not* present
// in the source. The exception message is produced by the given functor,
// make_message().
template <class Key, class Findable>
void FindOrThrow(const Key& key, const Findable& source,
                 const std::function<std::string()>& make_message) {
  if (source.find(key) == source.end()) throw std::logic_error(make_message());
}
// Definition of error message for a missing key lookup.
template <class Key>
std::string get_missing_id_message(const Key& key) {
  // TODO(SeanCurtis-TRI): Use NiceTypeName to get the key name.
  return "Error in map look up of unexpected key type";
}

// The look up and error-throwing method for const values.
template <class Key, class Value>
const Value& GetValueOrThrow(const Key& key,
                             const std::unordered_map<Key, Value>& map) {
  auto itr = map.find(key);
  if (itr != map.end()) {
    return itr->second;
  }
  throw std::logic_error(get_missing_id_message(key));
}

// The look up and error-throwing method for mutable values.
template <class Key, class Value>
Value& GetMutableValueOrThrow(const Key& key,
                              std::unordered_map<Key, Value>* map) {
  auto itr = map->find(key);
  if (itr != map->end()) {
    return itr->second;
  }
  throw std::logic_error(get_missing_id_message(key));
}

// Specializations for missing key based on key types.
template <>
std::string get_missing_id_message<SourceId>(const SourceId& key) {
  std::stringstream ss;
  ss << "Referenced geometry source " << key << " is not registered.";
  return ss.str();
}

template <>
std::string get_missing_id_message<FrameId>(const FrameId& key) {
  std::stringstream ss;
  ss << "Referenced frame " << key << " has not been registered.";
  return ss.str();
}

template <>
std::string get_missing_id_message<GeometryId>(const GeometryId& key) {
  std::stringstream ss;
  ss << "Referenced geometry " << key << " has not been registered.";
  return ss.str();
}

//-----------------------------------------------------------------------------

template <typename T>
GeometryState<T>::GeometryState()
    : geometry_engine_(make_unique<internal::ProximityEngine<T>>()) {}

template <typename T>
bool GeometryState<T>::source_is_registered(SourceId source_id) const {
  return source_frame_id_map_.find(source_id) != source_frame_id_map_.end();
}

template <typename T>
int GeometryState<T>::get_frame_group(FrameId frame_id) const {
  FindOrThrow(frame_id, frames_, [frame_id]() {
    return "No frame group available for invalid frame id: " +
           to_string(frame_id);
  });
  return frames_.at(frame_id).get_frame_group();
}

template <typename T>
const std::string& GeometryState<T>::get_frame_name(FrameId frame_id) const {
  FindOrThrow(frame_id, frames_, [frame_id]() {
    return "No frame name available for invalid frame id: " +
           to_string(frame_id);
  });
  return frames_.at(frame_id).get_name();
}

template <typename T>
const Isometry3<T>& GeometryState<T>::get_pose_in_world(
    FrameId frame_id) const {
  FindOrThrow(frame_id, frames_, [frame_id]() {
    return "No world pose available for invalid frame id: " +
           to_string(frame_id);
  });
  return X_WF_[frames_.at(frame_id).get_pose_index()];
}

template <typename T>
const Isometry3<T>& GeometryState<T>::get_pose_in_world(
    GeometryId geometry_id) const {
  FindOrThrow(geometry_id, geometries_, [geometry_id]() {
    return "No world pose available for invalid geometry id: " +
           to_string(geometry_id);
  });
  return X_WG_[geometries_.at(geometry_id).get_engine_index()];
}

template <typename T>
const Isometry3<T>& GeometryState<T>::get_pose_in_parent(
    FrameId frame_id) const {
  FindOrThrow(frame_id, frames_, [frame_id]() {
    return "No pose available for invalid frame id: " + to_string(frame_id);
  });
  return X_PF_[frames_.at(frame_id).get_pose_index()];
}

template <typename T>
const std::string& GeometryState<T>::get_source_name(SourceId id) const {
  auto itr = source_names_.find(id);
  if (itr != source_names_.end()) return itr->second;
  throw std::logic_error(
      "Querying source name for an invalid source id: " + to_string(id) + ".");
}

template <typename T>
const Isometry3<double>& GeometryState<T>::GetPoseInFrame(
    GeometryId geometry_id) const {
  const auto& geometry = GetValueOrThrow(geometry_id, geometries_);
  return X_FG_[geometry.get_engine_index()];
}

template <typename T>
const Isometry3<double>& GeometryState<T>::GetPoseInParent(
    GeometryId geometry_id) const {
  const auto& geometry = GetValueOrThrow(geometry_id, geometries_);
  return geometry.get_pose_in_parent();
}

template <typename T>
SourceId GeometryState<T>::RegisterNewSource(const std::string& name) {
  SourceId source_id = SourceId::get_new_id();
  const std::string final_name =
      name != "" ? name : "Source_" + to_string(source_id);

  // The user can provide bad names, _always_ test.
  for (const auto& pair : source_names_) {
    if (pair.second == final_name) {
      throw std::logic_error(
          "Registering new source with duplicate name: " + final_name + ".");
    }
  }

  source_frame_id_map_[source_id];
  source_root_frame_map_[source_id];
  source_anchored_geometry_map_[source_id];
  source_names_[source_id] = final_name;
  return source_id;
}

template <typename T>
FrameId GeometryState<T>::RegisterFrame(SourceId source_id,
                                        const GeometryFrame& frame) {
  return RegisterFrame(source_id, InternalFrame::get_world_frame_id(), frame);
}

template <typename T>
FrameId GeometryState<T>::RegisterFrame(SourceId source_id, FrameId parent_id,
                                        const GeometryFrame& frame) {
  FrameId frame_id = frame.id();

  if (frames_.count(frame_id) > 0) {
    throw std::logic_error(
        "Registering frame with an id that has already been registered: " +
            to_string(frame_id));
  }

  FrameIdSet& f_set = GetMutableValueOrThrow(source_id, &source_frame_id_map_);
  if (parent_id != InternalFrame::get_world_frame_id()) {
    FindOrThrow(parent_id, f_set, [parent_id, source_id]() {
      return "Indicated parent id " + to_string(parent_id) + " does not belong "
          "to the indicated source id " + to_string(source_id) + ".";
    });
    frames_[parent_id].add_child(frame_id);
  } else {
    // The parent is the world frame; register it as a root frame.
    source_root_frame_map_[source_id].insert(frame_id);
  }
  PoseIndex pose_index(X_PF_.size());
  X_PF_.emplace_back(frame.pose());
  X_WF_.emplace_back(Isometry3<double>::Identity());
  DRAKE_ASSERT(pose_index == static_cast<int>(pose_index_to_frame_map_.size()));
  pose_index_to_frame_map_.push_back(frame_id);
  f_set.insert(frame_id);
  frames_.emplace(
      frame_id, InternalFrame(source_id, frame_id, frame.name(),
                              frame.frame_group(), pose_index, parent_id));
  return frame_id;
}

template <typename T>
GeometryId GeometryState<T>::RegisterGeometry(
    SourceId source_id, FrameId frame_id,
    std::unique_ptr<GeometryInstance> geometry) {
  if (geometry == nullptr) {
    throw std::logic_error(
        "Registering null geometry to frame " + to_string(frame_id) +
            ", on source " + to_string(source_id) + ".");
  }

  GeometryId geometry_id = geometry->id();
  if (geometries_.count(geometry_id) > 0) {
    throw std::logic_error(
        "Registering geometry with an id that has already been registered: " +
            to_string(geometry_id));
  }

  FrameIdSet& set = GetMutableValueOrThrow(source_id, &source_frame_id_map_);

  FindOrThrow(frame_id, set, [frame_id, source_id]() {
    return "Referenced frame " + to_string(frame_id) + " for source " +
        to_string(source_id) + ", but the frame doesn't belong to the source.";
  });
  geometry_index_id_map_.push_back(geometry_id);

  // Pass the geometry to the engine.
  GeometryIndex engine_index =
      geometry_engine_->AddDynamicGeometry(geometry->shape());

  // Configure topology.
  frames_[frame_id].add_child(geometry_id);
  // TODO(SeanCurtis-TRI): Get name from geometry instance (when available).
  geometries_.emplace(
      geometry_id,
      InternalGeometry(geometry->release_shape(), frame_id, geometry_id,
                       geometry->pose(), engine_index));
  // TODO(SeanCurtis-TRI): Enforcing the invariant that the indexes are
  // compactly distributed. Is there a more robust way to do this?
  DRAKE_ASSERT(static_cast<int>(X_FG_.size()) == engine_index);
  DRAKE_ASSERT(static_cast<int>(geometry_index_id_map_.size()) - 1 ==
               engine_index);
  X_WG_.push_back(Isometry3<T>::Identity());
  X_FG_.emplace_back(geometry->pose());
  return geometry_id;
}

template <typename T>
GeometryId GeometryState<T>::RegisterGeometryWithParent(
    SourceId source_id, GeometryId geometry_id,
    std::unique_ptr<GeometryInstance> geometry) {
  // There are three error conditions in the doxygen:.
  //    1. geometry == nullptr,
  //    2. source_id is not a registered source, and
  //    3. geometry_id doesn't belong to source_id.
  //
  // Only #1 is tested directly. #2 and #3 are tested implicitly during the act
  // of registering the geometry.

  if (geometry == nullptr) {
    throw std::logic_error(
        "Registering null geometry to geometry " + to_string(geometry_id) +
            ", on source " + to_string(source_id) + ".");
  }

  // This confirms that geometry_id exists at all.
  InternalGeometry& parent_geometry =
      GetMutableValueOrThrow(geometry_id, &geometries_);
  FrameId frame_id = parent_geometry.get_frame_id();

  // This implicitly confirms that source_id is registered (condition #2) and
  // that frame_id belongs to source_id. By construction, geometry_id must
  // belong to the same source as frame_id, so this tests  condition #3.
  GeometryId new_id = RegisterGeometry(source_id, frame_id, move(geometry));

  // RegisterGeometry stores X_PG into X_FG_ (having assumed that  the
  // parent was a frame). This replaces the stored X_PG value with the
  // semantically correct value X_FG by concatenating X_FP with X_PG.

  // Transform pose relative to geometry, to pose relative to frame.
  const InternalGeometry& new_geometry = geometries_[new_id];
  // The call to `RegisterGeometry()` above stashed the pose X_PG into the
  // X_FG_ vector.
  const Isometry3<double>& X_PG = X_FG_[new_geometry.get_engine_index()];
  const Isometry3<double>& X_FP = X_FG_[parent_geometry.get_engine_index()];
  X_FG_[new_geometry.get_engine_index()] = X_FP * X_PG;

  geometries_[new_id].set_parent_id(geometry_id);
  parent_geometry.add_child(new_id);
  return new_id;
}

template <typename T>
GeometryId GeometryState<T>::RegisterAnchoredGeometry(
    SourceId source_id,
    std::unique_ptr<GeometryInstance> geometry) {
  if (geometry == nullptr) {
    throw std::logic_error(
        "Registering null anchored geometry on source "
        + to_string(source_id) + ".");
  }

  GeometryId geometry_id = geometry->id();
  if (anchored_geometries_.count(geometry_id) > 0) {
    throw std::logic_error(
        "Registering anchored geometry with an id that has already been "
        "registered: " +
        to_string(geometry_id));
  }

  auto& set = GetMutableValueOrThrow(source_id, &source_anchored_geometry_map_);

  set.emplace(geometry_id);

  // Pass the geometry to the engine.
  auto engine_index = geometry_engine_->AddAnchoredGeometry(geometry->shape(),
                                                            geometry->pose());
  DRAKE_ASSERT(static_cast<int>(anchored_geometry_index_id_map_.size()) ==
               engine_index);
  anchored_geometry_index_id_map_.push_back(geometry_id);
  anchored_geometries_.emplace(
      geometry_id,
      InternalAnchoredGeometry(geometry->release_shape(), geometry_id,
                               geometry->pose(), engine_index));
  return geometry_id;
}

template <typename T>
bool GeometryState<T>::BelongsToSource(FrameId frame_id,
                                       SourceId source_id) const {
  // Confirm that the source_id is valid; use the utility function to confirm
  // source_id is valid and throw an exception with a known message.
  GetValueOrThrow(source_id, source_frame_id_map_);
  // If valid, test the frame.
  return get_source_id(frame_id) == source_id;
}

template <typename T>
bool GeometryState<T>::BelongsToSource(GeometryId geometry_id,
                                       SourceId source_id) const {
  // Geometry could be anchored. This also implicitly tests that source_id is
  // valid and throws an exception if not.
  const auto& anchored_geometries =
      GetValueOrThrow(source_id, source_anchored_geometry_map_);
  if (anchored_geometries.find(geometry_id) != anchored_geometries.end()) {
    return true;
  }
  // If not anchored, geometry must be dynamic. If this fails, the geometry_id
  // is not valid and an exception is thrown.
  const auto& geometry = GetValueOrThrow(geometry_id, geometries_);
  return BelongsToSource(geometry.get_frame_id(), source_id);
}

template <typename T>
FrameId GeometryState<T>::GetFrameId(GeometryId geometry_id) const {
  const auto& geometry = GetValueOrThrow(geometry_id, geometries_);
  return geometry.get_frame_id();
}

template <typename T>
const FrameIdSet& GeometryState<T>::GetFramesForSource(
    SourceId source_id) const {
  return GetValueOrThrow(source_id, source_frame_id_map_);
}

template <typename T>
std::unique_ptr<GeometryState<AutoDiffXd>> GeometryState<T>::ToAutoDiffXd()
    const {
  return std::unique_ptr<GeometryState<AutoDiffXd>>(
      new GeometryState<AutoDiffXd>(*this));
}
template <typename T>
void GeometryState<T>::SetFramePoses(const FrameIdVector& ids,
                                     const FramePoseVector<T>& poses) {
  ValidateFramePoses(ids, poses);
  const Isometry3<T> world_pose = Isometry3<T>::Identity();
  for (auto frame_id : source_root_frame_map_[ids.get_source_id()]) {
    UpdatePosesRecursively(frames_[frame_id], world_pose, ids, poses);
  }
}

template <typename T>
void GeometryState<T>::ValidateFrameIds(const FrameIdVector& ids) const {
  SourceId source_id = ids.get_source_id();
  auto& frames = GetFramesForSource(source_id);
  const int ref_frame_count = static_cast<int>(frames.size());
  if (ref_frame_count != ids.size()) {
    // TODO(SeanCurtis-TRI): Determine if more specific information is required.
    // e.g., which frames are missing/added.
    throw std::logic_error(
        "Disagreement in expected number of frames (" +
        to_string(frames.size()) + ") and the given number of frames (" +
        to_string(ids.size()) + ").");
  } else {
    for (auto id : ids) {
      FindOrThrow(id, frames, [id, source_id]() {
        return "Frame id provided in kinematics data (" + to_string(id) + ") "
            "does not belong to the source (" + to_string(source_id) +
            "). At least one required frame id is also missing.";
      });
    }
  }
}

template <typename T>
void GeometryState<T>::ValidateFramePoses(
    const FrameIdVector& ids, const FramePoseVector<T>& poses) const {
  if (ids.get_source_id() != poses.get_source_id()) {
    throw std::logic_error(
        "Error setting poses for given ids; the ids and poses belong to "
        "different geometry sources (" + to_string(ids.get_source_id()) +
        " and " + to_string(poses.get_source_id()) + ", respectively).");
  }
  if (ids.size() != static_cast<int>(poses.vector().size())) {
    throw std::logic_error("Different number of ids and poses. " +
        to_string(ids.size()) + " ids and " + to_string(poses.vector().size()) +
        " poses.");
  }
}

template <typename T>
SourceId GeometryState<T>::get_source_id(FrameId frame_id) const {
  const auto& frame = GetValueOrThrow(frame_id, frames_);
  return frame.get_source_id();
}

template <typename T>
void GeometryState<T>::UpdatePosesRecursively(
    const internal::InternalFrame& frame, const Isometry3<T>& X_WP,
    const FrameIdVector& ids, const FramePoseVector<T>& poses) {
  const auto frame_id = frame.get_id();
  int index = ids.GetIndex(frame_id);
  const auto& X_PF = poses.vector().at(index);
  // Cache this transform for later use.
  X_PF_[frame.get_pose_index()] = X_PF;
  Isometry3<T> X_WF = X_WP * X_PF;
  // TODO(SeanCurtis-TRI): Replace this when we have a transform object that
  // allows proper multiplication between an AutoDiff type and a double type.
  // For now, it allows me to perform the multiplication by multiplying the
  // fully-defined transformation (with [0 0 0 1] on the bottom row).
  X_WF.makeAffine();
  X_WF_[frame.get_pose_index()] = X_WF;

  // Update the geometry which belong to *this* frame.
  for (auto child_id : frame.get_child_geometries()) {
    auto& child_geometry = geometries_[child_id];
    auto child_index = child_geometry.get_engine_index();
    // TODO(SeanCurtis-TRI): See note above about replacing this when we have a
    // transform that supports autodiff * double.
    X_FG_[child_index].makeAffine();
    // TODO(SeanCurtis-TRI): These matrix() shennigans are here because I can't
    // assign a an Isometry3<double> to an Isometry3<AutoDiffXd>. Replace this
    // when I can.
    X_WG_[child_index].matrix() = X_WF.matrix() * X_FG_[child_index].matrix();
  }

  // Update each child frame.
  for (auto child_id : frame.get_child_frames()) {
    auto& child_frame = frames_[child_id];
    UpdatePosesRecursively(child_frame, X_WF, ids, poses);
  }
}

}  // namespace geometry
}  // namespace drake

<<<<<<< HEAD
=======
// TODO(SeanCurtis-TRI): Currently assumes that "non-symbolic" implies
// AutoDiffXd. Update things appropriately when more non-symbolic scalars
// are available.
>>>>>>> 65effdbc
DRAKE_DEFINE_CLASS_TEMPLATE_INSTANTIATIONS_ON_DEFAULT_NONSYMBOLIC_SCALARS(
    class ::drake::geometry::GeometryState)<|MERGE_RESOLUTION|>--- conflicted
+++ resolved
@@ -498,11 +498,8 @@
 }  // namespace geometry
 }  // namespace drake
 
-<<<<<<< HEAD
-=======
 // TODO(SeanCurtis-TRI): Currently assumes that "non-symbolic" implies
 // AutoDiffXd. Update things appropriately when more non-symbolic scalars
 // are available.
->>>>>>> 65effdbc
 DRAKE_DEFINE_CLASS_TEMPLATE_INSTANTIATIONS_ON_DEFAULT_NONSYMBOLIC_SCALARS(
     class ::drake::geometry::GeometryState)