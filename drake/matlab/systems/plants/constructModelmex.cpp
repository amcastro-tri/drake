--- conflicted
+++ resolved
@@ -437,12 +437,7 @@
     //    model->frames[frame_A_ind]->name << ", frame_B = " <<
     //    model->frames[frame_B_ind]->name << endl;
     model->loops.push_back(RigidBodyLoop<double>(
-<<<<<<< HEAD
-        model->frames[frame_A_ind],
-        model->frames[frame_B_ind], axis));
-=======
         model->frames[frame_A_ind], model->frames[frame_B_ind], axis));
->>>>>>> ee07019d
   }
 
   // ACTUATORS
