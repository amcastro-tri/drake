#include "drake/multibody/plant/multibody_plant.h"

#include <algorithm>
#include <functional>
#include <limits>
#include <memory>
#include <set>
#include <stdexcept>
#include <vector>

#include "drake/common/drake_throw.h"
#include "drake/common/text_logging.h"
#include "drake/common/unused.h"
#include "drake/geometry/frame_kinematics_vector.h"
#include "drake/geometry/geometry_frame.h"
#include "drake/geometry/geometry_instance.h"
#include "drake/geometry/geometry_roles.h"
#include "drake/geometry/query_results/contact_surface.h"
#include "drake/geometry/render/render_label.h"
#include "drake/math/orthonormal_basis.h"
#include "drake/math/random_rotation.h"
#include "drake/math/rotation_matrix.h"
#include "drake/multibody/contact_solvers/sparse_linear_operator.h"
#include "drake/multibody/plant/discrete_contact_pair.h"
#include "drake/multibody/plant/externally_applied_spatial_force.h"
#include "drake/multibody/plant/hydroelastic_traction_calculator.h"
#include "drake/multibody/tree/prismatic_joint.h"
#include "drake/multibody/tree/revolute_joint.h"

namespace drake {
namespace multibody {

// Helper macro to throw an exception within methods that should not be called
// post-finalize.
#define DRAKE_MBP_THROW_IF_FINALIZED() ThrowIfFinalized(__func__)

// Helper macro to throw an exception within methods that should not be called
// pre-finalize.
#define DRAKE_MBP_THROW_IF_NOT_FINALIZED() ThrowIfNotFinalized(__func__)

using geometry::ContactSurface;
using geometry::FrameId;
using geometry::FramePoseVector;
using geometry::GeometryFrame;
using geometry::GeometryId;
using geometry::GeometryInstance;
using geometry::PenetrationAsPointPair;
using geometry::ProximityProperties;
using geometry::render::RenderLabel;
using geometry::SceneGraph;
using geometry::SourceId;
using systems::InputPort;
using systems::OutputPort;
using systems::State;

using drake::math::RigidTransform;
using drake::math::RotationMatrix;
using drake::multibody::internal::AccelerationKinematicsCache;
using drake::multibody::internal::ArticulatedBodyForceCache;
using drake::multibody::internal::ArticulatedBodyInertiaCache;
using drake::multibody::internal::PositionKinematicsCache;
using drake::multibody::internal::VelocityKinematicsCache;
using drake::multibody::MultibodyForces;
using drake::multibody::SpatialAcceleration;
using drake::multibody::SpatialForce;
using systems::BasicVector;
using systems::Context;
using systems::InputPort;
using systems::InputPortIndex;
using systems::OutputPortIndex;

namespace internal {
// This is a helper struct used to estimate the parameters used in the penalty
// method to enforce joint limits.
// The penalty method applies at each joint, a spring-damper force with
// parameters estimated by this struct.
// Once a joint reaches a limit (either lower or upper), the governing equations
// for that joint's coordinate can be approximated by a harmonic oscillator with
// stiffness and damping corresponding to the penalty parameters for that joint
// as:  q̈ + 2ζω₀ q̇ + ω₀² q = 0, where ω₀² = k / m̃ is the characteristic
// numerical stiffness frequency and m̃ is an inertia term computed differently
// for prismatic and revolute joints.
// The numerical frequency is defined as ω₀ = 2π/τ₀ with τ₀ = αδt a numerical
// stiffness time scale set to be proportional to the time step of the discrete
// model. The damping ratio ζ is set to one, corresponding to a critically
// damped oscillator and thus so that the penalty method emulates the effect of
// a "hard" limit.
// Knowing ω₀ (from the time step) and m̃ (a function of the bodies connected by
// the joint), it is possible, from the equations for a harmonic oscillator, to
// estimate the stiffness k and damping d parameters for the penalty method.
// Finally, MultibodyPlant uses a value of α to guarantee the stability of the
// method (from a stability analysis of the time stepping method for the
// model of a harmonic oscillator).
// Using this estimation procedure, the stiffness k is shown to be proportional
// to the inverse of the time step squared, i.e. k ∝ 1/δt².
// Since, at steady state, the violation of the joint limit is inversely
// proportional to the stiffness parameter, this violation turns out being
// proportional to the time step squared, that is, Δq ∝ δt².
// Therefore the convergence of the joint limit violation is expected to be
// quadratic with the time step.
template <typename T>
struct JointLimitsPenaltyParametersEstimator {
  // This helper method returns a pair (k, d) (in that order) for a harmonic
  // oscillator given the period τ₀ of the oscillator and the inertia m̃. d is
  // computed for a critically damped oscillator.
  // The harmonic oscillator model corresponds to:
  //    m̃q̈ + d q̇ + k q = 0
  // or equivalently:
  //    q̈ + 2ζω₀ q̇ + ω₀² q = 0
  // with ω₀ = sqrt(k/m̃) and ζ = d/sqrt(km̃)/2 the damping ratio, which is one
  // for critically damped oscillators.
  static std::pair<double, double>
  CalcCriticallyDampedHarmonicOscillatorParameters(
      double period, double inertia) {
    const double damping_ratio = 1.0;  // Critically damped.
    const double omega0 = 2.0 * M_PI / period;
    const double stiffness = inertia * omega0 * omega0;
    const double damping = 2.0 * damping_ratio * std::sqrt(inertia * stiffness);
    return std::make_pair(stiffness, damping);
  }

  // This method combines a pair of penalty parameters params1 and params2.
  // The combination law is very simple, this method returns the set of
  // parameters with the smallest stiffness, and thus it favors the stiffness
  // leading to the lower numerical stiffness (thus guaranteeing stability).
  static std::pair<double, double> PickLessStiffPenaltyParameters(
      const std::pair<double, double>& params1,
      const std::pair<double, double>& params2) {
    const double stiffness1 = params1.first;
    const double stiffness2 = params2.first;
    if (stiffness1 < stiffness2) {
      return params1;
    } else {
      return params2;
    }
  }

  // Helper method to estimate the penalty parameters for a prismatic joint.
  // The strategy consists in computing a set of penalty parameters for each
  // body connected by joint as if the other body was welded and ignoring
  // any other bodies in the system. This leads to a spring mass system where
  // the inertia m̃ corresponds to the mass of the body in consideration.
  // Then the penalty parameters estimated for each body are combined with
  // PickLessStiffPenaltyParameters() leading to a single set of parameters.
  static std::pair<double, double> CalcPrismaticJointPenaltyParameters(
      const PrismaticJoint<T>& joint, double numerical_time_scale) {
    // Penalty parameters for the parent body (child fixed).
    const double parent_mass = joint.parent_body().index() == world_index() ?
                               std::numeric_limits<double>::infinity() :
                               joint.parent_body().get_default_mass();
    const auto parent_params = CalcCriticallyDampedHarmonicOscillatorParameters(
        numerical_time_scale, parent_mass);
    // Penalty parameters for the child body (parent fixed).
    const double child_mass = joint.child_body().index() == world_index() ?
                               std::numeric_limits<double>::infinity() :
                               joint.child_body().get_default_mass();
    const auto child_params = CalcCriticallyDampedHarmonicOscillatorParameters(
        numerical_time_scale, child_mass);

    // Return the combined penalty parameters of the two bodies.
    auto params = PickLessStiffPenaltyParameters(parent_params, child_params);

    return params;
  }

  // Helper method to estimate the penalty parameters for a revolute joint.
  // The strategy consists in computing a set of penalty parameters for each
  // body connected by joint as if the other body was welded and ignoring
  // any other bodies in the system. This leads to a torsional spring system
  // for which the inertia m̃ corresponds to the rotational inertia of the body
  // in consideration, computed about the axis of the joint.
  // Then the penalty parameters estimated for each body are combined with
  // PickLessStiffPenaltyParameters() leading to a single set of parameters.
  static std::pair<double, double> CalcRevoluteJointPenaltyParameters(
      const RevoluteJoint<T>& joint, double numerical_time_scale) {
    // For the body attached to `frame` (one of the parent/child frames of
    // `joint`), this helper lambda computes the rotational inertia of the body
    // about the axis of the joint.
    // That is, it computes Iₐ = âᵀ⋅Iᴮ⋅â where Iᴮ is the rotational inertia of
    // the body, â is the axis of the joint, and Iₐ is the (scalar) rotational
    // inertia of the body computed about the joint's axis. Iₐ is the inertia
    // that must be considered for the problem of a pendulum oscillating about
    // an axis â, leading to the equations for a harmonic oscillator when we
    // apply the penalty forces.
    // For further details on Iₐ, the interested reader can refer to
    // [Goldstein, 2014, §5.3].
    //
    // [Goldstein, 2014] Goldstein, H., Poole, C.P. and Safko, J.L., 2014.
    //                   Classical Mechanics: Pearson New International Edition.
    //                   Pearson Higher Ed.
    auto CalcRotationalInertiaAboutAxis = [&joint](const Frame<T>& frame) {
          const RigidBody<T>* body =
              dynamic_cast<const RigidBody<T>*>(&frame.body());
          DRAKE_THROW_UNLESS(body != nullptr);

          // This check is needed for such models for which the user leaves the
          // spatial inertias unspecified (i.e. initialized to NaN). A user
          // might do this when only interested in performing kinematics
          // computations.
          if (std::isnan(body->get_default_mass())) {
            return std::numeric_limits<double>::infinity();
          }

          const SpatialInertia<T>& M_PPo_P =
              body->default_spatial_inertia().template cast<T>();
          const RigidTransform<T> X_PJ = frame.GetFixedPoseInBodyFrame();
          const Vector3<T>& p_PJ = X_PJ.translation();
          const math::RotationMatrix<T>& R_PJ = X_PJ.rotation();
          const SpatialInertia<T> M_PJo_J =
              M_PPo_P.Shift(p_PJ).ReExpress(R_PJ);
          const RotationalInertia<T> I_PJo_J =
              M_PJo_J.CalcRotationalInertia();
          // Rotational inertia about the joint axis.
          const Vector3<T>& axis = joint.revolute_axis();
          const T I_a = axis.transpose() * (I_PJo_J * axis);
          return ExtractDoubleOrThrow(I_a);
        };

    // Rotational inertia about the joint's axis for the parent body.
    const double I_Pa =
        joint.parent_body().index() == world_index() ?
        std::numeric_limits<double>::infinity() :
        CalcRotationalInertiaAboutAxis(joint.frame_on_parent());
    auto parent_params = CalcCriticallyDampedHarmonicOscillatorParameters(
        numerical_time_scale, I_Pa);

    // Rotational inertia about the joint's axis for the child body.
    const double I_Ca =
        joint.child_body().index() == world_index() ?
        std::numeric_limits<double>::infinity() :
        CalcRotationalInertiaAboutAxis(joint.frame_on_child());
    auto child_params = CalcCriticallyDampedHarmonicOscillatorParameters(
        numerical_time_scale, I_Ca);

    // Return the combined penalty parameters of the two bodies.
    return PickLessStiffPenaltyParameters(parent_params, child_params);
  }
};
}  // namespace internal

namespace {

// Hack to fully qualify frame names, pending resolution of #9128. Used by
// geometry registration routines.
template <typename T>
std::string GetScopedName(
    const MultibodyPlant<T>& plant,
    ModelInstanceIndex model_instance, const std::string& name) {
  if (model_instance != world_model_instance() &&
      model_instance != default_model_instance()) {
    return plant.GetModelInstanceName(model_instance) + "::" + name;
  } else {
    return name;
  }
}

}  // namespace

template <typename T>
MultibodyPlant<T>::MultibodyPlant(double time_step)
    : MultibodyPlant(nullptr, time_step) {}

template <typename T>
MultibodyPlant<T>::MultibodyPlant(
    std::unique_ptr<internal::MultibodyTree<T>> tree_in, double time_step)
    : internal::MultibodyTreeSystem<T>(
          systems::SystemTypeTag<MultibodyPlant>{},
          std::move(tree_in), time_step > 0),
      time_step_(time_step) {
  DRAKE_THROW_UNLESS(time_step >= 0);
  // TODO(eric.cousineau): Combine all of these elements into one struct, make
  // it less brittle.
  visual_geometries_.emplace_back();  // Entries for the "world" body.
  collision_geometries_.emplace_back();
  X_WB_default_list_.emplace_back();
  // Add the world body to the graph.
  multibody_graph_.AddBody(world_body().name(), world_body().model_instance());
  DeclareSceneGraphPorts();
}

template <typename T>
std::string MultibodyPlant<T>::GetTopologyGraphvizString() const {
  std::string graphviz = "digraph MultibodyPlant {\n";
  graphviz += "label=\"" + this->get_name() + "\";\n";
  graphviz += "rankdir=BT;\n";
  graphviz += "labelloc=t;\n";
  // Create a subgraph for each model instance, with the bodies as nodes.
  // Note that the subgraph name must have the "cluster" prefix in order to
  // have the box drawn.
  for (ModelInstanceIndex model_instance_index(0);
       model_instance_index < num_model_instances(); ++model_instance_index) {
    graphviz += fmt::format("subgraph cluster{} {{\n", model_instance_index);
    graphviz += fmt::format(" label=\"{}\";\n",
                            GetModelInstanceName(model_instance_index));
    for (const BodyIndex& body_index : GetBodyIndices(model_instance_index)) {
      const Body<T>& body = get_body(body_index);
      graphviz +=
          fmt::format(" body{} [label=\"{}\"];\n", body.index(), body.name());
    }
    graphviz += "}\n";
  }
  // Add the graph edges (via the joints).
  for (JointIndex joint_index(0); joint_index < num_joints(); ++joint_index) {
    const Joint<T>& joint = get_joint(joint_index);
    graphviz += fmt::format(
        "body{} -> body{} [label=\"{} [{}]\"];\n", joint.child_body().index(),
        joint.parent_body().index(), joint.name(), joint.type_name());
  }
  // TODO(russt): Consider adding actuators, frames, forces, etc.
  graphviz += "}\n";
  return graphviz;
}

template <typename T>
void MultibodyPlant<T>::set_contact_model(ContactModel model) {
  DRAKE_MBP_THROW_IF_FINALIZED();
  contact_model_ = model;
}

template <typename T>
ContactModel MultibodyPlant<T>::get_contact_model() const {
  return contact_model_;
}

template <typename T>
void MultibodyPlant<T>::SetFreeBodyRandomRotationDistributionToUniform(
    const Body<T>& body) {
  RandomGenerator generator;
  auto q_FM =
      math::UniformlyRandomQuaternion<symbolic::Expression>(&generator);
  SetFreeBodyRandomRotationDistribution(body, q_FM);
}

template <typename T>
const WeldJoint<T>& MultibodyPlant<T>::WeldFrames(
    const Frame<T>& A, const Frame<T>& B,
    const math::RigidTransform<double>& X_AB) {
  const std::string joint_name = A.name() + "_welds_to_" + B.name();
  return AddJoint(std::make_unique<WeldJoint<T>>(joint_name, A, B, X_AB));
}

template <typename T>
geometry::SourceId MultibodyPlant<T>::RegisterAsSourceForSceneGraph(
    SceneGraph<T>* scene_graph) {
  DRAKE_THROW_UNLESS(scene_graph != nullptr);
  DRAKE_THROW_UNLESS(!geometry_source_is_registered());
  // Save the GS pointer so that on later geometry registrations can use this
  // instance. This will be nullified at Finalize().
  scene_graph_ = scene_graph;
  source_id_ = member_scene_graph().RegisterSource(this->get_name());
  const geometry::FrameId world_frame_id =
      member_scene_graph().world_frame_id();
  body_index_to_frame_id_[world_index()] = world_frame_id;
  frame_id_to_body_index_[world_frame_id] = world_index();
  // In case any bodies were added before registering scene graph, make sure the
  // bodies get their corresponding geometry frame ids.
  RegisterGeometryFramesForAllBodies();
  return source_id_.value();
}

template <typename T>
geometry::GeometryId MultibodyPlant<T>::RegisterVisualGeometry(
    const Body<T>& body, const math::RigidTransform<double>& X_BG,
    const geometry::Shape& shape, const std::string& name) {
  return RegisterVisualGeometry(
      body, X_BG, shape, name, geometry::IllustrationProperties());
}

template <typename T>
geometry::GeometryId MultibodyPlant<T>::RegisterVisualGeometry(
    const Body<T>& body, const math::RigidTransform<double>& X_BG,
    const geometry::Shape& shape, const std::string& name,
    const Vector4<double>& diffuse_color) {
  return RegisterVisualGeometry(
      body, X_BG, shape, name,
      geometry::MakePhongIllustrationProperties(diffuse_color));
}

template <typename T>
geometry::GeometryId MultibodyPlant<T>::RegisterVisualGeometry(
    const Body<T>& body, const math::RigidTransform<double>& X_BG,
    const geometry::Shape& shape, const std::string& name,
    const geometry::IllustrationProperties& properties) {
  // TODO(SeanCurtis-TRI): Consider simply adding an interface that takes a
  // unique pointer to an already instantiated GeometryInstance. This will
  // require shuffling around a fair amount of code and should ultimately be
  // supplanted by providing a cleaner interface between parsing MBP and SG
  // elements.
  DRAKE_MBP_THROW_IF_FINALIZED();
  DRAKE_THROW_UNLESS(geometry_source_is_registered());

  // TODO(amcastro-tri): Consider doing this after finalize so that we can
  // register geometry that has a fixed path to world to the world body (i.e.,
  // as anchored geometry).
  GeometryId id =
      RegisterGeometry(body, X_BG, shape,
                       GetScopedName(*this, body.model_instance(), name));
  member_scene_graph().AssignRole(*source_id_, id, properties);

  // TODO(SeanCurtis-TRI): Eliminate the automatic assignment of perception
  //  and illustration in favor of a protocol that allows definition.
  geometry::PerceptionProperties perception_props;
  perception_props.AddProperty("label", "id", RenderLabel(body.index()));
  perception_props.AddProperty(
      "phong", "diffuse",
      properties.GetPropertyOrDefault(
          "phong", "diffuse", Vector4<double>(0.9, 0.9, 0.9, 1.0)));
  if (properties.HasProperty("phong", "diffuse_map")) {
    perception_props.AddProperty(
        "phong", "diffuse_map",
        properties.GetProperty<std::string>("phong", "diffuse_map"));
  }
  if (properties.HasProperty("renderer", "accepting")) {
    perception_props.AddProperty(
      "renderer", "accepting",
      properties.GetProperty<std::set<std::string>>("renderer", "accepting"));
  }
  member_scene_graph().AssignRole(*source_id_, id, perception_props);

  const int visual_index = geometry_id_to_visual_index_.size();
  geometry_id_to_visual_index_[id] = visual_index;
  DRAKE_ASSERT(num_bodies() == static_cast<int>(visual_geometries_.size()));
  visual_geometries_[body.index()].push_back(id);
  return id;
}

template <typename T>
const std::vector<geometry::GeometryId>&
MultibodyPlant<T>::GetVisualGeometriesForBody(const Body<T>& body) const {
  return visual_geometries_[body.index()];
}

template <typename T>
geometry::GeometryId MultibodyPlant<T>::RegisterCollisionGeometry(
    const Body<T>& body, const math::RigidTransform<double>& X_BG,
    const geometry::Shape& shape, const std::string& name,
    geometry::ProximityProperties properties) {
  DRAKE_MBP_THROW_IF_FINALIZED();
  DRAKE_THROW_UNLESS(geometry_source_is_registered());
  DRAKE_THROW_UNLESS(properties.HasProperty(geometry::internal::kMaterialGroup,
                                            geometry::internal::kFriction));

  const CoulombFriction<double> coulomb_friction =
      properties.GetProperty<CoulombFriction<double>>(
          geometry::internal::kMaterialGroup, geometry::internal::kFriction);

  // TODO(amcastro-tri): Consider doing this after finalize so that we can
  // register geometry that has a fixed path to world to the world body (i.e.,
  // as anchored geometry).
  GeometryId id = RegisterGeometry(
      body, X_BG, shape, GetScopedName(*this, body.model_instance(), name));

  member_scene_graph().AssignRole(*source_id_, id, std::move(properties));
  const int collision_index = geometry_id_to_collision_index_.size();
  geometry_id_to_collision_index_[id] = collision_index;
  DRAKE_ASSERT(
      static_cast<int>(default_coulomb_friction_.size()) == collision_index);
  // TODO(SeanCurtis-TRI): Stop storing coulomb friction in MBP and simply
  //  acquire it from SceneGraph.
  default_coulomb_friction_.push_back(coulomb_friction);
  DRAKE_ASSERT(num_bodies() == static_cast<int>(collision_geometries_.size()));
  collision_geometries_[body.index()].push_back(id);
  return id;
}

template <typename T>
geometry::GeometryId MultibodyPlant<T>::RegisterCollisionGeometry(
    const Body<T>& body, const math::RigidTransform<double>& X_BG,
    const geometry::Shape& shape, const std::string& name,
    const CoulombFriction<double>& coulomb_friction) {
  geometry::ProximityProperties props;
  props.AddProperty(geometry::internal::kMaterialGroup,
                    geometry::internal::kFriction, coulomb_friction);
  return RegisterCollisionGeometry(body, X_BG, shape, name, std::move(props));
}

template <typename T>
const std::vector<geometry::GeometryId>&
MultibodyPlant<T>::GetCollisionGeometriesForBody(const Body<T>& body) const {
  DRAKE_ASSERT(body.index() < num_bodies());
  return collision_geometries_[body.index()];
}

template <typename T>
geometry::GeometrySet MultibodyPlant<T>::CollectRegisteredGeometries(
    const std::vector<const Body<T>*>& bodies) const {
  DRAKE_THROW_UNLESS(geometry_source_is_registered());

  geometry::GeometrySet geometry_set;
  for (const Body<T>* body : bodies) {
    std::optional<FrameId> frame_id = GetBodyFrameIdIfExists(body->index());
    if (frame_id) {
      geometry_set.Add(frame_id.value());
    }
  }
  return geometry_set;
}

template <typename T>
std::vector<const Body<T>*> MultibodyPlant<T>::GetBodiesWeldedTo(
    const Body<T>& body) const {
  const std::set<BodyIndex> island =
      multibody_graph_.FindBodiesWeldedTo(body.index());
  // Map body indices to pointers.
  std::vector<const Body<T>*> sub_graph_bodies;
  for (BodyIndex body_index : island) {
    sub_graph_bodies.push_back(&get_body(body_index));
  }
  return sub_graph_bodies;
}

template <typename T>
std::unordered_set<BodyIndex> MultibodyPlant<T>::GetFloatingBaseBodies() const {
  DRAKE_MBP_THROW_IF_NOT_FINALIZED();
  std::unordered_set<BodyIndex> floating_bodies;
  for (BodyIndex body_index(0); body_index < num_bodies(); ++body_index) {
    const Body<T>& body = get_body(body_index);
    if (body.is_floating()) floating_bodies.insert(body.index());
  }
  return floating_bodies;
}

template <typename T>
geometry::GeometryId MultibodyPlant<T>::RegisterGeometry(
    const Body<T>& body, const math::RigidTransform<double>& X_BG,
    const geometry::Shape& shape,
    const std::string& name) {
  DRAKE_ASSERT(!is_finalized());
  DRAKE_ASSERT(geometry_source_is_registered());
  DRAKE_ASSERT(body_has_registered_frame(body));

  // Register geometry in the body frame.
  std::unique_ptr<geometry::GeometryInstance> geometry_instance =
      std::make_unique<GeometryInstance>(X_BG, shape.Clone(), name);
  GeometryId geometry_id = member_scene_graph().RegisterGeometry(
      source_id_.value(), body_index_to_frame_id_[body.index()],
      std::move(geometry_instance));
  geometry_id_to_body_index_[geometry_id] = body.index();
  return geometry_id;
}

template <typename T>
void MultibodyPlant<T>::RegisterGeometryFramesForAllBodies() {
  DRAKE_ASSERT(geometry_source_is_registered());
  // Loop through the bodies to make sure that all bodies get a geometry frame.
  // If not, create and attach one.
  for (BodyIndex body_index(0); body_index < num_bodies(); ++body_index) {
    const auto& body = get_body(body_index);
    RegisterRigidBodyWithSceneGraph(body);
  }
}

template <typename T>
void MultibodyPlant<T>::RegisterRigidBodyWithSceneGraph(
    const Body<T>& body) {
  if (geometry_source_is_registered()) {
    // If not already done, register a frame for this body.
    if (!body_has_registered_frame(body)) {
      FrameId frame_id = member_scene_graph().RegisterFrame(
          source_id_.value(),
          GeometryFrame(
              GetScopedName(*this, body.model_instance(), body.name()),
              /* TODO(@SeanCurtis-TRI): Add test coverage for this
               * model-instance support as requested in #9390. */
              body.model_instance()));
      body_index_to_frame_id_[body.index()] = frame_id;
      frame_id_to_body_index_[frame_id] = body.index();
    }
  }
}

template<typename T>
void MultibodyPlant<T>::SetFreeBodyPoseInWorldFrame(
    systems::Context<T>* context,
    const Body<T>& body, const math::RigidTransform<T>& X_WB) const {
  DRAKE_MBP_THROW_IF_NOT_FINALIZED();
  internal_tree().SetFreeBodyPoseOrThrow(body, X_WB, context);
}

template<typename T>
void MultibodyPlant<T>::SetFreeBodyPoseInAnchoredFrame(
    systems::Context<T>* context,
    const Frame<T>& frame_F, const Body<T>& body,
    const math::RigidTransform<T>& X_FB) const {
  DRAKE_MBP_THROW_IF_NOT_FINALIZED();

  if (!internal_tree().get_topology().IsBodyAnchored(frame_F.body().index())) {
    throw std::logic_error(
        "Frame '" + frame_F.name() + "' must be anchored to the world frame.");
  }

  // Pose of frame F in its parent body frame P.
  const RigidTransform<T> X_PF = frame_F.GetFixedPoseInBodyFrame();
  // Pose of frame F's parent body P in the world.
  const RigidTransform<T>& X_WP = EvalBodyPoseInWorld(*context, frame_F.body());
  // Pose of "body" B in the world frame.
  const RigidTransform<T> X_WB = X_WP * X_PF * X_FB;
  SetFreeBodyPoseInWorldFrame(context, body, X_WB);
}

template<typename T>
void MultibodyPlant<T>::CalcSpatialAccelerationsFromVdot(
    const systems::Context<T>& context,
    const VectorX<T>& known_vdot,
    std::vector<SpatialAcceleration<T>>* A_WB_array) const {
  DRAKE_THROW_UNLESS(A_WB_array != nullptr);
  DRAKE_THROW_UNLESS(static_cast<int>(A_WB_array->size()) == num_bodies());
  internal_tree().CalcSpatialAccelerationsFromVdot(
      context, internal_tree().EvalPositionKinematics(context),
      internal_tree().EvalVelocityKinematics(context), known_vdot, A_WB_array);
  // Permute BodyNodeIndex -> BodyIndex.
  // TODO(eric.cousineau): Remove dynamic allocations. Making this in-place
  // still required dynamic allocation for recording permutation indices.
  // Can change implementation once MultibodyTree becomes fully internal.
  std::vector<SpatialAcceleration<T>> A_WB_array_node = *A_WB_array;
  const internal::MultibodyTreeTopology& topology =
      internal_tree().get_topology();
  for (internal::BodyNodeIndex node_index(1);
       node_index < topology.get_num_body_nodes(); ++node_index) {
    const BodyIndex body_index = topology.get_body_node(node_index).body;
    (*A_WB_array)[body_index] = A_WB_array_node[node_index];
  }
}

template<typename T>
void MultibodyPlant<T>::CalcForceElementsContribution(
      const systems::Context<T>& context,
      MultibodyForces<T>* forces) const {
  DRAKE_THROW_UNLESS(forces != nullptr);
  DRAKE_THROW_UNLESS(forces->CheckHasRightSizeForModel(internal_tree()));
  internal_tree().CalcForceElementsContribution(
      context, EvalPositionKinematics(context),
      EvalVelocityKinematics(context),
      forces);
}

template<typename T>
void MultibodyPlant<T>::Finalize() {
  // After finalizing the base class, tree is read-only.
  internal::MultibodyTreeSystem<T>::Finalize();
  if (geometry_source_is_registered()) {
    FilterAdjacentBodies();
    ExcludeCollisionsWithVisualGeometry();
  }
  FinalizePlantOnly();
}

template<typename T>
void MultibodyPlant<T>::SetUpJointLimitsParameters() {
  for (JointIndex joint_index(0); joint_index < num_joints();
       ++joint_index) {
    // Currently MultibodyPlant applies these "compliant" joint limit forces
    // using an explicit Euler strategy. Stability analysis of the explicit
    // Euler applied to the harmonic oscillator (the model used for these
    // compliant forces) shows the scheme to be stable for kAlpha > 2π. We take
    // a significantly larger kAlpha so that we are well within the stability
    // region of the scheme.
    // TODO(amcastro-tri): Decrease the value of kAlpha to be closer to one when
    // the time stepping scheme is updated to be implicit in the joint limits.
    const double kAlpha = 20 * M_PI;

    const Joint<T>& joint = get_joint(joint_index);
    auto revolute_joint = dynamic_cast<const RevoluteJoint<T>*>(&joint);
    auto prismatic_joint = dynamic_cast<const PrismaticJoint<T>*>(&joint);
    // Currently MBP only supports limits for prismatic and revolute joints.
    if (!(revolute_joint || prismatic_joint)) continue;

    const double penalty_time_scale = kAlpha * time_step();

    if (revolute_joint) {
      const double lower_limit = revolute_joint->position_lower_limits()(0);
      const double upper_limit = revolute_joint->position_upper_limits()(0);
      // We only compute parameters if joints do have upper/lower bounds.
      if (!std::isinf(lower_limit) || !std::isinf(upper_limit)) {
        joint_limits_parameters_.joints_with_limits.push_back(
            revolute_joint->index());

        // Store joint limits.
        joint_limits_parameters_.lower_limit.push_back(lower_limit);
        joint_limits_parameters_.upper_limit.push_back(upper_limit);
        // Estimate penalty parameters.
        auto penalty_parameters =
            internal::JointLimitsPenaltyParametersEstimator<T>::
            CalcRevoluteJointPenaltyParameters(
                *revolute_joint, penalty_time_scale);
        joint_limits_parameters_.stiffness.push_back(penalty_parameters.first);
        joint_limits_parameters_.damping.push_back(penalty_parameters.second);
      }
    }

    if (prismatic_joint) {
      const double lower_limit = prismatic_joint->position_lower_limits()(0);
      const double upper_limit = prismatic_joint->position_upper_limits()(0);
      // We only compute parameters if joints do have upper/lower bounds.
      if (!std::isinf(lower_limit) || !std::isinf(upper_limit)) {
        joint_limits_parameters_.joints_with_limits.push_back(
            prismatic_joint->index());

        // Store joint limits.
        joint_limits_parameters_.lower_limit.push_back(lower_limit);
        joint_limits_parameters_.upper_limit.push_back(upper_limit);

        // Estimate penalty parameters.
        auto penalty_parameters =
            internal::JointLimitsPenaltyParametersEstimator<T>::
            CalcPrismaticJointPenaltyParameters(
                *prismatic_joint, penalty_time_scale);
        joint_limits_parameters_.stiffness.push_back(penalty_parameters.first);
        joint_limits_parameters_.damping.push_back(penalty_parameters.second);
      }
    }
  }

  // Since currently MBP only handles joint limits for discrete models, we
  // verify that there are no joint limits when the model is continuous.
  // Therefore we print an appropriate warning message when a user
  // specifies joint limits for a continuous model.
  if (!is_discrete() && !joint_limits_parameters_.joints_with_limits.empty()) {
    drake::log()->warn(
        "Currently MultibodyPlant does not handle joint limits for "
        "continuous models. "
        "However some joints do specify limits. "
        "Consider setting a non-zero time step in the MultibodyPlant "
        "constructor; this will put MultibodyPlant in discrete-time mode, "
        "which does support joint limits.");

    std::string joints_names;
    for (size_t i = 0; i < joint_limits_parameters_.stiffness.size(); ++i) {
      const JointIndex index = joint_limits_parameters_.joints_with_limits[i];
      if (i > 0) joints_names += ", ";
      joints_names += fmt::format("`{}`", get_joint(index).name());
    }
    drake::log()->warn("Joints that specify limits are: {}.", joints_names);
  }
}

template<typename T>
void MultibodyPlant<T>::FinalizePlantOnly() {
  DeclareStateCacheAndPorts();
  if (num_collision_geometries() > 0 &&
      penalty_method_contact_parameters_.time_scale < 0)
    EstimatePointContactParameters(penetration_allowance_);
  if (num_collision_geometries() > 0 &&
      friction_model_.stiction_tolerance() < 0)
    set_stiction_tolerance();
  // Make a contact solver when the plant is modeled as a discrete system.
  if (is_discrete()) {
    tamsi_solver_ =
        std::make_unique<TamsiSolver<T>>(num_velocities());
    // Set the stiction tolerance according to the values set by users with
    // set_stiction_tolerance().
    TamsiSolverParameters solver_parameters;
    solver_parameters.stiction_tolerance =
        friction_model_.stiction_tolerance();
    tamsi_solver_->set_solver_parameters(solver_parameters);
  }
  SetUpJointLimitsParameters();
  scene_graph_ = nullptr;  // must not be used after Finalize().
}

template <typename T>
MatrixX<T> MultibodyPlant<T>::MakeActuationMatrix() const {
  MatrixX<T> B = MatrixX<T>::Zero(num_velocities(), num_actuated_dofs());
  for (JointActuatorIndex actuator_index(0);
       actuator_index < num_actuators(); ++actuator_index) {
    const JointActuator<T>& actuator = get_joint_actuator(actuator_index);
    // This method assumes actuators on single dof joints. Assert this
    // condition.
    DRAKE_DEMAND(actuator.joint().num_velocities() == 1);
    B(actuator.joint().velocity_start(), actuator.index()) = 1;
  }
  return B;
}

template <typename T>
struct MultibodyPlant<T>::SceneGraphStub {
  struct StubSceneGraphInspector {
    const geometry::ProximityProperties* GetProximityProperties(
        GeometryId) const {
      return nullptr;
    }
    const geometry::IllustrationProperties* GetIllustrationProperties(
        GeometryId) const {
      return nullptr;
    }
  };

  static void Throw(const char* operation_name) {
    throw std::logic_error(fmt::format(
        "Cannot {} on a SceneGraph<symbolic::Expression>", operation_name));
  }

  static FrameId world_frame_id() {
    return SceneGraph<double>::world_frame_id();
  }

#define DRAKE_STUB(Ret, Name)                   \
  template <typename... Args>                   \
  Ret Name(Args...) const { Throw(#Name); return Ret(); }

  DRAKE_STUB(void, AssignRole)
  DRAKE_STUB(void, ExcludeCollisionsBetween)
  DRAKE_STUB(void, ExcludeCollisionsWithin)
  DRAKE_STUB(FrameId, RegisterFrame)
  DRAKE_STUB(GeometryId, RegisterGeometry)
  DRAKE_STUB(SourceId, RegisterSource)
  const StubSceneGraphInspector model_inspector() const {
    Throw("model_inspector");
    return StubSceneGraphInspector();
  }

#undef DRAKE_STUB
};

template <typename T>
typename MultibodyPlant<T>::MemberSceneGraph&
MultibodyPlant<T>::member_scene_graph() {
  DRAKE_THROW_UNLESS(scene_graph_ != nullptr);
  return *scene_graph_;
}

// Specialize this function so that we can use our Stub class; we cannot call
// methods on SceneGraph<Expression> because they do not exist.
template <>
typename MultibodyPlant<symbolic::Expression>::MemberSceneGraph&
MultibodyPlant<symbolic::Expression>::member_scene_graph() {
  static never_destroyed<SceneGraphStub> stub_;
  return stub_.access();
}

template <typename T>
void MultibodyPlant<T>::CheckValidState(const systems::State<T>* state) const {
  DRAKE_THROW_UNLESS(state != nullptr);
  DRAKE_THROW_UNLESS(
      is_discrete() == (state->get_discrete_state().num_groups() > 0));
}

template <typename T>
void MultibodyPlant<T>::FilterAdjacentBodies() {
  DRAKE_DEMAND(geometry_source_is_registered());
  // Disallow collisions between adjacent bodies. Adjacency is implied by the
  // existence of a joint between bodies.
  for (JointIndex j{0}; j < num_joints(); ++j) {
    const Joint<T>& joint = get_joint(j);
    const Body<T>& child = joint.child_body();
    const Body<T>& parent = joint.parent_body();
    if (parent.index() == world_index()) continue;
    std::optional<FrameId> child_id = GetBodyFrameIdIfExists(child.index());
    std::optional<FrameId> parent_id = GetBodyFrameIdIfExists(parent.index());

    if (child_id && parent_id) {
      member_scene_graph().ExcludeCollisionsBetween(
          geometry::GeometrySet(*child_id),
          geometry::GeometrySet(*parent_id));
    }
  }
  // We must explicitly exclude collisions between all geometries registered
  // against the world.
  // TODO(eric.cousineau): Do this in a better fashion (#11117).
  auto g_world = CollectRegisteredGeometries(GetBodiesWeldedTo(world_body()));
  member_scene_graph().ExcludeCollisionsWithin(g_world);
}

template <typename T>
void MultibodyPlant<T>::ExcludeCollisionsWithVisualGeometry() {
  DRAKE_DEMAND(geometry_source_is_registered());
  geometry::GeometrySet visual;
  for (const auto& body_geometries : visual_geometries_) {
    visual.Add(body_geometries);
  }
  geometry::GeometrySet collision;
  for (const auto& body_geometries : collision_geometries_) {
    collision.Add(body_geometries);
  }
  member_scene_graph().ExcludeCollisionsWithin(visual);
  member_scene_graph().ExcludeCollisionsBetween(visual, collision);
}

template <typename T>
void MultibodyPlant<T>::ExcludeCollisionGeometriesWithCollisionFilterGroupPair(
    const std::pair<std::string, geometry::GeometrySet>&
        collision_filter_group_a,
    const std::pair<std::string, geometry::GeometrySet>&
        collision_filter_group_b) {
  DRAKE_DEMAND(!is_finalized());
  DRAKE_DEMAND(geometry_source_is_registered());

  if (collision_filter_group_a.first == collision_filter_group_b.first) {
    member_scene_graph().ExcludeCollisionsWithin(
        collision_filter_group_a.second);
  } else {
    member_scene_graph().ExcludeCollisionsBetween(
        collision_filter_group_a.second, collision_filter_group_b.second);
  }
}

template<typename T>
void MultibodyPlant<T>::CalcNormalAndTangentContactJacobians(
    const systems::Context<T>& context,
    const std::vector<internal::DiscreteContactPair<T>>& contact_pairs,
    MatrixX<T>* Jn_ptr, MatrixX<T>* Jt_ptr,
    std::vector<RotationMatrix<T>>* R_WC_set) const {
  DRAKE_DEMAND(Jn_ptr != nullptr);
  DRAKE_DEMAND(Jt_ptr != nullptr);

  const int num_contacts = contact_pairs.size();

  // Jn is defined such that vn = Jn * v, with vn of size nc.
  auto& Jn = *Jn_ptr;
  Jn.resize(num_contacts, num_velocities());

  // Jt is defined such that vt = Jt * v, with vt of size 2nc.
  auto& Jt = *Jt_ptr;
  Jt.resize(2 * num_contacts, num_velocities());

  if (R_WC_set != nullptr) R_WC_set->clear();

  // Quick no-op exit. Notice we did resize Jn, Jt and R_WC_set to be zero
  // sized.
  if (num_contacts == 0) return;

  const Frame<T>& frame_W = world_frame();
  for (int icontact = 0; icontact < num_contacts; ++icontact) {
    const auto& point_pair = contact_pairs[icontact];

    const GeometryId geometryA_id = point_pair.id_A;
    const GeometryId geometryB_id = point_pair.id_B;

    BodyIndex bodyA_index = geometry_id_to_body_index_.at(geometryA_id);
    const Body<T>& bodyA = get_body(bodyA_index);
    BodyIndex bodyB_index = geometry_id_to_body_index_.at(geometryB_id);
    const Body<T>& bodyB = get_body(bodyB_index);

    // Penetration depth > 0 if bodies interpenetrate.
    const Vector3<T>& nhat_BA_W = point_pair.nhat_BA_W;
    const Vector3<T>& p_WC = point_pair.p_WC;

    // For point Ac (origin of frame A shifted to C), calculate Jv_v_WAc (Ac's
    // translational velocity Jacobian in the world frame W with respect to
    // generalized velocities v).  Note: Ac's translational velocity in W can
    // be written in terms of this Jacobian as v_WAc = Jv_v_WAc * v.
    Matrix3X<T> Jv_WAc(3, this->num_velocities());
    internal_tree().CalcJacobianTranslationalVelocity(context,
                                                      JacobianWrtVariable::kV,
                                                      bodyA.body_frame(),
                                                      frame_W,
                                                      p_WC,
                                                      frame_W,
                                                      frame_W,
                                                      &Jv_WAc);

    // Similarly, for point Bc (origin of frame B shifted to C), calculate
    // Jv_v_WBc (Bc's translational velocity Jacobian in W with respect to v).
    Matrix3X<T> Jv_WBc(3, this->num_velocities());
    internal_tree().CalcJacobianTranslationalVelocity(context,
                                                      JacobianWrtVariable::kV,
                                                      bodyB.body_frame(),
                                                      frame_W,
                                                      p_WC,
                                                      frame_W,
                                                      frame_W,
                                                      &Jv_WBc);

    // Computation of the normal separation velocities Jacobian Jn:
    //
    // The velocity of Bc relative to Ac is
    //   v_AcBc_W = v_WBc - v_WAc.
    // From where the separation velocity is computed as
    //   vn = -v_AcBc_W.dot(nhat_BA_W) = -nhat_BA_Wᵀ⋅v_AcBc_W
    // where the negative sign stems from the sign convention for vn and xdot.
    // This can be written in terms of the Jacobians as
    //   vn = -nhat_BA_Wᵀ⋅(Jv_WBc - Jv_WAc)⋅v
    Jn.row(icontact) = nhat_BA_W.transpose() * (Jv_WAc - Jv_WBc);

    // Computation of the tangential velocities Jacobian Jt:
    //
    // Compute the orientation of a contact frame C at the contact point such
    // that the z-axis Cz equals to nhat_BA_W. The tangent vectors are
    // arbitrary, with the only requirement being that they form a valid right
    // handed basis with nhat_BA.
    const RotationMatrix<T> R_WC(math::ComputeBasisFromAxis(2, nhat_BA_W));
    if (R_WC_set != nullptr) {
      R_WC_set->push_back(R_WC);
    }

    const Vector3<T> that1_W = R_WC.matrix().col(0);  // that1 = Cx.
    const Vector3<T> that2_W = R_WC.matrix().col(1);  // that2 = Cy.

    // The velocity of Bc relative to Ac is
    //   v_AcBc_W = v_WBc - v_WAc.
    // The first two components of this velocity in C corresponds to the
    // tangential velocities in a plane normal to nhat_BA.
    //   vx_AcBc_C = that1⋅v_AcBc = that1ᵀ⋅(Jv_WBc - Jv_WAc)⋅v
    //   vy_AcBc_C = that2⋅v_AcBc = that2ᵀ⋅(Jv_WBc - Jv_WAc)⋅v
    Jt.row(2 * icontact)     = that1_W.transpose() * (Jv_WBc - Jv_WAc);
    Jt.row(2 * icontact + 1) = that2_W.transpose() * (Jv_WBc - Jv_WAc);
  }
}

template <typename T>
void MultibodyPlant<T>::set_penetration_allowance(
    double penetration_allowance) {
  if (penetration_allowance <= 0) {
    throw std::logic_error(
        "set_penetration_allowance(): penetration_allowance must be strictly "
        "positive.");
  }

  penetration_allowance_ = penetration_allowance;
  // We update the point contact parameters when this method is called
  // post-finalize.
  if (this->is_finalized())
    EstimatePointContactParameters(penetration_allowance);
}

template <typename T>
void MultibodyPlant<T>::EstimatePointContactParameters(
    double penetration_allowance) {
  // Default to Earth's gravity for this estimation.
  const UniformGravityFieldElement<T>& gravity = gravity_field();
  const double g = (!gravity.gravity_vector().isZero())
                       ? gravity.gravity_vector().norm()
                       : UniformGravityFieldElement<double>::kDefaultStrength;

  // TODO(amcastro-tri): Improve this heuristics in future PR's for when there
  // are several flying objects and fixed base robots (E.g.: manipulation
  // cases.)

  // The heuristic now is very simple. We should update it to:
  //  - Only scan free bodies for weight.
  //  - Consider an estimate of maximum velocities (context dependent).
  // Right now we are being very conservative and use the maximum mass in the
  // system.
  double mass = 0.0;
  for (BodyIndex body_index(0); body_index < num_bodies(); ++body_index) {
    const Body<T>& body = get_body(body_index);
    mass = std::max(mass, body.get_default_mass());
  }

  // For now, we use the model of a critically damped spring mass oscillator
  // to estimate these parameters: mẍ+cẋ+kx=mg
  // Notice however that normal forces are computed according to: fₙ=kx(1+dẋ)
  // which translate to a second order oscillator of the form:
  // mẍ+(kdx)ẋ+kx=mg
  // Therefore, for this more complex, non-linear, oscillator, we estimate the
  // damping constant d using a time scale related to the free oscillation
  // (omega below) and the requested penetration allowance as a length scale.

  // We first estimate the combined stiffness based on static equilibrium.
  const double combined_stiffness = mass * g / penetration_allowance;
  // Frequency associated with the combined_stiffness above.
  const double omega = sqrt(combined_stiffness / mass);

  // Estimated contact time scale. The relative velocity of objects coming into
  // contact goes to zero in this time scale.
  const double time_scale = 1.0 / omega;

  // Damping ratio for a critically damped model. We could allow users to set
  // this. Right now, critically damp the normal direction.
  // This corresponds to a non-penetraion constraint in the limit for
  // contact_penetration_allowance_ going to zero (no bounce off).
  const double damping_ratio = 1.0;
  // We form the dissipation (with units of 1/velocity) using dimensional
  // analysis. Thus we use 1/omega for the time scale and penetration_allowance
  // for the length scale. We then scale it by the damping ratio.
  const double dissipation = damping_ratio * time_scale / penetration_allowance;

  // Final parameters used in the penalty method:
  //
  // Before #13630 this method estimated an effective "combined" stiffness.
  // That is, penalty_method_contact_parameters_.geometry_stiffness (previously
  // called penalty_method_contact_parameters_.stiffness) was the desired
  // stiffness of the contact pair. Post #13630, the semantics of this variable
  // changes to "stiffness per contact geometry". Therefore, in order to
  // maintain backwards compatibility for sims run pre #13630, we include now a
  // factor of 2 so that when two geometries have the same stiffness, the
  // combined stiffness reduces to combined_stiffness.
  //
  // Stiffness in the penalty method is calculated as a combination of
  // individual stiffness parameters per geometry. The variable
  // `combined_stiffness` as calculated here is a combined stiffness, but
  // `penalty_method_contact_parameters_.geometry_stiffness` stores the
  // parameter for an individual geometry. Combined stiffness, for geometries
  // with individual stiffnesses k1 and k2 respectively, is defined as:
  //   Kc = (k1*k2) / (k1 + k2)
  // If we have a desired combined stiffness Kd (for two geometries with
  // default heuristically computed parameters), setting k1 = k2 = 2 * Kd
  // results in the correct combined stiffness:
  //   Kc = (2*Kd*2*Kd) / (2*Kd + 2*Kd) = Kd
  // Therefore we set the `geometry_stiffness` to 2*`combined_stiffness`.
  penalty_method_contact_parameters_.geometry_stiffness =
      2 * combined_stiffness;
  penalty_method_contact_parameters_.dissipation = dissipation;
  // The time scale can be requested to hint the integrator's time step.
  penalty_method_contact_parameters_.time_scale = time_scale;
}

// Specialize this function so that double is fully supported.
template <>
std::vector<PenetrationAsPointPair<double>>
MultibodyPlant<double>::CalcPointPairPenetrations(
    const systems::Context<double>& context) const {
  if (num_collision_geometries() > 0) {
    const auto& query_object = EvalGeometryQueryInput(context);
    return query_object.ComputePointPairPenetration();
  }
  return std::vector<PenetrationAsPointPair<double>>();
}

// Specialize this function so that AutoDiffXd is (partially) supported. This
// AutoDiffXd specialization will throw if there are any collisions.
// TODO(SeanCurtis-TRI): Move this logic into SceneGraph per #11454.
template <>
std::vector<PenetrationAsPointPair<AutoDiffXd>>
MultibodyPlant<AutoDiffXd>::CalcPointPairPenetrations(
    const systems::Context<AutoDiffXd>& context) const {
  if (num_collision_geometries() > 0) {
    const auto& query_object = EvalGeometryQueryInput(context);
    auto results = query_object.ComputePointPairPenetration();
    if (results.size() > 0) {
      throw std::logic_error(
          "CalcPointPairPenetration(): Some of the bodies in the model are in "
          "contact for the state stored in the given context. Currently a "
          "MultibodyPlant model cannot be auto-differentiated if contacts "
          "are detected. Notice however that auto-differentiation is allowed "
          "if there are no contacts for the given state. That is, you can "
          "invoke penetration queries on a MultibodyPlant<AutoDiffXd> as long "
          "as there are no unfiltered geometries in contact. "
          "Refer to Github issues #11454 and #11455 for details.");
    }
  }
  return {};
}

template<typename T>
std::vector<PenetrationAsPointPair<T>>
MultibodyPlant<T>::CalcPointPairPenetrations(const systems::Context<T>&) const {
  throw std::domain_error(fmt::format("This method doesn't support T = {}.",
                                      NiceTypeName::Get<T>()));
}

template <>
std::vector<CoulombFriction<double>>
MultibodyPlant<symbolic::Expression>::CalcCombinedFrictionCoefficients(
    const drake::systems::Context<symbolic::Expression>&,
    const std::vector<internal::DiscreteContactPair<symbolic::Expression>>&)
    const {
  throw std::logic_error(
      "This method doesn't support T = symbolic::Expression.");
}

template<typename T>
std::vector<CoulombFriction<double>>
MultibodyPlant<T>::CalcCombinedFrictionCoefficients(
    const drake::systems::Context<T>& context,
    const std::vector<internal::DiscreteContactPair<T>>& contact_pairs) const {
  std::vector<CoulombFriction<double>> combined_frictions;
  combined_frictions.reserve(contact_pairs.size());

  if (contact_pairs.size() == 0) {
    return combined_frictions;
  }

  const auto& query_object = EvalGeometryQueryInput(context);
  const geometry::SceneGraphInspector<T>& inspector = query_object.inspector();

  for (const auto& pair : contact_pairs) {
    const GeometryId geometryA_id = pair.id_A;
    const GeometryId geometryB_id = pair.id_B;

    const CoulombFriction<double>& geometryA_friction =
        GetCoulombFriction(geometryA_id, inspector);
    const CoulombFriction<double>& geometryB_friction =
        GetCoulombFriction(geometryB_id, inspector);

    combined_frictions.push_back(CalcContactFrictionFromSurfaceProperties(
        geometryA_friction, geometryB_friction));
  }
  return combined_frictions;
}

template<typename T>
void MultibodyPlant<T>::CopyContactResultsOutput(
    const systems::Context<T>& context,
    ContactResults<T>* contact_results) const {
  DRAKE_DEMAND(contact_results != nullptr);
  *contact_results = EvalContactResults(context);
}

template <typename T>
void MultibodyPlant<T>::CalcContactResultsContinuous(
    const systems::Context<T>& context,
    ContactResults<T>* contact_results) const {
  DRAKE_DEMAND(contact_results != nullptr);
  contact_results->Clear();
  if (num_collision_geometries() == 0) return;

  switch (contact_model_) {
    case ContactModel::kPointContactOnly:
      CalcContactResultsContinuousPointPair(context, contact_results);
      break;

    case ContactModel::kHydroelasticsOnly:
      CalcContactResultsContinuousHydroelastic(context, contact_results);
      break;

    case ContactModel::kHydroelasticWithFallback:
      // Simply compute the contributions of both contact representations.

      // TODO(SeanCurtis-TRI): In the current semantics,
      // CalcContactResultsContinuousPointPair() *clears* the input parameter.
      // CalcContactResultsContinuousHydroelastic() does *not*. That suggests
      // the *name* of CalcContactResultsContinuousHydroelastic() is
      // inconsistent with its behavior. Reconcile the two and if it's not a
      // name change (but rather a behavior change) modify this accumulation
      // accordingly. But, for now, executing these methods in this order should
      // properly accumulate all contact results.
      CalcContactResultsContinuousPointPair(context, contact_results);
      CalcContactResultsContinuousHydroelastic(context, contact_results);
      break;
  }
}

template <>
void MultibodyPlant<symbolic::Expression>::
    CalcContactResultsContinuousHydroelastic(
        const Context<symbolic::Expression>&,
        ContactResults<symbolic::Expression>*) const {
  throw std::logic_error(
      "This method doesn't support T = symbolic::Expression.");
}

template <typename T>
void MultibodyPlant<T>::CalcContactResultsContinuousHydroelastic(
    const systems::Context<T>& context,
    ContactResults<T>* contact_results) const {
  const internal::HydroelasticContactInfoAndBodySpatialForces<T>&
      contact_info_and_spatial_body_forces =
          EvalHydroelasticContactForces(context);
  for (const HydroelasticContactInfo<T>& contact_info :
       contact_info_and_spatial_body_forces.contact_info) {
    // Note: caching dependencies guarantee that the lifetime of contact_info is
    // valid for the lifetime of the contact results.
    contact_results->AddContactInfo(&contact_info);
  }
}

namespace {
template <typename T>
std::pair<T, T> CombinePointContactParameters(const T& k1, const T& k2,
                                              const T& d1, const T& d2) {
  // Simple utility to detect 0 / 0. As it is used in this method, denom
  // can only be zero if num is also zero, so we'll simply return zero.
  auto safe_divide = [](const T& num, const T& denom) {
    return denom == 0.0 ? 0.0 : num / denom;
  };
  return std::pair(
      safe_divide(k1 * k2, k1 + k2),                                   // k
      safe_divide(k2, k1 + k2) * d1 + safe_divide(k1, k1 + k2) * d2);  // d
}
}  // namespace

template <typename T>
void MultibodyPlant<T>::CalcContactResultsContinuousPointPair(
    const systems::Context<T>& context,
    ContactResults<T>* contact_results) const {

  const std::vector<PenetrationAsPointPair<T>>& point_pairs =
      EvalPointPairPenetrations(context);

  const internal::PositionKinematicsCache<T>& pc =
      EvalPositionKinematics(context);
  const internal::VelocityKinematicsCache<T>& vc =
      EvalVelocityKinematics(context);

  const geometry::QueryObject<T>& query_object =
      EvalGeometryQueryInput(context);
  const geometry::SceneGraphInspector<T>& inspector = query_object.inspector();

  contact_results->Clear();
  for (size_t icontact = 0; icontact < point_pairs.size(); ++icontact) {
    const auto& pair = point_pairs[icontact];
    const GeometryId geometryA_id = pair.id_A;
    const GeometryId geometryB_id = pair.id_B;

    BodyIndex bodyA_index = geometry_id_to_body_index_.at(geometryA_id);
    BodyIndex bodyB_index = geometry_id_to_body_index_.at(geometryB_id);

    internal::BodyNodeIndex bodyA_node_index =
        get_body(bodyA_index).node_index();
    internal::BodyNodeIndex bodyB_node_index =
        get_body(bodyB_index).node_index();

    // Penetration depth, > 0 during pair.
    const T& x = pair.depth;
    DRAKE_ASSERT(x >= 0);
    const Vector3<T>& nhat_BA_W = pair.nhat_BA_W;
    const Vector3<T>& p_WCa = pair.p_WCa;
    const Vector3<T>& p_WCb = pair.p_WCb;

    // Contact point C.
    const Vector3<T> p_WC = 0.5 * (p_WCa + p_WCb);

    // Contact point position on body A.
    const Vector3<T>& p_WAo = pc.get_X_WB(bodyA_node_index).translation();
    const Vector3<T>& p_CoAo_W = p_WAo - p_WC;

    // Contact point position on body B.
    const Vector3<T>& p_WBo = pc.get_X_WB(bodyB_node_index).translation();
    const Vector3<T>& p_CoBo_W = p_WBo - p_WC;

    // Separation velocity, > 0  if objects separate.
    const Vector3<T> v_WAc =
        vc.get_V_WB(bodyA_node_index).Shift(-p_CoAo_W).translational();
    const Vector3<T> v_WBc =
        vc.get_V_WB(bodyB_node_index).Shift(-p_CoBo_W).translational();
    const Vector3<T> v_AcBc_W = v_WBc - v_WAc;

    // if xdot = vn > 0 ==> they are getting closer.
    const T vn = v_AcBc_W.dot(nhat_BA_W);

    // Magnitude of the normal force on body A at contact point C.
    const auto [kA, dA] = GetPointContactParameters(geometryA_id, inspector);
    const auto [kB, dB] = GetPointContactParameters(geometryB_id, inspector);
    const auto [k, d] = CombinePointContactParameters(kA, kB, dA, dB);
    const T fn_AC = k * x * (1.0 + d * vn);

    // Acquire friction coefficients and combine them.
    const CoulombFriction<double>& geometryA_friction =
        GetCoulombFriction(geometryA_id, inspector);
    const CoulombFriction<double>& geometryB_friction =
        GetCoulombFriction(geometryB_id, inspector);
    const CoulombFriction<double> combined_friction =
        CalcContactFrictionFromSurfaceProperties(geometryA_friction,
                                                 geometryB_friction);

    if (fn_AC > 0) {
      // Normal force on body A, at C, expressed in W.
      const Vector3<T> fn_AC_W = fn_AC * nhat_BA_W;

      // Compute tangential velocity, that is, v_AcBc projected onto the tangent
      // plane with normal nhat_BA:
      const Vector3<T> vt_AcBc_W = v_AcBc_W - vn * nhat_BA_W;
      // Tangential speed (squared):
      const T vt_squared = vt_AcBc_W.squaredNorm();

      // Consider a value indistinguishable from zero if it is smaller
      // then 1e-14 and test against that value squared.
      const T kNonZeroSqd = 1e-14 * 1e-14;
      // Tangential friction force on A at C, expressed in W.
      Vector3<T> ft_AC_W = Vector3<T>::Zero();
      T slip_velocity = 0;
      if (vt_squared > kNonZeroSqd) {
        slip_velocity = sqrt(vt_squared);
        // Stribeck friction coefficient.
        const T mu_stribeck = friction_model_.ComputeFrictionCoefficient(
            slip_velocity, combined_friction);
        // Tangential direction.
        const Vector3<T> that_W = vt_AcBc_W / slip_velocity;

        // Magnitude of the friction force on A at C.
        const T ft_AC = mu_stribeck * fn_AC;
        ft_AC_W = ft_AC * that_W;
      }

      // Spatial force on body A at C, expressed in the world frame W.
      const SpatialForce<T> F_AC_W(Vector3<T>::Zero(), fn_AC_W + ft_AC_W);

      const Vector3<T> f_Bc_W = -F_AC_W.translational();
      contact_results->AddContactInfo(
          {bodyA_index, bodyB_index, f_Bc_W, p_WC, vn, slip_velocity, pair});
    }
  }
}

template <typename T>
void MultibodyPlant<T>::CalcContactResultsDiscrete(
    const systems::Context<T>& context,
    ContactResults<T>* contact_results) const {
  DRAKE_DEMAND(contact_results != nullptr);
  if (num_collision_geometries() == 0) return;

  const std::vector<PenetrationAsPointPair<T>>& point_pairs =
      EvalPointPairPenetrations(context);
  const std::vector<RotationMatrix<T>>& R_WC_set =
      EvalContactJacobians(context).R_WC_list;
  const contact_solvers::internal::ContactSolverResults<T>& solver_results =
      EvalTamsiResults(context);

  const VectorX<T>& fn = solver_results.fn;
  const VectorX<T>& ft = solver_results.ft;
  const VectorX<T>& vt = solver_results.vt;
  const VectorX<T>& vn = solver_results.vn;

  const int num_contacts = point_pairs.size();
  DRAKE_DEMAND(fn.size() == num_contacts);
  DRAKE_DEMAND(ft.size() == 2 * num_contacts);
  DRAKE_DEMAND(vn.size() == num_contacts);
  DRAKE_DEMAND(vt.size() == 2 * num_contacts);

  contact_results->Clear();
  for (size_t icontact = 0; icontact < point_pairs.size(); ++icontact) {
    const auto& pair = point_pairs[icontact];
    const GeometryId geometryA_id = pair.id_A;
    const GeometryId geometryB_id = pair.id_B;

    const BodyIndex bodyA_index = geometry_id_to_body_index_.at(geometryA_id);
    const BodyIndex bodyB_index = geometry_id_to_body_index_.at(geometryB_id);

    const Vector3<T> p_WC = 0.5 * (pair.p_WCa + pair.p_WCb);

    const RotationMatrix<T>& R_WC = R_WC_set[icontact];

    // Contact forces applied on B at contact point C.
    const Vector3<T> f_Bc_C(ft(2 * icontact), ft(2 * icontact + 1),
                            -fn(icontact));
    const Vector3<T> f_Bc_W = R_WC * f_Bc_C;

    // Slip velocity.
    const T slip = vt.template segment<2>(2 * icontact).norm();

    // Separation velocity in the normal direction.
    const T separation_velocity = vn(icontact);

    // Add pair info to the contact results.
    contact_results->AddContactInfo({bodyA_index, bodyB_index, f_Bc_W, p_WC,
                                     separation_velocity, slip, pair});
  }
}

template <typename T>
void MultibodyPlant<T>::CalcAndAddContactForcesByPenaltyMethod(
    const systems::Context<T>& context,
    std::vector<SpatialForce<T>>* F_BBo_W_array) const {
  DRAKE_DEMAND(F_BBo_W_array != nullptr);
  DRAKE_DEMAND(static_cast<int>(F_BBo_W_array->size()) == num_bodies());
  if (num_collision_geometries() == 0) return;

  const ContactResults<T>& contact_results = EvalContactResults(context);

  const internal::PositionKinematicsCache<T>& pc =
      EvalPositionKinematics(context);

  for (int pair_index = 0;
       pair_index < contact_results.num_point_pair_contacts(); ++pair_index) {
    const PointPairContactInfo<T>& contact_info =
        contact_results.point_pair_contact_info(pair_index);
    const PenetrationAsPointPair<T>& pair = contact_info.point_pair();

    const GeometryId geometryA_id = pair.id_A;
    const GeometryId geometryB_id = pair.id_B;

    const BodyIndex bodyA_index = geometry_id_to_body_index_.at(geometryA_id);
    const BodyIndex bodyB_index = geometry_id_to_body_index_.at(geometryB_id);

    internal::BodyNodeIndex bodyA_node_index =
        get_body(bodyA_index).node_index();
    internal::BodyNodeIndex bodyB_node_index =
        get_body(bodyB_index).node_index();

    // Contact point C.
    const Vector3<T> p_WC = contact_info.contact_point();

    // Contact point position on body A.
    const Vector3<T>& p_WAo = pc.get_X_WB(bodyA_node_index).translation();
    const Vector3<T>& p_CoAo_W = p_WAo - p_WC;

    // Contact point position on body B.
    const Vector3<T>& p_WBo = pc.get_X_WB(bodyB_node_index).translation();
    const Vector3<T>& p_CoBo_W = p_WBo - p_WC;

    const Vector3<T> f_Bc_W = contact_info.contact_force();
    const SpatialForce<T> F_AC_W(Vector3<T>::Zero(), -f_Bc_W);

    if (bodyA_index != world_index()) {
      // Spatial force on body A at Ao, expressed in W.
      const SpatialForce<T> F_AAo_W = F_AC_W.Shift(p_CoAo_W);
      F_BBo_W_array->at(bodyA_node_index) += F_AAo_W;
    }

    if (bodyB_index != world_index()) {
      // Spatial force on body B at Bo, expressed in W.
      const SpatialForce<T> F_BBo_W = -F_AC_W.Shift(p_CoBo_W);
      F_BBo_W_array->at(bodyB_node_index) += F_BBo_W;
    }
  }
}

template <>
void MultibodyPlant<symbolic::Expression>::CalcHydroelasticContactForces(
    const Context<symbolic::Expression>&,
    internal::HydroelasticContactInfoAndBodySpatialForces<
        symbolic::Expression>*) const {
  throw std::logic_error(
      "This method doesn't support T = symbolic::Expression.");
}

template <typename T>
void MultibodyPlant<T>::CalcHydroelasticContactForces(
    const Context<T>& context,
    internal::HydroelasticContactInfoAndBodySpatialForces<T>*
        contact_info_and_body_forces) const {
  DRAKE_DEMAND(contact_info_and_body_forces != nullptr);

  std::vector<SpatialForce<T>>& F_BBo_W_array =
      contact_info_and_body_forces->F_BBo_W_array;
  DRAKE_DEMAND(static_cast<int>(F_BBo_W_array.size()) == num_bodies());
  std::vector<HydroelasticContactInfo<T>>& contact_info =
      contact_info_and_body_forces->contact_info;

  // Initialize the body forces to zero.
  F_BBo_W_array.assign(num_bodies(), SpatialForce<T>::Zero());
  if (num_collision_geometries() == 0) return;

  const std::vector<ContactSurface<T>>& all_surfaces =
      EvalContactSurfaces(context);

  // Reserve memory here to keep from repeatedly allocating heap storage in the
  // loop below.
  contact_info.clear();
  contact_info.reserve(all_surfaces.size());

  internal::HydroelasticTractionCalculator<T> traction_calculator(
      friction_model_.stiction_tolerance());

  const auto& query_object = EvalGeometryQueryInput(context);
  const geometry::SceneGraphInspector<T>& inspector = query_object.inspector();

  for (const ContactSurface<T>& surface : all_surfaces) {
    const GeometryId geometryM_id = surface.id_M();
    const GeometryId geometryN_id = surface.id_N();

    const ProximityProperties* propM =
        inspector.GetProximityProperties(geometryM_id);
    const ProximityProperties* propN =
        inspector.GetProximityProperties(geometryM_id);
    DRAKE_DEMAND(propM != nullptr);
    DRAKE_DEMAND(propN != nullptr);
    DRAKE_THROW_UNLESS(propM->HasProperty(geometry::internal::kMaterialGroup,
                                          geometry::internal::kFriction));
    DRAKE_THROW_UNLESS(propN->HasProperty(geometry::internal::kMaterialGroup,
                                          geometry::internal::kFriction));

    const CoulombFriction<double>& geometryM_friction =
        propM->GetProperty<CoulombFriction<double>>(
            geometry::internal::kMaterialGroup, geometry::internal::kFriction);
    const CoulombFriction<double>& geometryN_friction =
        propN->GetProperty<CoulombFriction<double>>(
            geometry::internal::kMaterialGroup, geometry::internal::kFriction);

    // Compute combined friction coefficient.
    const CoulombFriction<double> combined_friction =
        CalcContactFrictionFromSurfaceProperties(geometryM_friction,
                                                 geometryN_friction);
    const double dynamic_friction = combined_friction.dynamic_friction();

    // Get the bodies that the two geometries are affixed to. We'll call these
    // A and B.
    const BodyIndex bodyA_index = geometry_id_to_body_index_.at(geometryM_id);
    const BodyIndex bodyB_index = geometry_id_to_body_index_.at(geometryN_id);
    const Body<T>& bodyA = get_body(bodyA_index);
    const Body<T>& bodyB = get_body(bodyB_index);

    // The the poses and spatial velocities of bodies A and B.
    const RigidTransform<T>& X_WA = bodyA.EvalPoseInWorld(context);
    const RigidTransform<T>& X_WB = bodyB.EvalPoseInWorld(context);
    const SpatialVelocity<T>& V_WA = bodyA.EvalSpatialVelocityInWorld(context);
    const SpatialVelocity<T>& V_WB = bodyB.EvalSpatialVelocityInWorld(context);

    // Pack everything calculator needs.
    typename internal::HydroelasticTractionCalculator<T>::Data data(
        X_WA, X_WB, V_WA, V_WB, &surface);

    // Combined Hunt & Crossley dissipation.
    const double dissipation = hydroelastics_engine_.CalcCombinedDissipation(
        geometryM_id, geometryN_id, inspector);

    // Integrate the hydroelastic traction field over the contact surface.
    std::vector<HydroelasticQuadraturePointData<T>> traction_output;
    SpatialForce<T> F_Ac_W;
    traction_calculator.ComputeSpatialForcesAtCentroidFromHydroelasticModel(
        data, dissipation, dynamic_friction, &traction_output, &F_Ac_W);

    // Shift the traction at the centroid to tractions at the body origins.
    SpatialForce<T> F_Ao_W, F_Bo_W;
    traction_calculator.ShiftSpatialForcesAtCentroidToBodyOrigins(
        data, F_Ac_W, &F_Ao_W, &F_Bo_W);

    if (bodyA_index != world_index()) {
      F_BBo_W_array.at(bodyA.node_index()) += F_Ao_W;
    }

    if (bodyB_index != world_index()) {
      F_BBo_W_array.at(bodyB.node_index()) += F_Bo_W;
    }

    // Add the information for contact reporting.
    contact_info.emplace_back(&surface, F_Ac_W, std::move(traction_output));
  }
}

template <typename T>
void MultibodyPlant<T>::AddInForcesFromInputPorts(
    const drake::systems::Context<T>& context,
    MultibodyForces<T>* forces) const {
  AddAppliedExternalGeneralizedForces(context, forces);
  AddAppliedExternalSpatialForces(context, forces);
  AddJointActuationForces(context, forces);
}

template<typename T>
void MultibodyPlant<T>::AddAppliedExternalGeneralizedForces(
    const systems::Context<T>& context, MultibodyForces<T>* forces) const {
  // If there are applied generalized forces, add them in.
  const InputPort<T>& applied_generalized_force_input =
      this->get_input_port(applied_generalized_force_input_port_);
  if (applied_generalized_force_input.HasValue(context)) {
    forces->mutable_generalized_forces() +=
        applied_generalized_force_input.Eval(context);
  }
}

template<typename T>
void MultibodyPlant<T>::AddAppliedExternalSpatialForces(
    const systems::Context<T>& context, MultibodyForces<T>* forces) const {
  // Get the mutable applied external spatial forces vector
  // (a.k.a., body force vector).
  std::vector<SpatialForce<T>>& F_BBo_W_array = forces->mutable_body_forces();

  // Evaluate the input port; if it's not connected, return now.
  const auto* applied_input = this->template EvalInputValue<
      std::vector<ExternallyAppliedSpatialForce<T>>>(
          context, applied_spatial_force_input_port_);
  if (!applied_input)
    return;

  // Loop over all forces.
  for (const auto& force_structure : *applied_input) {
    const BodyIndex body_index = force_structure.body_index;
    const Body<T>& body = get_body(body_index);
    const auto body_node_index = body.node_index();

    // Get the pose for this body in the world frame.
    const RigidTransform<T>& X_WB = EvalBodyPoseInWorld(context, body);

    // Get the position vector from the body origin (Bo) to the point of
    // force application (Bq), expressed in the world frame (W).
    const Vector3<T> p_BoBq_W = X_WB.rotation() * force_structure.p_BoBq_B;

    // Shift the spatial force from Bq to Bo.
    F_BBo_W_array[body_node_index] += force_structure.F_Bq_W.Shift(-p_BoBq_W);
  }
}

template<typename T>
void MultibodyPlant<T>::AddJointActuationForces(
    const systems::Context<T>& context, MultibodyForces<T>* forces) const {
  DRAKE_DEMAND(forces != nullptr);
  if (num_actuators() > 0) {
    const VectorX<T> u = AssembleActuationInput(context);
    for (JointActuatorIndex actuator_index(0);
         actuator_index < num_actuators(); ++actuator_index) {
      const JointActuator<T>& actuator =
          get_joint_actuator(actuator_index);
      // We only support actuators on single dof joints for now.
      DRAKE_DEMAND(actuator.joint().num_velocities() == 1);
      for (int joint_dof = 0;
           joint_dof < actuator.joint().num_velocities(); ++joint_dof) {
        actuator.AddInOneForce(context, joint_dof, u[actuator_index], forces);
      }
    }
  }
}

template<typename T>
void MultibodyPlant<T>::AddJointLimitsPenaltyForces(
    const systems::Context<T>& context, MultibodyForces<T>* forces) const {
  DRAKE_THROW_UNLESS(is_discrete());
  DRAKE_DEMAND(forces != nullptr);

  auto CalcPenaltyForce = [](
      double lower_limit, double upper_limit, double stiffness, double damping,
      const T& q, const T& v) {
    DRAKE_DEMAND(lower_limit <= upper_limit);
    DRAKE_DEMAND(stiffness >= 0);
    DRAKE_DEMAND(damping >= 0);

    if (q > upper_limit) {
      const T delta_q = q - upper_limit;
      const T limit_force = -stiffness * delta_q - damping * v;
      using std::min;  // Needed for ADL.
      return min(limit_force, 0.);
    } else if (q < lower_limit) {
      const T delta_q = q - lower_limit;
      const T limit_force = -stiffness * delta_q - damping * v;
      using std::max;  // Needed for ADL.
      return max(limit_force, 0.);
    }
    return T(0.0);
  };

  for (size_t index = 0;
       index < joint_limits_parameters_.joints_with_limits.size(); ++index) {
    const JointIndex joint_index =
        joint_limits_parameters_.joints_with_limits[index];
    const double lower_limit = joint_limits_parameters_.lower_limit[index];
    const double upper_limit = joint_limits_parameters_.upper_limit[index];
    const double stiffness = joint_limits_parameters_.stiffness[index];
    const double damping = joint_limits_parameters_.damping[index];
    const Joint<T>& joint = get_joint(joint_index);

    const T& q = joint.GetOnePosition(context);
    const T& v = joint.GetOneVelocity(context);

    const T penalty_force = CalcPenaltyForce(
        lower_limit, upper_limit, stiffness, damping, q, v);

    joint.AddInOneForce(context, 0, penalty_force, forces);
  }
}

template<typename T>
VectorX<T> MultibodyPlant<T>::AssembleActuationInput(
    const systems::Context<T>& context) const {
  // Assemble the vector from the model instance input ports.
  VectorX<T> actuation_input(num_actuated_dofs());
  int u_offset = 0;
  for (ModelInstanceIndex model_instance_index(0);
       model_instance_index < num_model_instances(); ++model_instance_index) {
    // Ignore the port if the model instance has no actuated DoFs.
    const int instance_num_dofs = num_actuated_dofs(model_instance_index);
    if (instance_num_dofs == 0) continue;

    const auto& input_port = this->get_input_port(
        instance_actuation_ports_[model_instance_index]);
    if (!input_port.HasValue(context)) {
        throw std::logic_error(fmt::format("Actuation input port for model "
            "instance {} must be connected.",
            GetModelInstanceName(model_instance_index)));
    }

    const auto& u_instance = input_port.Eval(context);
    actuation_input.segment(u_offset, instance_num_dofs) = u_instance;
    u_offset += instance_num_dofs;
  }
  DRAKE_ASSERT(u_offset == num_actuated_dofs());
  return actuation_input;
}

template<typename T>
TamsiSolverResult MultibodyPlant<T>::SolveUsingSubStepping(
    int num_substeps,
    const MatrixX<T>& M0, const MatrixX<T>& Jn, const MatrixX<T>& Jt,
    const VectorX<T>& minus_tau,
    const VectorX<T>& stiffness, const VectorX<T>& damping,
    const VectorX<T>& mu,
    const VectorX<T>& v0, const VectorX<T>& fn0) const {

  const double dt = time_step_;  // just a shorter alias.
  const double dt_substep = dt / num_substeps;
  VectorX<T> v0_substep = v0;
  VectorX<T> fn0_substep = fn0;

  // Initialize info to an unsuccessful result.
  TamsiSolverResult info{
      TamsiSolverResult::kMaxIterationsReached};

  for (int substep = 0; substep < num_substeps; ++substep) {
    // Discrete update before applying friction forces.
    // We denote this state x* = [q*, v*], the "star" state.
    // Generalized momentum "star", before contact forces are applied.
    VectorX<T> p_star_substep = M0 * v0_substep - dt_substep * minus_tau;

    // Update the data.
    tamsi_solver_->SetTwoWayCoupledProblemData(
        &M0, &Jn, &Jt,
        &p_star_substep, &fn0_substep,
        &stiffness, &damping, &mu);

    info = tamsi_solver_->SolveWithGuess(dt_substep, v0_substep);

    // Break the sub-stepping loop on failure and return the info result.
    if (info != TamsiSolverResult::kSuccess) break;

    // Update previous time step to new solution.
    v0_substep = tamsi_solver_->get_generalized_velocities();

    // TAMSI updates each normal force according to:
    //   fₙ = (1 − d vₙ)₊ (fₙ₀ − h k vₙ)₊
    // using the last computed normal velocity vₙ and we use the shorthand
    // notation  h = dt_substep in this scope.
    // The input fₙ₀ to the solver is the undamped (no dissipation) term only.
    // We must update fₙ₀ for each substep accordingly, i.e:
    //   fₙ₀(next) = (fₙ₀(previous) − h k vₙ(next))₊
    const auto vn_substep =
        tamsi_solver_->get_normal_velocities();
    fn0_substep = fn0_substep.array() -
                  dt_substep * stiffness.array() * vn_substep.array();
    fn0_substep = fn0_substep.cwiseMax(T(0.0));
  }

  return info;
}

template <typename T>
void MultibodyPlant<T>::CalcContactSurfaces(
    const drake::systems::Context<T>& context,
    std::vector<ContactSurface<T>>* contact_surfaces) const {
  DRAKE_DEMAND(contact_surfaces);

  const auto& query_object = EvalGeometryQueryInput(context);

  *contact_surfaces = query_object.ComputeContactSurfaces();
}

template <>
void MultibodyPlant<symbolic::Expression>::CalcContactSurfaces(
    const Context<symbolic::Expression>&,
    std::vector<geometry::ContactSurface<symbolic::Expression>>*) const {
  throw std::logic_error(
      "This method doesn't support T = symbolic::Expression.");
}

template <>
void MultibodyPlant<double>::CalcHydroelasticWithFallback(
    const drake::systems::Context<double>& context,
    internal::HydroelasticFallbackCacheData<double>* data) const {
  DRAKE_DEMAND(data != nullptr);

  if (num_collision_geometries() > 0) {
    const auto &query_object = EvalGeometryQueryInput(context);
    data->contact_surfaces.clear();
    data->point_pairs.clear();

    query_object.ComputeContactSurfacesWithFallback(&data->contact_surfaces,
                                                    &data->point_pairs);
  }
}

template <typename T>
void MultibodyPlant<T>::CalcHydroelasticWithFallback(
    const drake::systems::Context<T>&,
    internal::HydroelasticFallbackCacheData<T>*) const {
  // TODO(SeanCurtis-TRI): Special case the AutoDiff scalar such that it works
  //  as long as there are no collisions -- akin to CalcPointPairPenetrations().
  throw std::domain_error(fmt::format("This method doesn't support T = {}.",
                                      NiceTypeName::Get<T>()));
}

template <typename T>
std::vector<internal::DiscreteContactPair<T>>
MultibodyPlant<T>::CalcDiscreteContactPairs(
    const systems::Context<T>& context) const {
  if (num_collision_geometries() == 0) return {};

  // Only numeric values are supported. We detect that T is a Drake numeric type
  // using scalar_predicate::is_bool. That is true for numeric types and false
  // for symbolic.
  // If the semantics of scalar_predicate changes (or Drake types change), this
  // test may have to be revisited.
  if constexpr (scalar_predicate<T>::is_bool) {
    // We first compute the number of contact pairs so that we can allocate all
    // memory at once.
    // N.B. num_point_pairs = 0 when:
    //   1. There are legitimately no point pairs or,
    //   2. the point pair model is not even in use.
    // We guard for case (2) since EvalPointPairPenetrations() cannot be called
    // when point contact is not used and would otherwise throw an exception.
    int num_point_pairs = 0;  // The number of point contact pairs.
    if (contact_model_ == ContactModel::kPointContactOnly ||
        contact_model_ == ContactModel::kHydroelasticWithFallback) {
      num_point_pairs = EvalPointPairPenetrations(context).size();
    }
    // TODO(amcastro-tri): include hydroelastic quadrature pairs.
    const int num_quadrature_pairs = 0;  // to be included next PR.
    const int num_contact_pairs = num_point_pairs + num_quadrature_pairs;

    std::vector<internal::DiscreteContactPair<T>> contact_pairs;
    contact_pairs.reserve(num_contact_pairs);

    const auto& query_object = EvalGeometryQueryInput(context);
    const geometry::SceneGraphInspector<T>& inspector =
        query_object.inspector();

    // Fill in the point contact pairs.
    if (num_point_pairs > 0) {
      const std::vector<PenetrationAsPointPair<T>>& point_pairs =
          EvalPointPairPenetrations(context);
      for (const PenetrationAsPointPair<T>& pair : point_pairs) {
        const auto [kA, dA] =
            GetPointContactParameters(pair.id_A, inspector);
        const auto [kB, dB] =
            GetPointContactParameters(pair.id_B, inspector);
        const auto [k, d] = CombinePointContactParameters(kA, kB, dA, dB);
        const T phi0 = -pair.depth;
        const T fn0 = k * pair.depth;
        DRAKE_DEMAND(fn0 >= 0);  // it should be since depth >= 0.
        // For now place contact point midway between Ca and Cb.
        // TODO(amcastro-tri): Consider using stiffness weighted location of
        // point C between Ca and Cb.
        const Vector3<T> p_WC = 0.5 * (pair.p_WCa + pair.p_WCb);
        contact_pairs.push_back(
            {pair.id_A, pair.id_B, p_WC, pair.nhat_BA_W, phi0, fn0, k, d});
      }
    }

    // TODO(amcastro-tri): fill in hydroelastic quadrature pairs.

    return contact_pairs;
  } else {
    drake::unused(context);
    throw std::domain_error(fmt::format("This method doesn't support T = {}.",
                                        NiceTypeName::Get<T>()));
  }
}

// TODO(amcastro-tri): Rename this to CalcDiscreteSolverResults(), since also
// applicable to all of our ContactSolver classes.
template <typename T>
void MultibodyPlant<T>::CalcTamsiResults(
    const drake::systems::Context<T>& context0,
    contact_solvers::internal::ContactSolverResults<T>* results) const {
  // Assert this method was called on a context storing discrete state.
  DRAKE_ASSERT(context0.num_discrete_state_groups() == 1);
  DRAKE_ASSERT(context0.num_continuous_states() == 0);

  const int nq = this->num_positions();
  const int nv = this->num_velocities();

  // Quick exit if there are no moving objects.
  if (nv == 0) return;

  // Get the system state as raw Eigen vectors
  // (solution at the previous time step).
  auto x0 = context0.get_discrete_state(0).get_value();
  VectorX<T> q0 = x0.topRows(nq);
  VectorX<T> v0 = x0.bottomRows(nv);

  // Mass matrix.
  MatrixX<T> M0(nv, nv);
  internal_tree().CalcMassMatrix(context0, &M0);

  // Forces at the previous time step.
  MultibodyForces<T> forces0(internal_tree());

  CalcNonContactForces(context0, true /* discrete */, &forces0);

  // Workspace for inverse dynamics:
  // Bodies' accelerations, ordered by BodyNodeIndex.
  std::vector<SpatialAcceleration<T>> A_WB_array(num_bodies());
  // Generalized accelerations.
  VectorX<T> vdot = VectorX<T>::Zero(nv);
  // Body forces (alias to forces0).
  std::vector<SpatialForce<T>>& F_BBo_W_array = forces0.mutable_body_forces();

  // With vdot = 0, this computes:
  //   -tau = C(q, v)v - tau_app - ∑ J_WBᵀ(q) Fapp_Bo_W.
  VectorX<T>& minus_tau = forces0.mutable_generalized_forces();
  internal_tree().CalcInverseDynamics(
      context0, vdot, F_BBo_W_array, minus_tau, &A_WB_array,
      &F_BBo_W_array, /* Note: these arrays get overwritten on output. */
      &minus_tau);

  // Compute all contact pairs, including both penetration pairs and quadrature
  // pairs for discrete hydroelastic.
  const std::vector<internal::DiscreteContactPair<T>> contact_pairs =
      CalcDiscreteContactPairs(context0);
  const int num_contacts = contact_pairs.size();

  // Compute normal and tangential velocity Jacobians at t0.
  const internal::ContactJacobians<T>& contact_jacobians =
      EvalContactJacobians(context0);

  // Get friction coefficient into a single vector. Static friction is ignored
  // by the time stepping scheme.
  std::vector<CoulombFriction<double>> combined_friction_pairs =
      CalcCombinedFrictionCoefficients(context0, contact_pairs);
  VectorX<T> mu(num_contacts);
  std::transform(combined_friction_pairs.begin(), combined_friction_pairs.end(),
                 mu.data(),
                 [](const CoulombFriction<double>& coulomb_friction) {
                   return coulomb_friction.dynamic_friction();
                 });

  // Fill in data as required by our discrete solver.
  VectorX<T> fn0(num_contacts);
  VectorX<T> stiffness(num_contacts);
  VectorX<T> damping(num_contacts);
  VectorX<T> phi0(num_contacts);
  for (int i = 0; i < num_contacts; ++i) {
    fn0[i] = contact_pairs[i].fn0;
    stiffness[i] = contact_pairs[i].stiffness;
    damping[i] = contact_pairs[i].damping;
    phi0[i] = contact_pairs[i].phi0;
  }

  if (contact_solver_ != nullptr) {
    CallContactSolver(context0.get_time(), v0, M0, minus_tau, phi0,
                      contact_jacobians.Jc, stiffness, damping, mu, results);
  } else {
    CallTamsiSolver(context0.get_time(), v0, M0, minus_tau, fn0,
                    contact_jacobians.Jn, contact_jacobians.Jt, stiffness,
                    damping, mu, results);
  }
}

template <typename T>
void MultibodyPlant<T>::CallTamsiSolver(
    const T& time0, const VectorX<T>& v0, const MatrixX<T>& M0,
    const VectorX<T>& minus_tau, const VectorX<T>& fn0, const MatrixX<T>& Jn,
    const MatrixX<T>& Jt, const VectorX<T>& stiffness,
    const VectorX<T>& damping, const VectorX<T>& mu,
<<<<<<< HEAD
    internal::TamsiSolverResults<T>* results) const {
=======
    contact_solvers::internal::ContactSolverResults<T>* results) const {
>>>>>>> 9b7cae4c
  // Solve for v and the contact forces.
  TamsiSolverResult info{TamsiSolverResult::kMaxIterationsReached};

  TamsiSolverParameters params = tamsi_solver_->get_solver_parameters();
  // A nicely converged NR iteration should not take more than 20 iterations.
  // Otherwise we attempt a smaller time step.
  params.max_iterations = 20;
  tamsi_solver_->set_solver_parameters(params);

  // We attempt to compute the update during the time interval dt using a
  // progressively larger number of sub-steps (i.e each using a smaller time
  // step than in the previous attempt). This loop breaks on the first
  // successful attempt.
  // We only allow a maximum number of trials. If the solver is unsuccessful
  // in this number of trials, the user should probably decrease the discrete
  // update time step dt or evaluate the validity of the model.
  const int kNumMaxSubTimeSteps = 20;
  int num_substeps = 0;
  do {
    ++num_substeps;
    info = SolveUsingSubStepping(num_substeps, M0, Jn, Jt, minus_tau, stiffness,
                                 damping, mu, v0, fn0);
  } while (info != TamsiSolverResult::kSuccess &&
           num_substeps < kNumMaxSubTimeSteps);

  if (info != TamsiSolverResult::kSuccess) {
    const std::string msg = fmt::format(
        "MultibodyPlant's discrete update solver failed to converge at "
        "simulation time = {:7.3g} with discrete update period = {:7.3g}. "
<<<<<<< HEAD
        "This "
        "usually means that the plant's discrete update period is too large "
        "to "
        "resolve the system's dynamics for the given simulation conditions. "
        "This is often the case during abrupt collisions or during complex "
        "and fast changing contact configurations. Another common cause is "
        "the "
        "use of high gains in the simulation of closed loop systems. These "
        "might cause numerical instabilities given our discrete solver uses "
        "an "
        "explicit treatment of actuation inputs. Possible solutions "
        "include:\n"
=======
        "This usually means that the plant's discrete update period is too "
        "large to resolve the system's dynamics for the given simulation "
        "conditions. This is often the case during abrupt collisions or during "
        "complex and fast changing contact configurations. Another common "
        "cause is the use of high gains in the simulation of closed loop "
        "systems. These might cause numerical instabilities given our discrete "
        "solver uses an explicit treatment of actuation inputs. Possible "
        "solutions include:\n"
>>>>>>> 9b7cae4c
        "  1. reduce the discrete update period set at construction,\n"
        "  2. decrease the high gains in your controller whenever possible,\n"
        "  3. switch to a continuous model (discrete update period is zero), "
        "     though this might affect the simulation run time.",
        time0, this->time_step());
    throw std::runtime_error(msg);
  }

  // TODO(amcastro-tri): implement capability to dump solver statistics to a
  // file for analysis.

  // Update the results.
  results->v_next = tamsi_solver_->get_generalized_velocities();
  results->fn = tamsi_solver_->get_normal_forces();
  results->ft = tamsi_solver_->get_friction_forces();
  results->vn = tamsi_solver_->get_normal_velocities();
  results->vt = tamsi_solver_->get_tangential_velocities();
  results->tau_contact = tamsi_solver_->get_generalized_contact_forces();
}

template <>
void MultibodyPlant<symbolic::Expression>::CallContactSolver(
    const symbolic::Expression&, const VectorX<symbolic::Expression>&,
    const MatrixX<symbolic::Expression>&, const VectorX<symbolic::Expression>&,
    const VectorX<symbolic::Expression>&, const MatrixX<symbolic::Expression>&,
    const VectorX<symbolic::Expression>&, const VectorX<symbolic::Expression>&,
    const VectorX<symbolic::Expression>&,
    contact_solvers::internal::ContactSolverResults<symbolic::Expression>*)
    const {
  throw std::logic_error(
      "This method doesn't support T = symbolic::Expression.");
}

template <typename T>
void MultibodyPlant<T>::CallContactSolver(
    const T& time0, const VectorX<T>& v0, const MatrixX<T>& M0,
    const VectorX<T>& minus_tau, const VectorX<T>& phi0, const MatrixX<T>& Jc,
    const VectorX<T>& stiffness, const VectorX<T>& damping,
    const VectorX<T>& mu,
    contact_solvers::internal::ContactSolverResults<T>* results) const {
  // Tolerance larger than machine epsilon by an arbitrary factor. Just large
  // enough so that entries close to machine epsilon, due to round-off errors,
  // still get pruned.
  const double kPruneTolerance = 20 * std::numeric_limits<double>::epsilon();
  // TODO(amcastro-tri): Here MultibodyPlant should provide an actual O(n)
  // operator per #12210.
  const Eigen::SparseMatrix<T> Jc_sparse = Jc.sparseView(kPruneTolerance);
  const contact_solvers::internal::SparseLinearOperator<T> Jc_op("Jc",
                                                                 &Jc_sparse);

  class MassMatrixInverseOperator
      : public contact_solvers::internal::LinearOperator<T> {
   public:
    MassMatrixInverseOperator(const std::string& name, const MatrixX<T>* M)
        : contact_solvers::internal::LinearOperator<T>(name) {
      DRAKE_DEMAND(M != nullptr);
      nv_ = M->rows();
      M_ldlt_ = M->ldlt();
      // TODO(sherm1) Eliminate heap allocation.
      tmp_.resize(nv_);
    }
    ~MassMatrixInverseOperator() = default;

    int rows() const { return nv_; }
    int cols() const { return nv_; }

   private:
    void DoMultiply(const Eigen::Ref<const Eigen::SparseVector<T>>& x,
                    Eigen::SparseVector<T>* y) const final {
      tmp_ = VectorX<T>(x);
      *y = M_ldlt_.solve(tmp_).sparseView();
    }
    void DoMultiply(const Eigen::Ref<const VectorX<T>>& x,
                    VectorX<T>* y) const final {
      *y = M_ldlt_.solve(x);
    }
    int nv_;
    mutable VectorX<T> tmp_;  // temporary workspace.
    Eigen::LDLT<MatrixX<T>> M_ldlt_;
  };
  MassMatrixInverseOperator Minv_op("Minv", &M0);

  // Perform the "predictor" step, in the absence of contact forces. See
  // ContactSolver's class documentation for details.
  // TODO(amcastro-tri): here the predictor step could be implicit in tau so
  // that for instance we'd be able do deal with force elements implicitly.
  const int nv = num_velocities();
  VectorX<T> v_star(nv);  // TODO(sherm1) Eliminate heap allocation.
  Minv_op.Multiply(minus_tau, &v_star);  // v_star = -M⁻¹⋅τ
  v_star *= -time_step();                // v_star = dt⋅M⁻¹⋅τ
  v_star += v0;                          // v_star = v₀ + dt⋅M⁻¹⋅τ

  contact_solvers::internal::SystemDynamicsData<T> dynamics_data(&Minv_op,
                                                                 &v_star);
  contact_solvers::internal::PointContactData<T> contact_data(
      &phi0, &Jc_op, &stiffness, &damping, &mu);
  const contact_solvers::internal::ContactSolverStatus info =
      contact_solver_->SolveWithGuess(time_step(), dynamics_data, contact_data,
                                      v0, &*results);

  if (info != contact_solvers::internal::ContactSolverStatus::kSuccess) {
    const std::string msg =
        fmt::format("MultibodyPlant's contact solver of type '" +
                        NiceTypeName::Get(*contact_solver_) +
                        "' failed to converge at "
                        "simulation time = {:7.3g} with discrete update "
                        "period = {:7.3g}.",
                    time0, time_step());
    throw std::runtime_error(msg);
  }
}

template <typename T>
void MultibodyPlant<T>::CallContactSolver(
    const T& time0, const VectorX<T>& v0, const MatrixX<T>& M0,
    const VectorX<T>& minus_tau, const VectorX<T>& phi0, const MatrixX<T>& Jc,
    const VectorX<T>& stiffness, const VectorX<T>& damping,
    const VectorX<T>& mu, internal::TamsiSolverResults<T>* results) const {
  if constexpr (scalar_predicate<T>::is_bool) {
    const double kPruneTolerance = 20 * std::numeric_limits<double>::epsilon();
    // TODO(amcastro-tri): Here MultibodyPlant should provide an actual O(n)
    // operator per #12210.
    const Eigen::SparseMatrix<T> Jc_sparse = Jc.sparseView(kPruneTolerance);
    const contact_solvers::SparseLinearOperator<T> Jc_op("Jc", &Jc_sparse);

    class MassMatrixInverseOperator
        : public contact_solvers::LinearOperator<T> {
     public:
      MassMatrixInverseOperator(const std::string& name, const MatrixX<T>* M)
          : contact_solvers::LinearOperator<T>(name) {
        DRAKE_DEMAND(M != nullptr);
        nv_ = M->rows();
        M_ldlt_ = M->ldlt();
        tmp_.resize(nv_);
      }
      ~MassMatrixInverseOperator() = default;

      int rows() const { return nv_; }
      int cols() const { return nv_; }

     private:
      void DoMultiply(const Eigen::Ref<const Eigen::SparseVector<T>>& x,
                      Eigen::SparseVector<T>* y) const final {
        tmp_ = VectorX<T>(x);
        *y = M_ldlt_.solve(tmp_).sparseView();
      }
      void DoMultiply(const Eigen::Ref<const VectorX<T>>& x,
                      VectorX<T>* y) const final {
        *y = M_ldlt_.solve(x);
      }
      int nv_;
      mutable VectorX<T> tmp_;  // temporary workspace.
      Eigen::LDLT<MatrixX<T>> M_ldlt_;
    };
    MassMatrixInverseOperator Minv_op("Minv", &M0);

    // Perform the "predictor" step, in the absence of contact forces. See
    // ContactSolver's class documentation for details.
    // TODO(amcastro-tri): here the predictor step could be implicit in tau so
    // that for instance we'd be able do deal with force elements implicitly.
    const int nv = num_velocities();
    VectorX<T> v_star(nv);
    Minv_op.Multiply(minus_tau, &v_star);  // v_star = -M⁻¹⋅tau
    v_star = v0 - time_step() * v_star;    // v_star = v₀ + dt⋅M⁻¹⋅τ

    contact_solvers::SystemDynamicsData<T> dynamics_data(&Minv_op, &v_star,
                                                         &v0, time_step());
    contact_solvers::PointContactData<T> contact_data(&phi0, &Jc_op, &stiffness,
                                                      &damping, &mu);
    contact_solver_->SetSystemDynamicsData(&dynamics_data);
    contact_solver_->SetPointContactData(&contact_data);

    const contact_solvers::ContactSolverResult info =
        contact_solver_->SolveWithGuess(v0);

    if (info != contact_solvers::ContactSolverResult::kSuccess) {
      const std::string msg =
          fmt::format("MultibodyPlant's contact solver of type '" +
                          NiceTypeName::Get(*contact_solver_) +
                          "' failed to converge at "
                          "simulation time = {:7.3g} with discrete update "
                          "period = {:7.3g}.",
                      time0, time_step());
      throw std::runtime_error(msg);
    }

    // Update the results.
    const int num_contacts = phi0.size();
    results->v_next.resize(num_velocities());
    results->fn.resize(num_contacts);
    results->ft.resize(2 * num_contacts);
    results->vn.resize(num_contacts);
    results->vt.resize(2 * num_contacts);
    results->tau_contact.resize(num_velocities());

    results->v_next = contact_solver_->GetVelocities();
    contact_solver_->CopyNormalImpulses(&results->fn);
    contact_solver_->CopyFrictionImpulses(&results->ft);
    contact_solver_->CopyNormalContactVelocities(&results->vn);
    contact_solver_->CopyTangentialContactVelocities(&results->vt);
    results->tau_contact = contact_solver_->GetGeneralizedContactImpulses();
    // Scale to contact forces.
    results->fn /= time_step();
    results->ft /= time_step();
    results->tau_contact /= time_step();

  } else {
    drake::unused(time0);
    drake::unused(v0);
    drake::unused(M0);
    drake::unused(minus_tau);
    drake::unused(phi0);
    drake::unused(Jc);
    drake::unused(stiffness);
    drake::unused(damping);
    drake::unused(mu);
    drake::unused(results);
    // N.B. Eigen::SparseMatrix does not compiler with symbolic::Expression.
    throw std::domain_error(
        "MultibodyPlant's ContactSolver suuport does not include non-numeric "
        "types.");
  }
}

template <typename T>
void MultibodyPlant<T>::CalcGeneralizedContactForcesContinuous(
    const Context<T>& context, VectorX<T>* tau_contact) const {
  DRAKE_DEMAND(tau_contact);
  DRAKE_DEMAND(tau_contact->size() == num_velocities());
  DRAKE_DEMAND(!is_discrete());
  const int nv = this->num_velocities();

  // Early exit if there are no contact forces.
  tau_contact->setZero();
  if (num_collision_geometries() == 0) return;

  // We will alias this zero vector to serve both as zero-valued generalized
  // accelerations and zero-valued externally applied generalized forces.
  const VectorX<T> zero = VectorX<T>::Zero(nv);
  const VectorX<T>& zero_vdot = zero;
  const VectorX<T>& tau_array = zero;

  // Get the spatial forces.
  const std::vector<SpatialForce<T>>& Fcontact_BBo_W_array =
      EvalSpatialContactForcesContinuous(context);

  // Bodies' accelerations and inboard mobilizer reaction forces, respectively,
  // ordered by BodyNodeIndex and required as output arguments for
  // CalcInverseDynamics() below but otherwise not used by this method.
  std::vector<SpatialAcceleration<T>> A_WB_array(num_bodies());
  std::vector<SpatialForce<T>> F_BMo_W_array(num_bodies());

  // With vdot = 0, this computes:
  //   tau_contact = - ∑ J_WBᵀ(q) Fcontact_Bo_W.
  internal_tree().CalcInverseDynamics(
      context, zero_vdot, Fcontact_BBo_W_array, tau_array,
      true /* Do not compute velocity-dependent terms */,
      &A_WB_array, &F_BMo_W_array, tau_contact);

  // Per above, tau_contact must be negated to get ∑ J_WBᵀ(q) Fcontact_Bo_W.
  (*tau_contact) = -(*tau_contact);
}

template <typename T>
void MultibodyPlant<T>::CalcSpatialContactForcesContinuous(
      const drake::systems::Context<T>& context,
      std::vector<SpatialForce<T>>* F_BBo_W_array) const {
  DRAKE_DEMAND(F_BBo_W_array);
  DRAKE_DEMAND(static_cast<int>(F_BBo_W_array->size()) == num_bodies());
  DRAKE_DEMAND(!is_discrete());

  // Forces can accumulate into F_BBo_W_array; initialize it to zero first.
  std::fill(F_BBo_W_array->begin(), F_BBo_W_array->end(),
            SpatialForce<T>::Zero());

  // Early exit if there are no contact forces.
  if (num_collision_geometries() == 0) return;

  // Note: we don't need to know the applied forces here because we use a
  // regularized friction model whose forces depend only on the current state; a
  // constraint based friction model would require accounting for the applied
  // forces.

  // Compute the spatial forces on each body from contact.
  switch (contact_model_) {
    case ContactModel::kPointContactOnly:
      // Note: consider caching the results from the following method (in which
      // case we would also want to introduce the Eval... naming convention for
      // the method).
      CalcAndAddContactForcesByPenaltyMethod(context, &(*F_BBo_W_array));
      break;

    case ContactModel::kHydroelasticsOnly:
      *F_BBo_W_array = EvalHydroelasticContactForces(context).F_BBo_W_array;
      break;

    case ContactModel::kHydroelasticWithFallback:
      // Combine the point-penalty forces with the contact surface forces.
      CalcAndAddContactForcesByPenaltyMethod(context, &(*F_BBo_W_array));
      const std::vector<SpatialForce<T>>& Fhydro_BBo_W_all =
          EvalHydroelasticContactForces(context).F_BBo_W_array;
      DRAKE_DEMAND(F_BBo_W_array->size() == Fhydro_BBo_W_all.size());
      for (int i = 0; i < static_cast<int>(Fhydro_BBo_W_all.size()); ++i) {
        // Both sets of forces are applied to the body's origins and expressed
        // in frame W. They should simply sum.
        (*F_BBo_W_array)[i] += Fhydro_BBo_W_all[i];
      }
      break;
  }
}

template <typename T>
void MultibodyPlant<T>::CalcNonContactForces(
    const drake::systems::Context<T>& context,
    bool discrete,
    MultibodyForces<T>* forces) const {
  DRAKE_DEMAND(forces != nullptr);
  DRAKE_DEMAND(forces->CheckHasRightSizeForModel(*this));

  // Compute forces applied through force elements. Note that this resets
  // forces to empty so must come first.
  CalcForceElementsContribution(context, forces);

  AddInForcesFromInputPorts(context, forces);

  // Only discrete models support joint limits.
  if (discrete) AddJointLimitsPenaltyForces(context, forces);
}

template <typename T>
void MultibodyPlant<T>::AddInForcesContinuous(
    const systems::Context<T>& context, MultibodyForces<T>* forces) const {
  // Forces from MultibodyTree elements are handled in MultibodyTreeSystem;
  // we need only handle MultibodyPlant-specific forces here.
  AddInForcesFromInputPorts(context, forces);

  // Add the contribution of contact forces.
  std::vector<SpatialForce<T>>& Fapp_BBo_W_array =
      forces->mutable_body_forces();
  const std::vector<SpatialForce<T>>& Fcontact_BBo_W_array =
      EvalSpatialContactForcesContinuous(context);
  for (int i = 0; i < static_cast<int>(Fapp_BBo_W_array.size()); ++i)
    Fapp_BBo_W_array[i] += Fcontact_BBo_W_array[i];
}

template <typename T>
void MultibodyPlant<T>::DoCalcForwardDynamicsDiscrete(
    const drake::systems::Context<T>& context0,
    AccelerationKinematicsCache<T>* ac) const {
  DRAKE_DEMAND(ac != nullptr);
  DRAKE_DEMAND(is_discrete());

  // Evaluate contact results.
  const contact_solvers::internal::ContactSolverResults<T>& solver_results =
      EvalTamsiResults(context0);

  // Retrieve the solution velocity for the next time step.
  const VectorX<T>& v_next = solver_results.v_next;

  auto x0 = context0.get_discrete_state(0).get_value();
  const VectorX<T> v0 = x0.bottomRows(this->num_velocities());

  ac->get_mutable_vdot() = (v_next - v0) / time_step();

  // N.B. Pool of spatial accelerations indexed by BodyNodeIndex.
  internal_tree().CalcSpatialAccelerationsFromVdot(
      context0, EvalPositionKinematics(context0),
      EvalVelocityKinematics(context0), ac->get_vdot(),
      &ac->get_mutable_A_WB_pool());
}

template<typename T>
void MultibodyPlant<T>::DoCalcDiscreteVariableUpdates(
    const drake::systems::Context<T>& context0,
    const std::vector<const drake::systems::DiscreteUpdateEvent<T>*>&,
    drake::systems::DiscreteValues<T>* updates) const {
  // Get the system state as raw Eigen vectors
  // (solution at the previous time step).
  auto x0 = context0.get_discrete_state(0).get_value();
  VectorX<T> q0 = x0.topRows(this->num_positions());
  VectorX<T> v0 = x0.bottomRows(this->num_velocities());

  // For a discrete model this evaluates vdot = (v_next - v0)/time_step() and
  // includes contact forces.
  const VectorX<T>& vdot = this->EvalForwardDynamics(context0).get_vdot();

  // TODO(amcastro-tri): Consider replacing this by:
  //   const VectorX<T>& v_next = solver_results.v_next;
  // to avoid additional vector operations.
  const VectorX<T>& v_next = v0 + time_step() * vdot;

  VectorX<T> qdot_next(this->num_positions());
  MapVelocityToQDot(context0, v_next, &qdot_next);
  VectorX<T> q_next = q0 + time_step() * qdot_next;

  VectorX<T> x_next(this->num_multibody_states());
  x_next << q_next, v_next;
  updates->get_mutable_vector(0).SetFromVector(x_next);
}

template<typename T>
void MultibodyPlant<T>::DeclareStateCacheAndPorts() {
  // The model must be finalized.
  DRAKE_DEMAND(this->is_finalized());

  if (is_discrete()) {
    this->DeclarePeriodicDiscreteUpdate(time_step_);
  }

  DeclareCacheEntries();

  // Declare per model instance actuation ports.
  int num_actuated_instances = 0;
  ModelInstanceIndex last_actuated_instance;
  instance_actuation_ports_.resize(num_model_instances());
  for (ModelInstanceIndex model_instance_index(0);
       model_instance_index < num_model_instances(); ++model_instance_index) {
    const int instance_num_dofs = num_actuated_dofs(model_instance_index);
    if (instance_num_dofs > 0) {
      ++num_actuated_instances;
      last_actuated_instance = model_instance_index;
    }
    instance_actuation_ports_[model_instance_index] =
        this->DeclareVectorInputPort(
                GetModelInstanceName(model_instance_index) + "_actuation",
                systems::BasicVector<T>(instance_num_dofs))
            .get_index();
  }

  if (num_actuated_instances == 1) actuated_instance_ = last_actuated_instance;

  // Declare the generalized force input port.
  applied_generalized_force_input_port_ = this->DeclareVectorInputPort(
      "applied_generalized_force",
      systems::BasicVector<T>(num_velocities())).get_index();

  // Declare applied spatial force input force port.
  applied_spatial_force_input_port_ = this->DeclareAbstractInputPort(
        "applied_spatial_force",
        Value<std::vector<ExternallyAppliedSpatialForce<T>>>()).get_index();

  // Declare one output port for the entire state vector.
  // TODO(sherm1) Rename this port to just "state" when #12214 is resolved so
  //              we can deprecate the old port name.
  state_output_port_ =
      this->DeclareVectorOutputPort("continuous_state",
                                    BasicVector<T>(num_multibody_states()),
                                    &MultibodyPlant::CopyMultibodyStateOut,
                                    {this->all_state_ticket()})
          .get_index();

  // Declare the output port for the poses of all bodies in the world.
  body_poses_port_ =
      this->DeclareAbstractOutputPort(
              "body_poses", std::vector<math::RigidTransform<T>>(num_bodies()),
              &MultibodyPlant<T>::CalcBodyPosesOutput,
              {this->configuration_ticket()})
          .get_index();

  // Declare the output port for the spatial velocities of all bodies in the
  // world.
  body_spatial_velocities_port_ =
      this->DeclareAbstractOutputPort(
              "spatial_velocities",
              std::vector<SpatialVelocity<T>>(num_bodies()),
              &MultibodyPlant<T>::CalcBodySpatialVelocitiesOutput,
              {this->kinematics_ticket()})
          .get_index();

  // Declare the output port for the spatial accelerations of all bodies in the
  // world.
  body_spatial_accelerations_port_ =
      this->DeclareAbstractOutputPort(
              "spatial_accelerations",
              std::vector<SpatialAcceleration<T>>(num_bodies()),
              &MultibodyPlant<T>::CalcBodySpatialAccelerationsOutput,
              // Accelerations depend on both state and inputs.
              // All sources include: time, accuracy, state, input ports, and
              // parameters.
              {this->all_sources_ticket()})
          .get_index();

  // Declare one output port for the entire generalized acceleration vector
  // vdot (length is nv).
  generalized_acceleration_output_port_ =
      this->DeclareVectorOutputPort(
              "generalized_acceleration", BasicVector<T>(num_velocities()),
              [this](const systems::Context<T>& context,
                     systems::BasicVector<T>* result) {
                result->SetFromVector(
                    this->EvalForwardDynamics(context).get_vdot());
              },
              {this->acceleration_kinematics_cache_entry().ticket()})
          .get_index();

  // Declare per model instance state and acceleration output ports.
  instance_state_output_ports_.resize(num_model_instances());
  instance_generalized_acceleration_output_ports_.resize(num_model_instances());
  for (ModelInstanceIndex model_instance_index(0);
       model_instance_index < num_model_instances(); ++model_instance_index) {
    const std::string& instance_name =
        GetModelInstanceName(model_instance_index);

    const int instance_num_states =  // Might be zero.
        num_multibody_states(model_instance_index);
    // TODO(sherm1) Rename these ports to just "_state" when #12214 is resolved
    //              so we can deprecate the old port names.
    instance_state_output_ports_[model_instance_index] =
        this->DeclareVectorOutputPort(
                instance_name + "_continuous_state",
                BasicVector<T>(instance_num_states),
                [this, model_instance_index](
                    const systems::Context<T>& context,
                    systems::BasicVector<T>* result) {
                  this->CopyMultibodyStateOut(model_instance_index, context,
                                               result);
                },
                {this->all_state_ticket()})
            .get_index();

    const int instance_num_velocities =  // Might be zero.
        num_velocities(model_instance_index);
    instance_generalized_acceleration_output_ports_[model_instance_index] =
        this->DeclareVectorOutputPort(
                instance_name + "_generalized_acceleration",
                BasicVector<T>(instance_num_velocities),
                [this, model_instance_index](const systems::Context<T>& context,
                                             systems::BasicVector<T>* result) {
                  const auto& vdot =
                      this->EvalForwardDynamics(context).get_vdot();
                  result->SetFromVector(
                      this->GetVelocitiesFromArray(model_instance_index, vdot));
                },
                {this->acceleration_kinematics_cache_entry().ticket()})
            .get_index();
  }

  // Declare per model instance output port of generalized contact forces.
  instance_generalized_contact_forces_output_ports_.resize(
      num_model_instances());
  for (ModelInstanceIndex model_instance_index(0);
       model_instance_index < num_model_instances(); ++model_instance_index) {
    const int instance_num_velocities = num_velocities(model_instance_index);

    if (is_discrete()) {
      const auto& tamsi_solver_results_cache_entry =
          this->get_cache_entry(cache_indexes_.tamsi_solver_results);
      auto calc = [this, model_instance_index](
                      const systems::Context<T>& context,
                      systems::BasicVector<T>* result) {
        const contact_solvers::internal::ContactSolverResults<T>&
            solver_results = EvalTamsiResults(context);
        this->CopyGeneralizedContactForcesOut(solver_results,
                                              model_instance_index, result);
      };
      instance_generalized_contact_forces_output_ports_[model_instance_index] =
          this->DeclareVectorOutputPort(
                  GetModelInstanceName(model_instance_index) +
                      "_generalized_contact_forces",
                  BasicVector<T>(instance_num_velocities), calc,
                  {tamsi_solver_results_cache_entry.ticket()})
              .get_index();
    } else {
      const auto& generalized_contact_forces_continuous_cache_entry =
          this->get_cache_entry(
              cache_indexes_.generalized_contact_forces_continuous);
      auto calc = [this, model_instance_index](
                      const systems::Context<T>& context,
                      systems::BasicVector<T>* result) {
        result->SetFromVector(GetVelocitiesFromArray(
            model_instance_index,
            EvalGeneralizedContactForcesContinuous(context)));
      };
      instance_generalized_contact_forces_output_ports_[model_instance_index] =
          this->DeclareVectorOutputPort(
                  GetModelInstanceName(model_instance_index) +
                      "_generalized_contact_forces",
                  BasicVector<T>(instance_num_velocities), calc,
                  {generalized_contact_forces_continuous_cache_entry.ticket()})
              .get_index();
    }
  }

  // Joint reaction forces are a function of accelerations, which in turn depend
  // on both state and inputs.
  reaction_forces_port_ =
      this->DeclareAbstractOutputPort(
              "reaction_forces", std::vector<SpatialForce<T>>(num_joints()),
              &MultibodyPlant<T>::CalcReactionForces,
              {this->acceleration_kinematics_cache_entry().ticket()})
          .get_index();

  // Contact results output port.
  const auto& contact_results_cache_entry =
      this->get_cache_entry(cache_indexes_.contact_results);
  contact_results_port_ = this->DeclareAbstractOutputPort(
                                  "contact_results", ContactResults<T>(),
                                  &MultibodyPlant<T>::CopyContactResultsOutput,
                                  {contact_results_cache_entry.ticket()})
                              .get_index();
}

template <typename T>
void MultibodyPlant<T>::DeclareCacheEntries() {
  DRAKE_DEMAND(this->is_finalized());

  // TODO(joemasterjohn): Create more granular parameter tickets for finer
  // control over cache dependencies on parameters. For example,
  // all_rigid_body_parameters, etc.

  // TODO(SeanCurtis-TRI): When SG caches the results of these queries itself,
  //  (https://github.com/RobotLocomotion/drake/issues/12767), remove these
  //  cache entries.
  auto& hydro_point_cache_entry = this->DeclareCacheEntry(
      std::string("Hydroelastic contact with point-pair fallback"),
      internal::HydroelasticFallbackCacheData<T>(),
      &MultibodyPlant::CalcHydroelasticWithFallback,
      {this->configuration_ticket()});
  cache_indexes_.hydro_fallback = hydro_point_cache_entry.cache_index();

  // Cache entry for point contact queries.
  auto& point_pairs_cache_entry = this->DeclareCacheEntry(
      std::string("Point pair penetrations."),
      []() {
        return AbstractValue::Make(
            std::vector<geometry::PenetrationAsPointPair<T>>());
      },
      [this](const systems::ContextBase& context_base,
             AbstractValue* cache_value) {
        auto& context = dynamic_cast<const Context<T>&>(context_base);
        auto& point_pairs_cache = cache_value->get_mutable_value<
            std::vector<geometry::PenetrationAsPointPair<T>>>();
        point_pairs_cache = this->CalcPointPairPenetrations(context);
      },
      {this->configuration_ticket()});
  cache_indexes_.point_pairs = point_pairs_cache_entry.cache_index();

  // Cache entry for hydroelastic contact surfaces.
  auto& contact_surfaces_cache_entry = this->DeclareCacheEntry(
      std::string("Hydroelastic contact surfaces."),
      []() {
        return AbstractValue::Make(
            std::vector<ContactSurface<T>>());
      },
      [this](const systems::ContextBase& context_base,
             AbstractValue* cache_value) {
        auto& context = dynamic_cast<const Context<T>&>(context_base);
        auto& contact_surfaces_cache = cache_value->get_mutable_value<
            std::vector<ContactSurface<T>>>();
        this->CalcContactSurfaces(context, &contact_surfaces_cache);
      },
      {this->configuration_ticket()});
  cache_indexes_.contact_surfaces = contact_surfaces_cache_entry.cache_index();

  // Cache contact Jacobians.
  auto& contact_jacobians_cache_entry = this->DeclareCacheEntry(
      std::string("Contact Jacobians Jn(q) and Jt(q)."),
      []() { return AbstractValue::Make(internal::ContactJacobians<T>()); },
      [this](const systems::ContextBase& context_base,
             AbstractValue* cache_value) {
        auto& context = dynamic_cast<const Context<T>&>(context_base);
        auto& contact_jacobians_cache =
            cache_value->get_mutable_value<internal::ContactJacobians<T>>();
        // TODO(amcastro-tri): consider caching contact_pairs.
        const std::vector<internal::DiscreteContactPair<T>> contact_pairs =
            CalcDiscreteContactPairs(context);
        this->CalcNormalAndTangentContactJacobians(
            context, contact_pairs,
            &contact_jacobians_cache.Jn, &contact_jacobians_cache.Jt,
            &contact_jacobians_cache.R_WC_list);
        auto& Jc = contact_jacobians_cache.Jc;
        const auto& Jn = contact_jacobians_cache.Jn;
        const auto& Jt = contact_jacobians_cache.Jt;
        Jc.resize(3 * Jn.rows(), num_velocities());
        for (int i = 0; i < Jn.rows(); ++i) {
          Jc.row(3 * i) = Jt.row(2 * i);
          Jc.row(3 * i + 1) = Jt.row(2 * i + 1);
          Jc.row(3 * i + 2) = Jn.row(i);
        }
      },
      // We explicitly declare the configuration dependence even though the
      // Eval() above implicitly evaluates configuration dependent cache
      // entries.
      {this->configuration_ticket(), this->all_parameters_ticket()});
  cache_indexes_.contact_jacobians =
      contact_jacobians_cache_entry.cache_index();

  // Cache TamsiSolver computations.
  auto& tamsi_solver_cache_entry = this->DeclareCacheEntry(
      std::string("Implicit Stribeck solver computations."),
      []() {
        return AbstractValue::Make(
            contact_solvers::internal::ContactSolverResults<T>());
      },
      [this](const systems::ContextBase& context_base,
             AbstractValue* cache_value) {
        auto& context = dynamic_cast<const Context<T>&>(context_base);
        auto& tamsi_solver_cache = cache_value->get_mutable_value<
            contact_solvers::internal::ContactSolverResults<T>>();
        this->CalcTamsiResults(context,
                                          &tamsi_solver_cache);
      },
      // The Correct Solution:
      // The Implicit Stribeck solver solution S is a function of state x,
      // actuation input u (and externally applied forces) and even time if any
      // of the force elements in the model is time dependent. We can write this
      // as S = S(t, x, u).
      // Even though this variables can change continuously with time, we want
      // the solver solution to be updated periodically (with period
      // time_step()) only. That is, ContactSolverResults should be
      // handled as an abstract state with periodic updates. In the systems::
      // framework terminology, we'd like to have an "unrestricted update" with
      // a periodic event trigger.
      // The Problem (#10149):
      // From issue #10149 we know unrestricted updates incur a very noticeably
      // performance hit that at this stage we are not willing to pay.
      // The Work Around (#10888):
      // To emulate the correct behavior until #10149 is addressed we declare
      // the Implicit Stribeck solver solution dependent only on the discrete
      // state. This is not the correct solution given these results do depend
      // on time and (even continuous) inputs. However it does emulate the
      // discrete update of these values as if zero-order held, which is what we
      // want.
      {this->xd_ticket(), this->all_parameters_ticket()});
  cache_indexes_.tamsi_solver_results =
      tamsi_solver_cache_entry.cache_index();

  // Cache entry for spatial forces and contact info due to hydroelastic
  // contact.
  const bool use_hydroelastic =
      contact_model_ == ContactModel::kHydroelasticsOnly ||
      contact_model_ == ContactModel::kHydroelasticWithFallback;
  if (use_hydroelastic) {
    auto& contact_info_and_body_spatial_forces_cache_entry =
        this->DeclareCacheEntry(
            std::string("Hydroelastic contact info and body spatial forces."),
            [this]() {
              return AbstractValue::Make(
                  internal::HydroelasticContactInfoAndBodySpatialForces<T>(
                      this->num_bodies()));
            },
            [this](const systems::ContextBase& context_base,
                   AbstractValue* cache_value) {
              auto& context = dynamic_cast<const Context<T>&>(context_base);
              auto& contact_info_and_body_spatial_forces_cache =
                  cache_value->get_mutable_value<
                      internal::HydroelasticContactInfoAndBodySpatialForces<
                          T>>();
              this->CalcHydroelasticContactForces(
                  context, &contact_info_and_body_spatial_forces_cache);
            },
            // Compliant contact forces due to hydroelastics with Hunt &
            // Crosseley are function of the kinematic variables q & v only.
            {this->kinematics_ticket(), this->all_parameters_ticket()});
    cache_indexes_.contact_info_and_body_spatial_forces =
        contact_info_and_body_spatial_forces_cache_entry.cache_index();
  }

  // Cache contact results.
  // In discrete mode contact forces computation requires to advance the system
  // from step n to n+1. Therefore they are a function of state and input.
  // In continuous mode contact forces are simply a function of state.
  std::set<systems::DependencyTicket> dependency_ticket = [this,
                                                           use_hydroelastic]() {
    std::set<systems::DependencyTicket> tickets;
    if (is_discrete()) {
      tickets.insert(
          this->cache_entry_ticket(cache_indexes_.tamsi_solver_results));
    } else {
      tickets.insert(this->kinematics_ticket());
      if (use_hydroelastic) {
        tickets.insert(this->cache_entry_ticket(
            cache_indexes_.contact_info_and_body_spatial_forces));
      }
    }
    tickets.insert(this->all_parameters_ticket());

    return tickets;
  }();
  auto& contact_results_cache_entry = this->DeclareCacheEntry(
      std::string("Contact results."),
      []() { return AbstractValue::Make(ContactResults<T>()); },
      [this](const systems::ContextBase& context_base,
             AbstractValue* cache_value) {
        auto& context = dynamic_cast<const Context<T>&>(context_base);
        auto& contact_results_cache =
            cache_value->get_mutable_value<ContactResults<T>>();
        if (is_discrete()) {
          this->CalcContactResultsDiscrete(context, &contact_results_cache);
        } else {
          this->CalcContactResultsContinuous(context, &contact_results_cache);
        }
      },
      {dependency_ticket});
  cache_indexes_.contact_results = contact_results_cache_entry.cache_index();

  // Cache spatial continuous contact forces.
  auto& spatial_contact_forces_continuous_cache_entry = this->DeclareCacheEntry(
      "Spatial contact forces (continuous).",
      std::vector<SpatialForce<T>>(num_bodies()),
      &MultibodyPlant::CalcSpatialContactForcesContinuous,
      {this->kinematics_ticket(), this->all_parameters_ticket()});
  cache_indexes_.spatial_contact_forces_continuous =
      spatial_contact_forces_continuous_cache_entry.cache_index();

  // Cache generalized continuous contact forces.
  auto& generalized_contact_forces_continuous_cache_entry =
      this->DeclareCacheEntry(
          "Generalized contact forces (continuous).",
          VectorX<T>(num_velocities()),
          &MultibodyPlant::CalcGeneralizedContactForcesContinuous,
          {this->cache_entry_ticket(
               cache_indexes_.spatial_contact_forces_continuous),
           this->all_parameters_ticket()});
  cache_indexes_.generalized_contact_forces_continuous =
      generalized_contact_forces_continuous_cache_entry.cache_index();
}

template <typename T>
void MultibodyPlant<T>::CopyMultibodyStateOut(
    const Context<T>& context, BasicVector<T>* state_vector) const {
  DRAKE_MBP_THROW_IF_NOT_FINALIZED();
  state_vector->SetFromVector(GetPositionsAndVelocities(context));
}

template <typename T>
void MultibodyPlant<T>::CopyMultibodyStateOut(
    ModelInstanceIndex model_instance,
    const Context<T>& context, BasicVector<T>* state_vector) const {
  DRAKE_MBP_THROW_IF_NOT_FINALIZED();
  state_vector->SetFromVector(
      GetPositionsAndVelocities(context, model_instance));
}

template <typename T>
void MultibodyPlant<T>::CopyGeneralizedContactForcesOut(
    const contact_solvers::internal::ContactSolverResults<T>& solver_results,
    ModelInstanceIndex model_instance, BasicVector<T>* tau_vector) const {
  DRAKE_MBP_THROW_IF_NOT_FINALIZED();
  DRAKE_THROW_UNLESS(is_discrete());

  // Vector of generalized contact forces for the entire plant's multibody
  // system.
  const VectorX<T>& tau_contact = solver_results.tau_contact;

  // Generalized velocities and generalized forces are ordered in the same way.
  // Thus we can call get_velocities_from_array().
  const VectorX<T> instance_tau_contact =
      GetVelocitiesFromArray(model_instance, tau_contact);

  tau_vector->set_value(instance_tau_contact);
}

template <typename T>
const systems::InputPort<T>&
MultibodyPlant<T>::get_actuation_input_port() const {
  DRAKE_MBP_THROW_IF_NOT_FINALIZED();
  DRAKE_THROW_UNLESS(num_actuators() > 0);
  DRAKE_THROW_UNLESS(actuated_instance_.is_valid());
  return get_actuation_input_port(actuated_instance_);
}

template <typename T>
const systems::InputPort<T>&
MultibodyPlant<T>::get_applied_generalized_force_input_port() const {
  DRAKE_MBP_THROW_IF_NOT_FINALIZED();
  return this->get_input_port(applied_generalized_force_input_port_);
}

template <typename T>
const systems::InputPort<T>&
MultibodyPlant<T>::get_actuation_input_port(
    ModelInstanceIndex model_instance) const {
  DRAKE_MBP_THROW_IF_NOT_FINALIZED();
  DRAKE_THROW_UNLESS(model_instance.is_valid());
  DRAKE_THROW_UNLESS(model_instance < num_model_instances());
  return systems::System<T>::get_input_port(
      instance_actuation_ports_.at(model_instance));
}

template <typename T>
const systems::InputPort<T>&
MultibodyPlant<T>::get_applied_spatial_force_input_port() const {
  DRAKE_MBP_THROW_IF_NOT_FINALIZED();
  return systems::System<T>::get_input_port(applied_spatial_force_input_port_);
}

template <typename T>
const systems::OutputPort<T>& MultibodyPlant<T>::get_state_output_port() const {
  DRAKE_MBP_THROW_IF_NOT_FINALIZED();
  return this->get_output_port(state_output_port_);
}

template <typename T>
const systems::OutputPort<T>& MultibodyPlant<T>::get_state_output_port(
    ModelInstanceIndex model_instance) const {
  DRAKE_MBP_THROW_IF_NOT_FINALIZED();
  DRAKE_THROW_UNLESS(model_instance.is_valid());
  DRAKE_THROW_UNLESS(model_instance < num_model_instances());
  return this->get_output_port(
      instance_state_output_ports_.at(model_instance));
}

template <typename T>
const systems::OutputPort<T>&
MultibodyPlant<T>::get_generalized_acceleration_output_port() const {
  DRAKE_MBP_THROW_IF_NOT_FINALIZED();
  return this->get_output_port(generalized_acceleration_output_port_);
}

template <typename T>
const systems::OutputPort<T>&
MultibodyPlant<T>::get_generalized_acceleration_output_port(
    ModelInstanceIndex model_instance) const {
  DRAKE_MBP_THROW_IF_NOT_FINALIZED();
  DRAKE_THROW_UNLESS(model_instance.is_valid());
  DRAKE_THROW_UNLESS(model_instance < num_model_instances());
  return this->get_output_port(
      instance_generalized_acceleration_output_ports_.at(model_instance));
}

template <typename T>
const systems::OutputPort<T>&
MultibodyPlant<T>::get_generalized_contact_forces_output_port(
    ModelInstanceIndex model_instance) const {
  DRAKE_MBP_THROW_IF_NOT_FINALIZED();
  DRAKE_THROW_UNLESS(model_instance.is_valid());
  DRAKE_THROW_UNLESS(model_instance < num_model_instances());
  return this->get_output_port(
      instance_generalized_contact_forces_output_ports_.at(model_instance));
}

template <typename T>
const systems::OutputPort<T>&
MultibodyPlant<T>::get_contact_results_output_port() const {
  DRAKE_MBP_THROW_IF_NOT_FINALIZED();
  return this->get_output_port(contact_results_port_);
}

template <typename T>
const systems::OutputPort<T>&
MultibodyPlant<T>::get_reaction_forces_output_port() const {
  DRAKE_MBP_THROW_IF_NOT_FINALIZED();
  return this->get_output_port(reaction_forces_port_);
}

namespace {
// A dummy, placeholder type.
struct SymbolicGeometryValue {};
// An alias for QueryObject<T>, except when T = Expression.
template <typename T>
using ModelQueryObject = typename std::conditional<
    std::is_same<T, symbolic::Expression>::value,
    SymbolicGeometryValue, geometry::QueryObject<T>>::type;
}  // namespace

template <typename T>
void MultibodyPlant<T>::DeclareSceneGraphPorts() {
  geometry_query_port_ = this->DeclareAbstractInputPort(
      "geometry_query", Value<ModelQueryObject<T>>{}).get_index();
  geometry_pose_port_ = this->DeclareAbstractOutputPort(
      "geometry_pose", &MultibodyPlant<T>::CalcFramePoseOutput,
      {this->configuration_ticket()}).get_index();
}

template <typename T>
void MultibodyPlant<T>::CalcBodyPosesOutput(
    const Context<T>& context,
    std::vector<math::RigidTransform<T>>* X_WB_all) const {
  DRAKE_MBP_THROW_IF_NOT_FINALIZED();
  X_WB_all->resize(num_bodies());
  for (BodyIndex body_index(0); body_index < this->num_bodies(); ++body_index) {
    const Body<T>& body = get_body(body_index);
    X_WB_all->at(body_index) = EvalBodyPoseInWorld(context, body);
  }
}

template <typename T>
void MultibodyPlant<T>::CalcBodySpatialVelocitiesOutput(
    const Context<T>& context,
    std::vector<SpatialVelocity<T>>* V_WB_all) const {
  DRAKE_MBP_THROW_IF_NOT_FINALIZED();
  V_WB_all->resize(num_bodies());
  for (BodyIndex body_index(0); body_index < this->num_bodies(); ++body_index) {
    const Body<T>& body = get_body(body_index);
    V_WB_all->at(body_index) = EvalBodySpatialVelocityInWorld(context, body);
  }
}

template <typename T>
void MultibodyPlant<T>::CalcBodySpatialAccelerationsOutput(
    const Context<T>& context,
    std::vector<SpatialAcceleration<T>>* A_WB_all) const {
  DRAKE_MBP_THROW_IF_NOT_FINALIZED();
  A_WB_all->resize(num_bodies());
  const AccelerationKinematicsCache<T>& ac = this->EvalForwardDynamics(context);
  for (BodyIndex body_index(0); body_index < this->num_bodies(); ++body_index) {
    const Body<T>& body = get_body(body_index);
    A_WB_all->at(body_index) = ac.get_A_WB(body.node_index());
  }
}

template <typename T>
const SpatialAcceleration<T>&
MultibodyPlant<T>::EvalBodySpatialAccelerationInWorld(
    const Context<T>& context,
    const Body<T>& body_B) const {
  DRAKE_MBP_THROW_IF_NOT_FINALIZED();
  DRAKE_DEMAND(this == &body_B.GetParentPlant());
  const AccelerationKinematicsCache<T>& ac = this->EvalForwardDynamics(context);
  return ac.get_A_WB(body_B.node_index());
}

template <typename T>
void MultibodyPlant<T>::CalcFramePoseOutput(
    const Context<T>& context, FramePoseVector<T>* poses) const {
  DRAKE_MBP_THROW_IF_NOT_FINALIZED();
  const internal::PositionKinematicsCache<T>& pc =
      EvalPositionKinematics(context);

  // NOTE: The body index to frame id map *always* includes the world body but
  // the world body does *not* get reported in the frame poses; only dynamic
  // frames do.
  // TODO(amcastro-tri): Make use of Body::EvalPoseInWorld(context) once caching
  // lands.
  poses->clear();
  for (const auto it : body_index_to_frame_id_) {
    const BodyIndex body_index = it.first;
    if (body_index == world_index()) continue;
    const Body<T>& body = get_body(body_index);

    // NOTE: The GeometryFrames for each body were registered in the world
    // frame, so we report poses in the world frame.
    poses->set_value(body_index_to_frame_id_.at(body_index),
                     pc.get_X_WB(body.node_index()));
  }
}

template <typename T>
void MultibodyPlant<T>::CalcReactionForces(
    const systems::Context<T>& context,
    std::vector<SpatialForce<T>>* F_CJc_Jc_array) const {
  DRAKE_DEMAND(F_CJc_Jc_array != nullptr);
  DRAKE_DEMAND(static_cast<int>(F_CJc_Jc_array->size()) == num_joints());

  const VectorX<T>& vdot = this->EvalForwardDynamics(context).get_vdot();

  // TODO(sherm1) EvalForwardDynamics() should record the forces it used
  //              so that we don't have to attempt to reconstruct them
  //              here (and this is broken, see #13888).
  MultibodyForces<T> applied_forces(*this);
  CalcNonContactForces(context, is_discrete(), &applied_forces);
  auto& Fapplied_Bo_W_array = applied_forces.mutable_body_forces();
  auto& tau_applied = applied_forces.mutable_generalized_forces();

  // TODO(sherm1) This doesn't include hydroelastic contact forces
  //              in continuous mode (#13888).
  CalcAndAddContactForcesByPenaltyMethod(context, &Fapplied_Bo_W_array);

  // Compute reaction forces at each mobilizer.
  std::vector<SpatialAcceleration<T>> A_WB_vector(num_bodies());
  std::vector<SpatialForce<T>> F_BMo_W_vector(num_bodies());
  VectorX<T> tau_id(num_velocities());
  internal_tree().CalcInverseDynamics(context, vdot, Fapplied_Bo_W_array,
                                      tau_applied, &A_WB_vector,
                                      &F_BMo_W_vector, &tau_id);
  // Since vdot is the result of Fapplied and tau_applied we expect the result
  // from inverse dynamics to be zero.
  // TODO(amcastro-tri): find a better estimation for this bound. For instance,
  // we can make an estimation based on the trace of the mass matrix (Jain 2011,
  // Eq. 4.21). For now we only ASSERT though with a better estimation we could
  // promote this to a DEMAND.
  // TODO(amcastro-tri) Uncomment this line once issue #12473 is resolved.
  // DRAKE_ASSERT(tau_id.norm() <
  //              100 * num_velocities() *
  //              std::numeric_limits<double>::epsilon());

  // Map mobilizer reaction forces to joint reaction forces and perform the
  // necessary frame conversions.
  for (JointIndex joint_index(0); joint_index < num_joints(); ++joint_index) {
    const Joint<T>& joint = get_joint(joint_index);
    const internal::MobilizerIndex mobilizer_index =
        internal_tree().get_joint_mobilizer(joint_index);
    const internal::Mobilizer<T>& mobilizer =
        internal_tree().get_mobilizer(mobilizer_index);
    const internal::BodyNodeIndex body_node_index =
        mobilizer.get_topology().body_node;

    // Force on mobilized body B at mobilized frame's origin Mo, expressed in
    // world frame.
    const SpatialForce<T>& F_BMo_W = F_BMo_W_vector[body_node_index];

    // Frames:
    const Frame<T>& frame_Jp = joint.frame_on_parent();
    const Frame<T>& frame_Jc = joint.frame_on_child();
    const FrameIndex F_index = mobilizer.inboard_frame().index();
    const FrameIndex M_index = mobilizer.outboard_frame().index();
    const FrameIndex Jp_index = frame_Jp.index();
    const FrameIndex Jc_index = frame_Jc.index();

    // In Drake we have either:
    //  - Jp == F and Jc == M (typical case)
    //  - Jp == M and Jc == F (mobilizer was inverted)
    // We verify this:
    DRAKE_DEMAND((Jp_index == F_index && Jc_index == M_index) ||
                 (Jp_index == M_index && Jc_index == F_index));

    SpatialForce<T> F_CJc_W;
    if (Jc_index == M_index) {
      // Given we now Mo == Jc and B == C.
      F_CJc_W = F_BMo_W;
    } else if (joint.frame_on_child().index() ==
               mobilizer.inboard_frame().index()) {
      // Given we now Mo == Jc and B == C.
      const SpatialForce<T>& F_PJp_W = F_BMo_W;

      // Newton's third law allows to find the reaction on the child body as
      // required.
      const SpatialForce<T> F_CJp_W = -F_PJp_W;

      // Now we need to shift the application point from Jp to Jc.
      // First we need to find the position vector p_JpJc_W.
      const RotationMatrix<T> R_WJp =
          frame_Jp.CalcRotationMatrixInWorld(context);
      const RigidTransform<T> X_JpJc = frame_Jc.CalcPose(context, frame_Jp);
      const Vector3<T> p_JpJc_Jp = X_JpJc.translation();
      const Vector3<T> p_JpJc_W = R_WJp * p_JpJc_Jp;

      // Finally, we shift the spatial force at Jp.
      F_CJc_W = F_CJp_W.Shift(p_JpJc_W);
    }

    // Re-express in the joint's child frame Jc.
    const RotationMatrix<T> R_WJc = frame_Jc.CalcRotationMatrixInWorld(context);
    const RotationMatrix<T> R_JcW = R_WJc.inverse();
    F_CJc_Jc_array->at(joint_index) = R_JcW * F_CJc_W;
  }
}

template <typename T>
const OutputPort<T>& MultibodyPlant<T>::get_body_poses_output_port()
const {
  DRAKE_MBP_THROW_IF_NOT_FINALIZED();
  return systems::System<T>::get_output_port(body_poses_port_);
}

template <typename T>
const OutputPort<T>&
MultibodyPlant<T>::get_body_spatial_velocities_output_port() const {
  DRAKE_MBP_THROW_IF_NOT_FINALIZED();
  return systems::System<T>::get_output_port(body_spatial_velocities_port_);
}

template <typename T>
const OutputPort<T>&
MultibodyPlant<T>::get_body_spatial_accelerations_output_port() const {
  DRAKE_MBP_THROW_IF_NOT_FINALIZED();
  return systems::System<T>::get_output_port(body_spatial_accelerations_port_);
}

template <typename T>
const OutputPort<T>& MultibodyPlant<T>::get_geometry_poses_output_port()
const {
  return systems::System<T>::get_output_port(geometry_pose_port_);
}

template <typename T>
const systems::InputPort<T>&
MultibodyPlant<T>::get_geometry_query_input_port() const {
  return systems::System<T>::get_input_port(geometry_query_port_);
}

template <typename T>
void MultibodyPlant<T>::ThrowIfFinalized(const char* source_method) const {
  if (is_finalized()) {
    throw std::logic_error(
        "Post-finalize calls to '" + std::string(source_method) + "()' are "
        "not allowed; calls to this method must happen before Finalize().");
  }
}

template <typename T>
void MultibodyPlant<T>::ThrowIfNotFinalized(const char* source_method) const {
  if (!is_finalized()) {
    throw std::logic_error(
        "Pre-finalize calls to '" + std::string(source_method) + "()' are "
        "not allowed; you must call Finalize() first.");
  }
}

template <typename T>
T MultibodyPlant<T>::StribeckModel::ComputeFrictionCoefficient(
    const T& speed_BcAc,
    const CoulombFriction<double>& friction) const {
  DRAKE_ASSERT(speed_BcAc >= 0);
  const double mu_d = friction.dynamic_friction();
  const double mu_s = friction.static_friction();
  const T v = speed_BcAc * inv_v_stiction_tolerance_;
  if (v >= 3) {
    return mu_d;
  } else if (v >= 1) {
    return mu_s - (mu_s - mu_d) * step5((v - 1) / 2);
  } else {
    return mu_s * step5(v);
  }
}

template <typename T>
T MultibodyPlant<T>::StribeckModel::step5(const T& x) {
  DRAKE_ASSERT(0 <= x && x <= 1);
  const T x3 = x * x * x;
  return x3 * (10 + x * (6 * x - 15));  // 10x³ - 15x⁴ + 6x⁵
}

template <typename T>
AddMultibodyPlantSceneGraphResult<T>
AddMultibodyPlantSceneGraph(
    systems::DiagramBuilder<T>* builder,
    std::unique_ptr<MultibodyPlant<T>> plant,
    std::unique_ptr<geometry::SceneGraph<T>> scene_graph) {
  DRAKE_DEMAND(builder != nullptr);
  DRAKE_THROW_UNLESS(plant != nullptr);
  plant->set_name("plant");
  if (!scene_graph) {
    scene_graph = std::make_unique<geometry::SceneGraph<T>>();
    scene_graph->set_name("scene_graph");
  }
  auto* plant_ptr = builder->AddSystem(std::move(plant));
  auto* scene_graph_ptr = builder->AddSystem(std::move(scene_graph));
  plant_ptr->RegisterAsSourceForSceneGraph(scene_graph_ptr);
  builder->Connect(
      plant_ptr->get_geometry_poses_output_port(),
      scene_graph_ptr->get_source_pose_port(
          plant_ptr->get_source_id().value()));
  builder->Connect(
      scene_graph_ptr->get_query_output_port(),
      plant_ptr->get_geometry_query_input_port());
  return {plant_ptr, scene_graph_ptr};
}

template <typename T>
AddMultibodyPlantSceneGraphResult<T> AddMultibodyPlantSceneGraph(
    systems::DiagramBuilder<T>* builder, double time_step,
    std::unique_ptr<geometry::SceneGraph<T>> scene_graph) {
  DRAKE_DEMAND(builder != nullptr);
  auto plant = std::make_unique<MultibodyPlant<T>>(time_step);
  plant->set_name("plant");
  return AddMultibodyPlantSceneGraph(builder, std::move(plant),
                                     std::move(scene_graph));
}

template <typename T>
AddMultibodyPlantSceneGraphResult<T> AddMultibodyPlantSceneGraph(
    systems::DiagramBuilder<T>* builder) {
  return AddMultibodyPlantSceneGraph(builder, 0.0);
}

// Add explicit instantiations for `AddMultibodyPlantSceneGraph`.
// This does *not* support symbolic::Expression.
template AddMultibodyPlantSceneGraphResult<double> AddMultibodyPlantSceneGraph(
    systems::DiagramBuilder<double>* builder,
    std::unique_ptr<MultibodyPlant<double>> plant,
    std::unique_ptr<geometry::SceneGraph<double>> scene_graph);

template AddMultibodyPlantSceneGraphResult<double> AddMultibodyPlantSceneGraph(
    systems::DiagramBuilder<double>* builder, double time_step,
    std::unique_ptr<geometry::SceneGraph<double>> scene_graph);

template AddMultibodyPlantSceneGraphResult<double> AddMultibodyPlantSceneGraph(
    systems::DiagramBuilder<double>* builder);

template
AddMultibodyPlantSceneGraphResult<AutoDiffXd>
AddMultibodyPlantSceneGraph(
    systems::DiagramBuilder<AutoDiffXd>* builder,
    std::unique_ptr<MultibodyPlant<AutoDiffXd>> plant,
    std::unique_ptr<geometry::SceneGraph<AutoDiffXd>> scene_graph);

template AddMultibodyPlantSceneGraphResult<AutoDiffXd>
AddMultibodyPlantSceneGraph(
    systems::DiagramBuilder<AutoDiffXd>* builder, double time_step,
    std::unique_ptr<geometry::SceneGraph<AutoDiffXd>> scene_graph);

template AddMultibodyPlantSceneGraphResult<AutoDiffXd>
AddMultibodyPlantSceneGraph(systems::DiagramBuilder<AutoDiffXd>* builder);

}  // namespace multibody
}  // namespace drake

DRAKE_DEFINE_CLASS_TEMPLATE_INSTANTIATIONS_ON_DEFAULT_SCALARS(
    class drake::multibody::MultibodyPlant)
DRAKE_DEFINE_CLASS_TEMPLATE_INSTANTIATIONS_ON_DEFAULT_SCALARS(
    struct drake::multibody::AddMultibodyPlantSceneGraphResult)<|MERGE_RESOLUTION|>--- conflicted
+++ resolved
@@ -2010,11 +2010,7 @@
     const VectorX<T>& minus_tau, const VectorX<T>& fn0, const MatrixX<T>& Jn,
     const MatrixX<T>& Jt, const VectorX<T>& stiffness,
     const VectorX<T>& damping, const VectorX<T>& mu,
-<<<<<<< HEAD
-    internal::TamsiSolverResults<T>* results) const {
-=======
     contact_solvers::internal::ContactSolverResults<T>* results) const {
->>>>>>> 9b7cae4c
   // Solve for v and the contact forces.
   TamsiSolverResult info{TamsiSolverResult::kMaxIterationsReached};
 
@@ -2044,20 +2040,6 @@
     const std::string msg = fmt::format(
         "MultibodyPlant's discrete update solver failed to converge at "
         "simulation time = {:7.3g} with discrete update period = {:7.3g}. "
-<<<<<<< HEAD
-        "This "
-        "usually means that the plant's discrete update period is too large "
-        "to "
-        "resolve the system's dynamics for the given simulation conditions. "
-        "This is often the case during abrupt collisions or during complex "
-        "and fast changing contact configurations. Another common cause is "
-        "the "
-        "use of high gains in the simulation of closed loop systems. These "
-        "might cause numerical instabilities given our discrete solver uses "
-        "an "
-        "explicit treatment of actuation inputs. Possible solutions "
-        "include:\n"
-=======
         "This usually means that the plant's discrete update period is too "
         "large to resolve the system's dynamics for the given simulation "
         "conditions. This is often the case during abrupt collisions or during "
@@ -2066,7 +2048,6 @@
         "systems. These might cause numerical instabilities given our discrete "
         "solver uses an explicit treatment of actuation inputs. Possible "
         "solutions include:\n"
->>>>>>> 9b7cae4c
         "  1. reduce the discrete update period set at construction,\n"
         "  2. decrease the high gains in your controller whenever possible,\n"
         "  3. switch to a continuous model (discrete update period is zero), "
@@ -2176,118 +2157,6 @@
                         "period = {:7.3g}.",
                     time0, time_step());
     throw std::runtime_error(msg);
-  }
-}
-
-template <typename T>
-void MultibodyPlant<T>::CallContactSolver(
-    const T& time0, const VectorX<T>& v0, const MatrixX<T>& M0,
-    const VectorX<T>& minus_tau, const VectorX<T>& phi0, const MatrixX<T>& Jc,
-    const VectorX<T>& stiffness, const VectorX<T>& damping,
-    const VectorX<T>& mu, internal::TamsiSolverResults<T>* results) const {
-  if constexpr (scalar_predicate<T>::is_bool) {
-    const double kPruneTolerance = 20 * std::numeric_limits<double>::epsilon();
-    // TODO(amcastro-tri): Here MultibodyPlant should provide an actual O(n)
-    // operator per #12210.
-    const Eigen::SparseMatrix<T> Jc_sparse = Jc.sparseView(kPruneTolerance);
-    const contact_solvers::SparseLinearOperator<T> Jc_op("Jc", &Jc_sparse);
-
-    class MassMatrixInverseOperator
-        : public contact_solvers::LinearOperator<T> {
-     public:
-      MassMatrixInverseOperator(const std::string& name, const MatrixX<T>* M)
-          : contact_solvers::LinearOperator<T>(name) {
-        DRAKE_DEMAND(M != nullptr);
-        nv_ = M->rows();
-        M_ldlt_ = M->ldlt();
-        tmp_.resize(nv_);
-      }
-      ~MassMatrixInverseOperator() = default;
-
-      int rows() const { return nv_; }
-      int cols() const { return nv_; }
-
-     private:
-      void DoMultiply(const Eigen::Ref<const Eigen::SparseVector<T>>& x,
-                      Eigen::SparseVector<T>* y) const final {
-        tmp_ = VectorX<T>(x);
-        *y = M_ldlt_.solve(tmp_).sparseView();
-      }
-      void DoMultiply(const Eigen::Ref<const VectorX<T>>& x,
-                      VectorX<T>* y) const final {
-        *y = M_ldlt_.solve(x);
-      }
-      int nv_;
-      mutable VectorX<T> tmp_;  // temporary workspace.
-      Eigen::LDLT<MatrixX<T>> M_ldlt_;
-    };
-    MassMatrixInverseOperator Minv_op("Minv", &M0);
-
-    // Perform the "predictor" step, in the absence of contact forces. See
-    // ContactSolver's class documentation for details.
-    // TODO(amcastro-tri): here the predictor step could be implicit in tau so
-    // that for instance we'd be able do deal with force elements implicitly.
-    const int nv = num_velocities();
-    VectorX<T> v_star(nv);
-    Minv_op.Multiply(minus_tau, &v_star);  // v_star = -M⁻¹⋅tau
-    v_star = v0 - time_step() * v_star;    // v_star = v₀ + dt⋅M⁻¹⋅τ
-
-    contact_solvers::SystemDynamicsData<T> dynamics_data(&Minv_op, &v_star,
-                                                         &v0, time_step());
-    contact_solvers::PointContactData<T> contact_data(&phi0, &Jc_op, &stiffness,
-                                                      &damping, &mu);
-    contact_solver_->SetSystemDynamicsData(&dynamics_data);
-    contact_solver_->SetPointContactData(&contact_data);
-
-    const contact_solvers::ContactSolverResult info =
-        contact_solver_->SolveWithGuess(v0);
-
-    if (info != contact_solvers::ContactSolverResult::kSuccess) {
-      const std::string msg =
-          fmt::format("MultibodyPlant's contact solver of type '" +
-                          NiceTypeName::Get(*contact_solver_) +
-                          "' failed to converge at "
-                          "simulation time = {:7.3g} with discrete update "
-                          "period = {:7.3g}.",
-                      time0, time_step());
-      throw std::runtime_error(msg);
-    }
-
-    // Update the results.
-    const int num_contacts = phi0.size();
-    results->v_next.resize(num_velocities());
-    results->fn.resize(num_contacts);
-    results->ft.resize(2 * num_contacts);
-    results->vn.resize(num_contacts);
-    results->vt.resize(2 * num_contacts);
-    results->tau_contact.resize(num_velocities());
-
-    results->v_next = contact_solver_->GetVelocities();
-    contact_solver_->CopyNormalImpulses(&results->fn);
-    contact_solver_->CopyFrictionImpulses(&results->ft);
-    contact_solver_->CopyNormalContactVelocities(&results->vn);
-    contact_solver_->CopyTangentialContactVelocities(&results->vt);
-    results->tau_contact = contact_solver_->GetGeneralizedContactImpulses();
-    // Scale to contact forces.
-    results->fn /= time_step();
-    results->ft /= time_step();
-    results->tau_contact /= time_step();
-
-  } else {
-    drake::unused(time0);
-    drake::unused(v0);
-    drake::unused(M0);
-    drake::unused(minus_tau);
-    drake::unused(phi0);
-    drake::unused(Jc);
-    drake::unused(stiffness);
-    drake::unused(damping);
-    drake::unused(mu);
-    drake::unused(results);
-    // N.B. Eigen::SparseMatrix does not compiler with symbolic::Expression.
-    throw std::domain_error(
-        "MultibodyPlant's ContactSolver suuport does not include non-numeric "
-        "types.");
   }
 }
 
