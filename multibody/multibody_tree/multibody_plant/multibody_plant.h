--- conflicted
+++ resolved
@@ -986,7 +986,6 @@
       const VelocityKinematicsCache<T>& vc,
       std::vector<SpatialForce<T>>* F_BBo_W_array) const;
 
-<<<<<<< HEAD
   template <typename T1 = T>
   typename std::enable_if<
       std::is_same<T1, double>::value,
@@ -1086,14 +1085,13 @@
     *dgdy = y.array() / (norm.array() + 1e-14) - 1;
     return norm.array()  - x.array() - y.array();
   }
-=======
+
   std::vector<geometry::PenetrationAsPointPair<T>>
   CalcPointPairPenetrations(const systems::Context<T>& context) const;
 
   void DoPublish(
       const systems::Context<T>&,
       const std::vector<const systems::PublishEvent<T>*>&) const override;
->>>>>>> b4265342
 
   // The entire multibody model.
   std::unique_ptr<drake::multibody::MultibodyTree<T>> model_;
