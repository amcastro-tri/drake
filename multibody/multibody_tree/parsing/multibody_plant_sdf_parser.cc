--- conflicted
+++ resolved
@@ -217,7 +217,6 @@
 
   // Only supporting revolute joints for now.
   switch (joint_spec.Type()) {
-<<<<<<< HEAD
     case sdf::JointType::FIXED: {
       plant->AddJoint<WeldJoint>(
           joint_spec.Name(),
@@ -225,15 +224,6 @@
           child_body, X_CJ,
           // The pose X_JpJc of Jc in Jp.
           Isometry3d::Identity());
-=======
-    case sdf::JointType::REVOLUTE: {
-      Vector3d axis_J = ExtractJointAxis(joint_spec);
-      const auto& joint = plant->AddJoint<RevoluteJoint>(
-          joint_spec.Name(),
-          parent_body, X_PJ,
-          child_body, X_CJ, axis_J);
-      AddJointActuatorFromSpecification(joint_spec, joint, plant);
->>>>>>> 398a59e7
       break;
     }
     case sdf::JointType::PRISMATIC: {
@@ -247,10 +237,11 @@
     }
     case sdf::JointType::REVOLUTE: {
       Vector3d axis_J = ExtractJointAxis(joint_spec);
-      plant->AddJoint<RevoluteJoint>(
+      const auto& joint = plant->AddJoint<RevoluteJoint>(
           joint_spec.Name(),
           parent_body, X_PJ,
           child_body, X_CJ, axis_J);
+      AddJointActuatorFromSpecification(joint_spec, joint, plant);
       break;
     }
     default: {
