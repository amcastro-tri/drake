#pragma once

#include <string>

#include "drake/common/name_value.h"

namespace drake {
namespace multibody {

/// The set of configurable properties on a MultibodyPlant.
///
/// The field names and defaults here match MultibodyPlant's defaults exactly,
/// with the exception of time_step.
struct MultibodyPlantConfig {
  template <typename Archive>
  void Serialize(Archive* a) {
    a->Visit(DRAKE_NVP(time_step));
    a->Visit(DRAKE_NVP(penetration_allowance));
    a->Visit(DRAKE_NVP(stiction_tolerance));
    a->Visit(DRAKE_NVP(contact_model));
<<<<<<< HEAD
    a->Visit(DRAKE_NVP(contact_solver));
=======
    a->Visit(DRAKE_NVP(discrete_contact_solver));
>>>>>>> d2e77e76
    a->Visit(DRAKE_NVP(contact_surface_representation));
  }

  /// Configures the MultibodyPlant::MultibodyPlant() constructor time_step.
  ///
  /// There is no default value for this within MultibodyPlant itself, so here
  /// we choose a nominal value (a discrete system, with a 1ms periodic update)
  /// as a reasonably conservative estimate that works in many cases.
  double time_step{0.001};

  /// Configures the MultibodyPlant::set_penetration_allowance().
  double penetration_allowance{0.001};

  /// Configures the MultibodyPlant::set_stiction_tolerance().
  double stiction_tolerance{0.001};

  /// Configures the MultibodyPlant::set_contact_model().
  /// Refer to drake::multibody::ContactModel for details.
  /// Valid strings are:
  /// - "point"
  /// - "hydroelastic"
  /// - "hydroelastic_with_fallback"
  std::string contact_model{"hydroelastic_with_fallback"};

<<<<<<< HEAD
  /// Configures the MultibodyPlant::set_contact_solver().
  /// Refer to drake::multibody::ContactSolver for details.
  /// Valid strings are:
  /// - "tamsi"
  /// - "sap"
  std::string contact_solver{"tamsi"};
=======
  /// Configures the MultibodyPlant::set_discrete_contact_solver().
  /// Refer to drake::multibody::DiscreteContactSolver for details.
  /// Valid strings are:
  /// - "tamsi"
  /// - "sap"
  std::string discrete_contact_solver{"tamsi"};
>>>>>>> d2e77e76

  /// Configures the MultibodyPlant::set_contact_surface_representation().
  /// Refer to drake::geometry::HydroelasticContactRepresentation for details.
  /// Valid strings are:
  /// - "triangle"
  /// - "polygon"
  ///
  /// The default value used here is consistent with the default time_step
  /// chosen above; keep this consistent with
  /// MultibodyPlant::GetDefaultContactSurfaceRepresentation().
  std::string contact_surface_representation{"polygon"};
};

}  // namespace multibody
}  // namespace drake<|MERGE_RESOLUTION|>--- conflicted
+++ resolved
@@ -18,11 +18,7 @@
     a->Visit(DRAKE_NVP(penetration_allowance));
     a->Visit(DRAKE_NVP(stiction_tolerance));
     a->Visit(DRAKE_NVP(contact_model));
-<<<<<<< HEAD
-    a->Visit(DRAKE_NVP(contact_solver));
-=======
     a->Visit(DRAKE_NVP(discrete_contact_solver));
->>>>>>> d2e77e76
     a->Visit(DRAKE_NVP(contact_surface_representation));
   }
 
@@ -47,21 +43,12 @@
   /// - "hydroelastic_with_fallback"
   std::string contact_model{"hydroelastic_with_fallback"};
 
-<<<<<<< HEAD
-  /// Configures the MultibodyPlant::set_contact_solver().
-  /// Refer to drake::multibody::ContactSolver for details.
-  /// Valid strings are:
-  /// - "tamsi"
-  /// - "sap"
-  std::string contact_solver{"tamsi"};
-=======
   /// Configures the MultibodyPlant::set_discrete_contact_solver().
   /// Refer to drake::multibody::DiscreteContactSolver for details.
   /// Valid strings are:
   /// - "tamsi"
   /// - "sap"
   std::string discrete_contact_solver{"tamsi"};
->>>>>>> d2e77e76
 
   /// Configures the MultibodyPlant::set_contact_surface_representation().
   /// Refer to drake::geometry::HydroelasticContactRepresentation for details.
