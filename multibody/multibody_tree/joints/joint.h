--- conflicted
+++ resolved
@@ -120,19 +120,6 @@
   const Frame<T>& get_frame_on_child() const {
     return frame_on_child_;
   }
-
-<<<<<<< HEAD
-  virtual int num_dofs() const = 0;
-
-  /// Adds into `forcing` a force along the one of the joint's degrees of
-  /// freedom given by `joint_dof`. The meaning for this degree of freedom and
-  /// even its dimensional units depend on the specific joint sub-class.
-  /// For a RevoluteJoint for instance, `joint_dof` can only be 0 since revolute
-  /// joints's motion subspace only has one degree of freedom, while the units
-  /// of `joint_tau` are those of torque (N⋅m in the MKS system of units).
-  /// NVI to DoAddInForcing().
-  void AddInForcing(
-=======
 
   /// Returns the number of degrees of freedom for `this` joint.
   /// E.g., one for a revolute joint and three for a ball joint.
@@ -165,7 +152,6 @@
   ///   `forces` is `nullptr` or if `forces` doest not have the right sizes to
   ///   accommodate a set of forces for the model to which this joint belongs.
   void AddInForces(
->>>>>>> eb67befa
       const systems::Context<T>& context,
       int joint_dof,
       const T& joint_tau,
@@ -173,11 +159,7 @@
     DRAKE_DEMAND(forces != nullptr);
     DRAKE_DEMAND(0 <= joint_dof && joint_dof < num_dofs());
     DRAKE_DEMAND(forces->CheckHasRightSizeForModel(this->get_parent_tree()));
-<<<<<<< HEAD
-    DoAddInForcing(context, joint_dof, joint_tau, forces);
-=======
     DoAddInForces(context, joint_dof, joint_tau, forces);
->>>>>>> eb67befa
   }
 
   // Hide the following section from Doxygen.
@@ -261,19 +243,6 @@
     // TODO(amcastro-tri): add force elements, constraints, bodies, etc.
   };
 
-<<<<<<< HEAD
-  /// Adds into `forcing` a force along the one of the joint's degrees of
-  /// freedom given by `joint_dof`.
-  /// How forcing is added to a MultibodyTree model depends on the underlying
-  /// implementation of a particular joint and therefore specific %Joint
-  /// subclasses must provide a definition for this method.
-  /// @see The public NVI AddInForcing() for details.
-  virtual void DoAddInForcing(
-      const systems::Context<T>& context,
-      int joint_dof,
-      const T& joint_tau,
-      MultibodyForces<T>* forcing) const = 0;
-=======
   /// Adds into `forces` a force along the one of the joint's degrees of
   /// freedom given by `joint_dof`.
   /// How forces is added to a MultibodyTree model depends on the underlying
@@ -287,7 +256,6 @@
       int joint_dof,
       const T& joint_tau,
       MultibodyForces<T>* forces) const = 0;
->>>>>>> eb67befa
 
   // Implements MultibodyTreeElement::DoSetTopology(). Joints have no topology
   // though we could require them to have one in the future.
