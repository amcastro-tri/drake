--- conflicted
+++ resolved
@@ -182,32 +182,19 @@
 
   const MultibodyTree<T>& internal_tree() const;
 
-<<<<<<< HEAD
-  void AddInForcesFromInputPorts(const drake::systems::Context<T>& context,
-                                 MultibodyForces<T>* forces) const;
-=======
   systems::CacheEntry& DeclareCacheEntry(std::string description,
                                          systems::ValueProducer,
                                          std::set<systems::DependencyTicket>);
 
   const contact_solvers::internal::ContactSolverResults<T>&
   EvalContactSolverResults(const systems::Context<T>& context) const;
->>>>>>> 6ea3f08c
 
   const internal::ContactJacobians<T>& EvalContactJacobians(
       const systems::Context<T>& context) const;
 
-<<<<<<< HEAD
-  std::vector<CoulombFriction<double>> CalcCombinedFrictionCoefficients(
-      const drake::systems::Context<T>& context,
-      const std::vector<internal::DiscreteContactPair<T>>& contact_pairs) const;
-
   std::vector<internal::DiscreteContactPair<T>> CalcDiscreteContactPairs(
       const systems::Context<T>& context) const;
 
-  const contact_solvers::internal::ContactSolverResults<T>&
-  EvalContactSolverResults(const systems::Context<T>& context) const;
-=======
   const std::vector<internal::DiscreteContactPair<T>>& EvalDiscreteContactPairs(
       const systems::Context<T>& context) const;
 
@@ -229,7 +216,6 @@
   const std::unordered_map<geometry::GeometryId, BodyIndex>&
   geometry_id_to_body_index() const;
   /* @} */
->>>>>>> 6ea3f08c
 
   /* Concrete DiscreteUpdateManagers must override these NVI Calc methods to
    provide an implementation. The output parameters are guaranteed to be
