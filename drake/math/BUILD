# -*- python -*-
# This file contains rules for Bazel; see drake/doc/bazel.rst.

load("//tools:cpplint.bzl", "cpplint")
load("//tools:drake.bzl", "drake_cc_googletest", "drake_cc_library")

package(default_visibility = ["//visibility:public"])

drake_cc_library(
    name = "autodiff",
    srcs = ["autodiff.cc"],
    hdrs = ["autodiff.h"],
    deps = [
        "//drake/common",
        "//drake/common:autodiff",
    ],
)

# TODO(jwnimmer-tri) This should be riccati not ricatti.
drake_cc_library(
    name = "continuous_algebraic_ricatti_equation",
    srcs = ["continuous_algebraic_ricatti_equation.cc"],
    hdrs = ["continuous_algebraic_ricatti_equation.h"],
    deps = [
        "//drake/common",
        "//drake/common:is_approx_equal_abstol",
    ],
)

drake_cc_library(
    name = "discrete_algebraic_riccati_equation",
    srcs = ["discrete_algebraic_riccati_equation.cc"],
    hdrs = ["discrete_algebraic_riccati_equation.h"],
    deps = [
<<<<<<< HEAD
=======
        ":autodiff",
>>>>>>> a67d7f64
        "//drake/common",
        "//drake/common:is_approx_equal_abstol",
    ],
)

# TODO(jwnimmer-tri) Improved name for this library, "pose_representations"?
drake_cc_library(
    name = "geometric_transform",
    srcs = [
        "axis_angle.cc",
        "quaternion.cc",
        "random_rotation.cc",
        "roll_pitch_yaw.cc",
        "rotation_matrix.cc",
    ],
    hdrs = [
        "axis_angle.h",
        "quaternion.h",
        "random_rotation.h",
        "roll_pitch_yaw.h",
        "roll_pitch_yaw_not_using_quaternion.h",
        "roll_pitch_yaw_using_quaternion.h",
        "rotation_matrix.h",
    ],
    deps = [
        "//drake/common",
    ],
)

drake_cc_library(
    name = "gradient",
    srcs = [
        "autodiff_gradient.cc",
        "cross_product.cc",
        "gradient.cc",
        "normalize_vector.cc",
        "rotation_conversion_gradient.cc",
    ],
    hdrs = [
        "autodiff_gradient.h",
        "cross_product.h",
        "gradient.h",
        "gradient_util.h",
        "normalize_vector.h",
        "rotation_conversion_gradient.h",
    ],
    deps = [
        ":autodiff",
        "//drake/common",
    ],
)

drake_cc_library(
    name = "matrix_util",
    srcs = ["matrix_util.cc"],
    hdrs = ["matrix_util.h"],
    deps = [
        "//drake/common",
        "//drake/common:number_traits",
    ],
)

# These all require bleeding-edge Eigen, so please don't fold them into any
# other important labels until we get all workspaces on newer-Eigen.
drake_cc_library(
    name = "eigen_sparse_triplet",
    srcs = ["eigen_sparse_triplet.cc"],
    hdrs = ["eigen_sparse_triplet.h"],
    deps = [
        "//drake/common",
    ],
)

drake_cc_library(
    name = "expmap",
    srcs = ["expmap.cc"],
    hdrs = ["expmap.h"],
    deps = [
        ":gradient",
        "//drake/common",
    ],
)

drake_cc_library(
    name = "jacobian",
    srcs = ["jacobian.cc"],
    hdrs = ["jacobian.h"],
    deps = [
        "//drake/common",
    ],
)

drake_cc_library(
    name = "saturate",
    srcs = [],
    hdrs = ["saturate.h"],
    deps = [
        "//drake/common",
        # TODO(jwnimmer-tri) Remove once cond() no longer requires it.
        "//drake/common:autodiff",
        "//drake/common:cond",
    ],
)

# === test/ ===

drake_cc_googletest(
    name = "autodiff_test",
    deps = [
        ":autodiff",
        ":gradient",
        "//drake/common:eigen_matrix_compare",
    ],
)

drake_cc_googletest(
    name = "cross_product_test",
    deps = [
        ":gradient",
        "//drake/common:eigen_matrix_compare",
    ],
)

drake_cc_googletest(
    name = "discrete_algebraic_riccati_equation_test",
    deps = [
        ":discrete_algebraic_riccati_equation",
        "//drake/common:eigen_matrix_compare",
    ],
)

drake_cc_googletest(
    name = "expmap_test",
    deps = [
        ":expmap",
        "//drake/common:eigen_matrix_compare",
    ],
)

drake_cc_googletest(
    name = "eigen_sparse_triplet_test",
    deps = [
        ":eigen_sparse_triplet",
        "//drake/common:eigen_matrix_compare",
    ],
)

drake_cc_googletest(
    name = "jacobian_test",
    deps = [
        ":gradient",
        ":jacobian",
        "//drake/common:eigen_matrix_compare",
    ],
)

drake_cc_googletest(
    name = "gradient_util_test",
    deps = [
        ":gradient",
        "//drake/common:eigen_matrix_compare",
    ],
)

drake_cc_googletest(
    name = "matrix_util_test",
    deps = [
        ":matrix_util",
        "//drake/common:eigen_matrix_compare",
        "//drake/common:symbolic",
    ],
)

drake_cc_googletest(
    name = "normalize_vector_test",
    deps = [
        ":gradient",
        "//drake/common:eigen_matrix_compare",
    ],
)

drake_cc_googletest(
    name = "rotation_matrix_test",
    deps = [
        ":geometric_transform",
        "//drake/common:eigen_matrix_compare",
    ],
)

drake_cc_googletest(
    name = "rotation_conversion_test",
    deps = [
        ":geometric_transform",
        ":gradient",
        "//drake/common:eigen_matrix_compare",
    ],
)

drake_cc_googletest(
    name = "saturate_test",
    deps = [
        ":saturate",
        "//drake/common:autodiff",
        "//drake/common:symbolic",
    ],
)

cpplint()<|MERGE_RESOLUTION|>--- conflicted
+++ resolved
@@ -32,10 +32,7 @@
     srcs = ["discrete_algebraic_riccati_equation.cc"],
     hdrs = ["discrete_algebraic_riccati_equation.h"],
     deps = [
-<<<<<<< HEAD
-=======
         ":autodiff",
->>>>>>> a67d7f64
         "//drake/common",
         "//drake/common:is_approx_equal_abstol",
     ],
