--- conflicted
+++ resolved
@@ -60,11 +60,7 @@
       const MultibodyTreeContext<T>& context,
       const PositionKinematicsCache<T>& pc,
       const VelocityKinematicsCache<T>& vc,
-<<<<<<< HEAD
-      MultibodyForcing<T>* forcing) const final;
-=======
       MultibodyForces<T>* forces) const final;
->>>>>>> ed5b1474
 
   std::unique_ptr<ForceElement<double>> DoCloneToScalar(
       const MultibodyTree<double>& tree_clone) const override;
