--- conflicted
+++ resolved
@@ -13,14 +13,9 @@
 
 template <typename T>
 RigidBody<T>::RigidBody(const std::string& body_name,
-<<<<<<< HEAD
-                        const SpatialInertia<double> M) : Body<T>(body_name),
-    default_spatial_inertia_(M) {}
-=======
                         const SpatialInertia<double> M)
     : Body<T>(body_name),
       default_spatial_inertia_(M) {}
->>>>>>> 8ed16b69
 
 // Explicitly instantiates on the most common scalar types.
 template class RigidBody<double>;
