#include "drake/multibody/multibody_tree/multibody_plant/multibody_plant.h"

#include <functional>
#include <limits>
#include <memory>
#include <set>
#include <tuple>
#include <utility>

#include <gtest/gtest.h>

#include "drake/common/eigen_autodiff_types.h"
#include "drake/common/find_resource.h"
#include "drake/common/test_utilities/eigen_matrix_compare.h"
#include "drake/common/test_utilities/expect_throws_message.h"
#include "drake/geometry/geometry_frame.h"
#include "drake/geometry/query_object.h"
#include "drake/geometry/scene_graph.h"
#include "drake/geometry/visual_material.h"
#include "drake/math/autodiff_gradient.h"
#include "drake/math/rigid_transform.h"
#include "drake/math/roll_pitch_yaw.h"
#include "drake/math/rotation_matrix.h"
#include "drake/multibody/benchmarks/acrobot/acrobot.h"
#include "drake/multibody/benchmarks/acrobot/make_acrobot_plant.h"
#include "drake/multibody/benchmarks/pendulum/make_pendulum_plant.h"
#include "drake/multibody/multibody_tree/joints/revolute_joint.h"
#include "drake/multibody/multibody_tree/parsing/multibody_plant_sdf_parser.h"
#include "drake/multibody/multibody_tree/rigid_body.h"
#include "drake/systems/framework/context.h"
#include "drake/systems/framework/continuous_state.h"
#include "drake/systems/framework/diagram_builder.h"
#include "drake/systems/primitives/linear_system.h"

namespace drake {

using Eigen::AngleAxisd;
using Eigen::Isometry3d;
using Eigen::Matrix2d;
using Eigen::Translation3d;
using Eigen::Vector2d;
using Eigen::Vector3d;
using Eigen::VectorXd;
using geometry::FrameId;
using geometry::FramePoseVector;
using geometry::GeometryId;
using geometry::PenetrationAsPointPair;
using geometry::QueryObject;
using geometry::SceneGraph;
using geometry::SceneGraphInspector;
using geometry::VisualMaterial;
using math::RigidTransform;
using math::RollPitchYaw;
using math::RotationMatrix;
using multibody::benchmarks::Acrobot;
using multibody::benchmarks::acrobot::AcrobotParameters;
using multibody::benchmarks::acrobot::MakeAcrobotPlant;
using multibody::benchmarks::pendulum::MakePendulumPlant;
using multibody::benchmarks::pendulum::PendulumParameters;
using multibody::multibody_plant::MultibodyPlant;
using multibody::parsing::AddModelFromSdfFile;
using systems::AbstractValue;
using systems::BasicVector;
using systems::Context;
using systems::ContinuousState;
using systems::DiagramBuilder;
using systems::Diagram;
using systems::LinearSystem;
using systems::Linearize;
using systems::VectorBase;
using std::pair;
using std::make_pair;
using std::tie;
using std::unique_ptr;

namespace multibody {
namespace multibody_plant {

class MultibodyPlantTester {
 public:
  MultibodyPlantTester() = delete;

  template <typename T>
  static BodyIndex geometry_id_to_body_index(
      const MultibodyPlant<T>& plant, GeometryId id) {
    return plant.geometry_id_to_body_index_.at(id);
  }

  static MatrixX<double> CalcNormalSeparationVelocitiesJacobian(
      const MultibodyPlant<double>& plant, const Context<double>& context,
      const std::vector<PenetrationAsPointPair<double>>& point_pairs) {
    return plant.CalcNormalSeparationVelocitiesJacobian(context, point_pairs);
  }

  static MatrixX<double> CalcTangentVelocitiesJacobian(
      const MultibodyPlant<double>& plant, const Context<double>& context,
      const std::vector<PenetrationAsPointPair<double>>& point_pairs,
      std::vector<Matrix3<double>>* R_WC_set) {
    return plant.CalcTangentVelocitiesJacobian(context, point_pairs, R_WC_set);
  }
};

namespace {
// This test creates a simple model for an acrobot using MultibodyPlant and
// verifies a number of invariants such as that body and joint models were
// properly added and the model sizes.
GTEST_TEST(MultibodyPlant, SimpleModelCreation) {
  const std::string kInvalidName = "InvalidName";

  const AcrobotParameters parameters;
  unique_ptr<MultibodyPlant<double>> plant =
      MakeAcrobotPlant(parameters, false /* Don't make a finalized plant. */);

  // Model Size. Counting the world body, there should be three bodies.
  EXPECT_EQ(plant->num_bodies(), 3);
  EXPECT_EQ(plant->num_joints(), 2);
  EXPECT_EQ(plant->num_actuators(), 1);
  EXPECT_EQ(plant->num_actuated_dofs(), 1);

  // We expect to see the default and world model instances.
  EXPECT_EQ(plant->num_model_instances(), 2);

  // Add a split pendulum to the plant.
  const ModelInstanceIndex pendulum_model_instance =
      AddModelFromSdfFile(FindResourceOrThrow(
          "drake/multibody/multibody_tree/"
          "multibody_plant/test/split_pendulum.sdf"), plant.get());
  EXPECT_EQ(plant->num_model_instances(), 3);

  plant->Finalize();
  // We should throw an exception if finalize is called twice.  Verify this.
  EXPECT_THROW(plant->Finalize(), std::logic_error);

  // Verify the final model size for the model as a whole and for each instance.
  EXPECT_EQ(plant->num_bodies(), 5);
  EXPECT_EQ(plant->num_joints(), 4);
  EXPECT_EQ(plant->num_actuators(), 2);
  EXPECT_EQ(plant->num_actuated_dofs(), 2);

  // World accessors.
  EXPECT_EQ(&plant->world_body(), &plant->model().world_body());
  EXPECT_EQ(&plant->world_frame(), &plant->model().world_frame());

  // State size.
  EXPECT_EQ(plant->num_positions(), 3);
  EXPECT_EQ(plant->num_velocities(), 3);
  EXPECT_EQ(plant->num_multibody_states(), 6);

  EXPECT_EQ(plant->num_actuated_dofs(default_model_instance()), 1);
  EXPECT_EQ(plant->num_positions(default_model_instance()), 2);
  EXPECT_EQ(plant->num_velocities(default_model_instance()), 2);

  EXPECT_EQ(plant->num_actuated_dofs(pendulum_model_instance), 1);
  EXPECT_EQ(plant->num_positions(pendulum_model_instance), 1);
  EXPECT_EQ(plant->num_velocities(pendulum_model_instance), 1);

  // Check that the input/output ports have the appropriate geometry.
  EXPECT_THROW(plant->get_actuation_input_port(), std::runtime_error);
  EXPECT_EQ(plant->get_actuation_input_port(
      default_model_instance()).size(), 1);
  EXPECT_EQ(plant->get_actuation_input_port(
      pendulum_model_instance).size(), 1);
  EXPECT_EQ(plant->get_continuous_state_output_port().size(), 6);
  EXPECT_EQ(plant->get_continuous_state_output_port(
      default_model_instance()).size(), 4);
  EXPECT_EQ(plant->get_continuous_state_output_port(
      pendulum_model_instance).size(), 2);

  // Query if elements exist in the model.
  EXPECT_TRUE(plant->HasBodyNamed(parameters.link1_name()));
  EXPECT_TRUE(plant->HasBodyNamed(parameters.link2_name()));
  EXPECT_FALSE(plant->HasBodyNamed(kInvalidName));

  EXPECT_TRUE(plant->HasJointNamed(parameters.shoulder_joint_name()));
  EXPECT_TRUE(plant->HasJointNamed(parameters.elbow_joint_name()));
  EXPECT_FALSE(plant->HasJointNamed(kInvalidName));

  EXPECT_TRUE(plant->HasJointActuatorNamed(parameters.actuator_name()));
  EXPECT_FALSE(plant->HasJointActuatorNamed(kInvalidName));

  // Get links by name.
  const Body<double>& link1 = plant->GetBodyByName(parameters.link1_name());
  EXPECT_EQ(link1.name(), parameters.link1_name());
  EXPECT_EQ(link1.model_instance(), default_model_instance());

  const Body<double>& link2 = plant->GetBodyByName(parameters.link2_name());
  EXPECT_EQ(link2.name(), parameters.link2_name());
  EXPECT_EQ(link2.model_instance(), default_model_instance());

  const Body<double>& upper = plant->GetBodyByName("upper_section");
  EXPECT_EQ(upper.model_instance(), pendulum_model_instance);

  const Body<double>& lower = plant->GetBodyByName("lower_section");
  EXPECT_EQ(lower.model_instance(), pendulum_model_instance);

  // Attempting to retrieve a link that is not part of the model should throw
  // an exception.
  EXPECT_THROW(plant->GetBodyByName(kInvalidName), std::logic_error);

  // Get joints by name.
  const Joint<double>& shoulder_joint =
      plant->GetJointByName(parameters.shoulder_joint_name());
  EXPECT_EQ(shoulder_joint.name(), parameters.shoulder_joint_name());
  EXPECT_EQ(shoulder_joint.model_instance(), default_model_instance());
    const Joint<double>& elbow_joint =
      plant->GetJointByName(parameters.elbow_joint_name());
  EXPECT_EQ(elbow_joint.name(), parameters.elbow_joint_name());
  EXPECT_EQ(elbow_joint.model_instance(), default_model_instance());
  const Joint<double>& pin_joint =
      plant->GetJointByName("pin");
  EXPECT_EQ(pin_joint.model_instance(), pendulum_model_instance);
  EXPECT_THROW(plant->GetJointByName(kInvalidName), std::logic_error);

  // Templatized version to obtain retrieve a particular known type of joint.
  const RevoluteJoint<double>& shoulder =
      plant->GetJointByName<RevoluteJoint>(parameters.shoulder_joint_name());
  EXPECT_EQ(shoulder.name(), parameters.shoulder_joint_name());
  const RevoluteJoint<double>& elbow =
      plant->GetJointByName<RevoluteJoint>(parameters.elbow_joint_name());
  EXPECT_EQ(elbow.name(), parameters.elbow_joint_name());
  const RevoluteJoint<double>& pin =
      plant->GetJointByName<RevoluteJoint>("pin");
  EXPECT_EQ(pin.name(), "pin");
  EXPECT_THROW(plant->GetJointByName(kInvalidName), std::logic_error);

  // MakeAcrobotPlant() has already called Finalize() on the acrobot model.
  // Therefore no more modeling elements can be added. Verify this.
  DRAKE_EXPECT_THROWS_MESSAGE(
      plant->AddRigidBody("AnotherBody", default_model_instance(),
                          SpatialInertia<double>()),
      std::logic_error,
      "Post-finalize calls to '.*' are not allowed; "
      "calls to this method must happen before Finalize\\(\\).");
  DRAKE_EXPECT_THROWS_MESSAGE(
      plant->AddJoint<RevoluteJoint>(
          "AnotherJoint", link1, {}, link2, {}, Vector3d::UnitZ()),
      std::logic_error,
      "Post-finalize calls to '.*' are not allowed; "
      "calls to this method must happen before Finalize\\(\\).");
  // Test API for simplified `AddJoint` method.
  DRAKE_EXPECT_THROWS_MESSAGE(
      plant->AddJoint(std::make_unique<RevoluteJoint<double>>(
          "AnotherJoint", link1.body_frame(), link2.body_frame(),
          Vector3d::UnitZ())),
      std::logic_error,
      "This MultibodyTree is finalized already. .*");
  // TODO(amcastro-tri): add test to verify that requesting a joint of the wrong
  // type throws an exception. We need another joint type to do so.
}

// Fixture to perform a number of computational tests on an acrobot model.
class AcrobotPlantTests : public ::testing::Test {
 public:
  // Creates MultibodyPlant for an acrobot model.
  void SetUp() override {
    systems::DiagramBuilder<double> builder;
    scene_graph_ = builder.AddSystem<SceneGraph>();
    // Make a non-finalized plant so that we can tests methods with pre/post
    // Finalize() conditions.
    const std::string full_name = FindResourceOrThrow(
        "drake/multibody/benchmarks/acrobot/acrobot.sdf");
    plant_ = builder.AddSystem<MultibodyPlant>();
    AddModelFromSdfFile(full_name, plant_, scene_graph_);
    // Add gravity to the model.
    plant_->AddForceElement<UniformGravityFieldElement>(
        -9.81 * Vector3<double>::UnitZ());
    // Sanity check on the availability of the optional source id before using
    // it.
    DRAKE_DEMAND(plant_->get_source_id() != nullopt);

    // Verify that methods with pre-Finalize() conditions throw accordingly.
    DRAKE_EXPECT_THROWS_MESSAGE(
        plant_->get_geometry_poses_output_port(),
        std::logic_error,
        /* Verify this method is throwing for the right reasons. */
        "Pre-finalize calls to '.*' are not allowed; "
        "you must call Finalize\\(\\) first.");

    DRAKE_EXPECT_THROWS_MESSAGE(
        plant_->get_continuous_state_output_port(),
        std::logic_error,
        /* Verify this method is throwing for the right reasons. */
        "Pre-finalize calls to '.*' are not allowed; "
        "you must call Finalize\\(\\) first.");

    // Finalize() the plant before accessing its ports for communicating with
    // SceneGraph.
    plant_->Finalize(scene_graph_);

    builder.Connect(
        plant_->get_geometry_poses_output_port(),
        scene_graph_->get_source_pose_port(plant_->get_source_id().value()));
    // And build the Diagram:
    diagram_ = builder.Build();

    link1_ = &plant_->GetBodyByName(parameters_.link1_name());
    link2_ = &plant_->GetBodyByName(parameters_.link2_name());
    shoulder_ = &plant_->GetJointByName<RevoluteJoint>(
        parameters_.shoulder_joint_name());
    elbow_ = &plant_->GetJointByName<RevoluteJoint>(
        parameters_.elbow_joint_name());

    context_ = plant_->CreateDefaultContext();
    derivatives_ = plant_->AllocateTimeDerivatives();

    ASSERT_GT(plant_->num_actuators(), 0);
    input_port_ = &context_->FixInputPort(
        plant_->get_actuation_input_port().get_index(), Vector1<double>(0.0));
  }

  void SetUpDiscreteAcrobotPlant(double time_step) {
    systems::DiagramBuilder<double> builder;
    const std::string full_name = FindResourceOrThrow(
        "drake/multibody/benchmarks/acrobot/acrobot.sdf");
    discrete_plant_ = std::make_unique<MultibodyPlant<double>>(time_step);
    AddModelFromSdfFile(full_name, discrete_plant_.get());
    // Add gravity to the model.
    discrete_plant_->AddForceElement<UniformGravityFieldElement>(
        -9.81 * Vector3<double>::UnitZ());
    discrete_plant_->Finalize();

    discrete_context_ = discrete_plant_->CreateDefaultContext();
    ASSERT_EQ(discrete_plant_->num_actuators(), 1);
    discrete_context_->FixInputPort(
        discrete_plant_->get_actuation_input_port().get_index(),
        Vector1<double>(0.0));
  }

  // Computes the vector of generalized forces due to gravity.
  // This test is mostly to verify MultibodyPlant provides the proper APIs to
  // perform this computations.
  void VerifyCalcGravityGeneralizedForces(double theta1, double theta2) {
    const double kTolerance = 5 * std::numeric_limits<double>::epsilon();

    // Set the state:
    shoulder_->set_angle(context_.get(), theta1);
    elbow_->set_angle(context_.get(), theta2);

    // Calculate the generalized forces due to gravity.
    const VectorX<double> tau_g =
        plant_->model().CalcGravityGeneralizedForces(*context_);

    // Calculate a benchmark value.
    const Vector2d tau_g_expected =
        acrobot_benchmark_.CalcGravityVector(theta1, theta2);

    EXPECT_TRUE(CompareMatrices(
        tau_g, tau_g_expected, kTolerance, MatrixCompareType::relative));
  }

  // Verifies the computation performed by MultibodyPlant::CalcTimeDerivatives()
  // for the acrobot model. The comparison is carried out against a benchmark
  // with hand written dynamics.
  void VerifyCalcTimeDerivatives(double theta1, double theta2,
                                 double theta1dot, double theta2dot,
                                 double input_torque) {
    const double kTolerance = 5 * std::numeric_limits<double>::epsilon();

    // Set the state:
    shoulder_->set_angle(context_.get(), theta1);
    elbow_->set_angle(context_.get(), theta2);
    shoulder_->set_angular_rate(context_.get(), theta1dot);
    elbow_->set_angular_rate(context_.get(), theta2dot);

    // Fix input port to a value before computing anything. In this case, zero
    // actuation.
    input_port_->GetMutableVectorData<double>()->SetAtIndex(0, input_torque);

    plant_->CalcTimeDerivatives(*context_, derivatives_.get());
    const VectorXd xdot = derivatives_->CopyToVector();

    // Now compute inverse dynamics using our benchmark:
    const Vector2d C_expected = acrobot_benchmark_.CalcCoriolisVector(
        theta1, theta2, theta1dot, theta2dot);
    const Vector2d tau_g_expected =
        acrobot_benchmark_.CalcGravityVector(theta1, theta2);
    const Vector2d tau_damping(
        -parameters_.b1() * theta1dot, -parameters_.b2() * theta2dot);

    // Verify the computation of the contribution due to joint damping.
    MultibodyForces<double> forces(plant_->model());
    shoulder_->AddInDamping(*context_, &forces);
    elbow_->AddInDamping(*context_, &forces);
    EXPECT_TRUE(CompareMatrices(forces.generalized_forces(), tau_damping,
                                kTolerance, MatrixCompareType::relative));

    // Verify the computation of xdot.
    const Vector2d rhs =
        tau_g_expected + tau_damping - C_expected + Vector2d(0.0, input_torque);
    const Matrix2d M_expected = acrobot_benchmark_.CalcMassMatrix(theta2);
    const Vector2d vdot_expected = M_expected.inverse() * rhs;
    VectorXd xdot_expected(4);
    xdot_expected << Vector2d(theta1dot, theta2dot), vdot_expected;

    EXPECT_TRUE(CompareMatrices(
        xdot, xdot_expected, kTolerance, MatrixCompareType::relative));
  }

  // Verifies the computation performed by
  // MultibodyPlant::CalcDiscreteVariableUpdates(). For this simple model
  // without contact, we verify that this method performs the periodic update
  // of the state using a semi-explicit Euler strategy, that is:
  //   vⁿ⁺¹ = vⁿ + dt v̇ⁿ
  //   qⁿ⁺¹ = qⁿ + dt N(qⁿ) vⁿ⁺¹
  // To perform this verification, we compute v̇ⁿ using
  // MultibodyPlant::CalcTimeDerivatives().
  void VerifyDoCalcDiscreteVariableUpdates(double theta1, double theta2,
                                           double theta1dot, double theta2dot) {
    DRAKE_DEMAND(plant_ != nullptr);
    DRAKE_DEMAND(discrete_plant_ != nullptr);
    const double kTolerance = 5 * std::numeric_limits<double>::epsilon();

    const double time_step = discrete_plant_->time_step();

    // Set the state for the continuous model:
    shoulder_->set_angle(context_.get(), theta1);
    elbow_->set_angle(context_.get(), theta2);
    shoulder_->set_angular_rate(context_.get(), theta1dot);
    elbow_->set_angular_rate(context_.get(), theta2dot);

    // Set the state for the discrete model:
    // Note: modeling elements such as joints, bodies, frames, etc. are agnostic
    // to whether the state is discrete or continuous. Therefore, we are allowed
    // to using the same modeling elements to set both `context` and
    // `discrete_context`.
    shoulder_->set_angle(discrete_context_.get(), theta1);
    elbow_->set_angle(discrete_context_.get(), theta2);
    shoulder_->set_angular_rate(discrete_context_.get(), theta1dot);
    elbow_->set_angular_rate(discrete_context_.get(), theta2dot);

    plant_->CalcTimeDerivatives(*context_, derivatives_.get());
    auto updates = discrete_plant_->AllocateDiscreteVariables();
    discrete_plant_->CalcDiscreteVariableUpdates(
        *discrete_context_, updates.get());

    // Copies to plain Eigen vectors to verify the math.
    const VectorXd x0 = context_->get_continuous_state_vector().CopyToVector();
    const VectorXd xdot = derivatives_->CopyToVector();
    const VectorXd xnext = updates->get_vector().CopyToVector();

    // Verify that xnext is updated using a semi-explicit strategy, that is:
    //   vnext = v0 + dt * vdot
    //   qnext = q0 + dt * vnext
    VectorXd xnext_expected(plant_->num_multibody_states());
    const int nv = plant_->num_velocities();
    const int nq = plant_->num_positions();
    xnext_expected.segment(nq, nv) =
        x0.segment(nq, nv) + time_step * xdot.segment(nq, nv);
    // We use the fact that nq = nv for this case.
    xnext_expected.segment(0, nq) =
        x0.segment(0, nq) + time_step * xnext_expected.segment(nq, nv);

    EXPECT_TRUE(CompareMatrices(
        xnext, xnext_expected, kTolerance, MatrixCompareType::relative));
  }

 protected:
  // The parameters of the model:
  const AcrobotParameters parameters_;
  // The model plant:
  MultibodyPlant<double>* plant_{nullptr};  // Owned by diagram_ below.
  std::unique_ptr<MultibodyPlant<double>> discrete_plant_;
  // A SceneGraph so that we can test geometry registration.
  SceneGraph<double>* scene_graph_{nullptr};
  // The Diagram containing both the MultibodyPlant and the SceneGraph.
  unique_ptr<Diagram<double>> diagram_;
  // Workspace including context and derivatives vector:
  unique_ptr<Context<double>> context_;
  unique_ptr<Context<double>> discrete_context_;
  unique_ptr<ContinuousState<double>> derivatives_;
  // Non-owning pointers to the model's elements:
  const Body<double>* link1_{nullptr};
  const Body<double>* link2_{nullptr};
  const RevoluteJoint<double>* shoulder_{nullptr};
  const RevoluteJoint<double>* elbow_{nullptr};
  // Input port for the actuation:
  systems::FixedInputPortValue* input_port_{nullptr};

  // Reference benchmark for verification.
  Acrobot<double> acrobot_benchmark_{
      Vector3d::UnitZ() /* Plane normal */, Vector3d::UnitY() /* Up vector */,
      parameters_.m1(), parameters_.m2(),
      parameters_.l1(), parameters_.l2(),
      parameters_.lc1(), parameters_.lc2(),
      parameters_.Ic1(), parameters_.Ic2(),
      parameters_.b1(), parameters_.b2(),
      parameters_.g()};
};

// Verifies we can compute the vector of generalized forces due to gravity on a
// model of an acrobot.
TEST_F(AcrobotPlantTests, VerifyCalcGravityGeneralizedForces) {
  // Some arbitrary values of non-zero state:
  VerifyCalcGravityGeneralizedForces(
      -M_PI / 5.0, M_PI / 2.0  /* joint's angles */);
  VerifyCalcGravityGeneralizedForces(
      M_PI / 3.0, -M_PI / 5.0  /* joint's angles */);
  VerifyCalcGravityGeneralizedForces(
      M_PI / 4.0, -M_PI / 3.0  /* joint's angles */);
  VerifyCalcGravityGeneralizedForces(
      -M_PI, -M_PI / 2.0       /* joint's angles */);
}

// Verifies the correctness of MultibodyPlant::CalcTimeDerivatives() on a model
// of an acrobot.
TEST_F(AcrobotPlantTests, CalcTimeDerivatives) {
  // Some random tests with non-zero state:
  VerifyCalcTimeDerivatives(
      -M_PI / 5.0, M_PI / 2.0,  /* joint's angles */
      0.5, 1.0,                 /* joint's angular rates */
      -1.0);                    /* Actuation torque */
  VerifyCalcTimeDerivatives(
      M_PI / 3.0, -M_PI / 5.0,  /* joint's angles */
      0.7, -1.0,                /* joint's angular rates */
      1.0);                     /* Actuation torque */
  VerifyCalcTimeDerivatives(
      M_PI / 4.0, -M_PI / 3.0,  /* joint's angles */
      -0.5, 2.0,                /* joint's angular rates */
      -1.5);                    /* Actuation torque */
  VerifyCalcTimeDerivatives(
      -M_PI, -M_PI / 2.0,       /* joint's angles */
      -1.5, -2.5,               /* joint's angular rates */
      2.0);                     /* Actuation torque */
}

// Verifies the correctness of MultibodyPlant::DoCalcDiscreteVariableUpdates()
// on a model of an acrobot.
TEST_F(AcrobotPlantTests, DoCalcDiscreteVariableUpdates) {
  // Set up an additional discrete state model of the same acrobot model.
  SetUpDiscreteAcrobotPlant(0.001 /* time step in seconds. */);

  const ModelInstanceIndex instance_index =
      discrete_plant_->GetModelInstanceByName("acrobot");

  // The generalized contact forces output port should have the same size as
  // number of generalized velocities in the model instance, even if there is
  // no contact geometry in the model.
  EXPECT_EQ(discrete_plant_->get_generalized_contact_forces_output_port(
      instance_index).size(), 2);

  // Verify the implementation for a number of arbitrarily chosen states.
  VerifyDoCalcDiscreteVariableUpdates(
      -M_PI / 5.0, M_PI / 2.0,  /* joint's angles */
      0.5, 1.0);                /* joint's angular rates */
  VerifyDoCalcDiscreteVariableUpdates(
      M_PI / 3.0, -M_PI / 5.0,  /* joint's angles */
      0.7, -1.0);               /* joint's angular rates */
  VerifyDoCalcDiscreteVariableUpdates(
      M_PI / 4.0, -M_PI / 3.0,  /* joint's angles */
      -0.5, 2.0);               /* joint's angular rates */
  VerifyDoCalcDiscreteVariableUpdates(
      -M_PI, -M_PI / 2.0,       /* joint's angles */
      -1.5, -2.5);              /* joint's angular rates */
}

// Verifies the process of visual geometry registration with a SceneGraph
// for the acrobot model.
TEST_F(AcrobotPlantTests, VisualGeometryRegistration) {
  EXPECT_EQ(plant_->num_visual_geometries(), 3);
  EXPECT_TRUE(plant_->geometry_source_is_registered());
  EXPECT_TRUE(plant_->get_source_id());

  // The default context gets initialized by a call to SetDefaultState(), which
  // for a MultibodyPlant sets all revolute joints to have zero angles and zero
  // angular velocity.
  unique_ptr<systems::Context<double>> context =
      plant_->CreateDefaultContext();

  unique_ptr<AbstractValue> poses_value =
      plant_->get_geometry_poses_output_port().Allocate();
  EXPECT_NO_THROW(poses_value->GetValueOrThrow<FramePoseVector<double>>());
  const FramePoseVector<double>& poses =
      poses_value->GetValueOrThrow<FramePoseVector<double>>();
  EXPECT_EQ(poses.source_id(), plant_->get_source_id());
  EXPECT_EQ(poses.size(), 2);  // Only two frames move.

  // Compute the poses for each geometry in the model.
  plant_->get_geometry_poses_output_port().Calc(*context, poses_value.get());

  const MultibodyTree<double>& model = plant_->model();
  std::vector<Isometry3<double >> X_WB_all;
  model.CalcAllBodyPosesInWorld(*context, &X_WB_all);
  const double kTolerance = 5 * std::numeric_limits<double>::epsilon();
  for (BodyIndex body_index(1);
       body_index < plant_->num_bodies(); ++body_index) {
    const FrameId frame_id = plant_->GetBodyFrameIdOrThrow(body_index);
    // Also confirm the "maybe" variant works.
    const optional<FrameId> optional_id =
        plant_->GetBodyFrameIdIfExists(body_index);
    ASSERT_TRUE(optional_id.has_value());
    EXPECT_EQ(frame_id, *optional_id);
    const Isometry3<double>& X_WB = poses.value(frame_id);
    const Isometry3<double>& X_WB_expected = X_WB_all[body_index];
    EXPECT_TRUE(CompareMatrices(X_WB.matrix(), X_WB_expected.matrix(),
                                kTolerance, MatrixCompareType::relative));
  }

  // SceneGraph does not register a FrameId for the world. We use this fact
  // to test that GetBodyFrameIdOrThrow() throws an assertion for a body with no
  // FrameId, even though in this model we register an anchored geometry to the
  // world.
  DRAKE_EXPECT_THROWS_MESSAGE(
      plant_->GetBodyFrameIdOrThrow(world_index()),
      std::logic_error,
      /* Verify this method is throwing for the right reasons. */
      "Body 'WorldBody' does not have geometry registered with it.");

  // Similarly, the "optional" variant should return a null opt.
  optional<FrameId> undefined_id =
      plant_->GetBodyFrameIdIfExists(world_index());
  EXPECT_EQ(undefined_id, nullopt);
}

// Verifies that the right errors get invoked upon finalization.
GTEST_TEST(MultibodyPlantTest, FilterAdjacentBodiesSourceErrors) {
  SceneGraph<double> scene_graph;

  // Case: Finalize w/o having registered as geometry source but without
  // providing a scene graph -- no error.
  {
    MultibodyPlant<double> plant;
    EXPECT_NO_THROW(plant.Finalize());
  }

  // Case: Correct finalization -- registered as source and correct scene graph
  // provided -- no error.
  {
    MultibodyPlant<double> plant;
    plant.RegisterAsSourceForSceneGraph(&scene_graph);
    EXPECT_NO_THROW(plant.Finalize(&scene_graph));
  }

  // Case: Registered as source, but no scene graph passed to Finalize() -
  // error.
  {
    MultibodyPlant<double> plant;
    plant.RegisterAsSourceForSceneGraph(&scene_graph);
    DRAKE_EXPECT_THROWS_MESSAGE(
        plant.Finalize(), std::logic_error,
        "This MultibodyPlant has been registered as a SceneGraph geometry "
        "source. Finalize\\(\\) should be invoked with a pointer to the "
        "SceneGraph instance");
  }

  // Case: Registered as source, but *wrong* scene graph passed to Finalize() -
  // error.
  {
    MultibodyPlant<double> plant;
    plant.RegisterAsSourceForSceneGraph(&scene_graph);
    SceneGraph<double> other_graph;
    DRAKE_EXPECT_THROWS_MESSAGE(
        plant.Finalize(&other_graph), std::logic_error,
        "Finalizing on a SceneGraph instance must be performed on the SAME "
            "instance of SceneGraph used on the first call to "
            "RegisterAsSourceForSceneGraph\\(\\)");
  }

  // Case: Not registered as source, but passed SceneGraph in anyways.
  {
    MultibodyPlant<double> plant;
    EXPECT_NO_THROW(plant.Finalize(&scene_graph));
  }
}

// A class for constructing a multibody plant/scenegraph system consisting of
// a chain of spheres resting on the ground: S1 -> S2 -> S3 -> ... -> SN.
// In the zero configurations, the spheres are overlapping. However, due to
// adjacency filtering, no contact is reported between S1 & S2, S2 & S3, or,
// more, generally, between Si and Si+1. But there *should* be collisions
// between all other pairs: i.e., (S1, S3), (S1, S4), ..., (S1, SN), ...,
// (SN-1, SN) and between the ground and all elements: (G, S1), (G, S2), ...,
// (G, SN).
//
// The chain terminates with two additional bodies: one body registers a frame
// (but has no geometry), the other has no frame at all. It will have no bearing
// on collision tests but is used for geometry collection testing.
//
// Also accepts a filtering function that is applied between geometry
// registration and context compilation.
class SphereChainScenario {
 public:
  SphereChainScenario(
      int sphere_count,
      std::function<void(SphereChainScenario*)> apply_filters = nullptr) {
    using std::to_string;
    systems::DiagramBuilder<double> builder;
    scene_graph_ = builder.AddSystem<SceneGraph<double>>();
    plant_ = builder.AddSystem<MultibodyPlant<double>>();

    plant_->RegisterAsSourceForSceneGraph(scene_graph_);

    // A half-space for the ground geometry.
    ground_id_ = plant_->RegisterCollisionGeometry(
        plant_->world_body(),
        // A half-space passing through the origin in the x-z plane.
        geometry::HalfSpace::MakePose(Vector3d::UnitY(), Vector3d::Zero()),
        geometry::HalfSpace(), "ground", CoulombFriction<double>(),
        scene_graph_);

    auto make_sphere = [this](int i) {
      const double radius = 0.5;
      const RigidBody<double>& sphere = plant_->AddRigidBody(
          "Sphere" + to_string(i), SpatialInertia<double>());
      GeometryId sphere_id = plant_->RegisterCollisionGeometry(
          sphere, Isometry3d::Identity(), geometry::Sphere(radius), "collision",
          CoulombFriction<double>(), scene_graph_);
      // We add visual geometry to implicitly test that they are *not* included
      // in the collision results. We don't even save the ids for them.
      plant_->RegisterVisualGeometry(sphere, Isometry3d::Identity(),
                                     geometry::Sphere(radius), "visual",
                                     scene_graph_);
      return std::make_tuple(&sphere, sphere_id);
    };

    // Add sphere bodies.
    for (int i = 0; i < sphere_count; ++i) {
      // TODO(SeanCurtis-TRI): Make this prettier when C++17 is available.
      // E.g., auto [id, geometry] = make_sphere(i);
      GeometryId id{};
      const RigidBody<double>* body{};
      std::tie(body, id) = make_sphere(i);
      spheres_.push_back(body);
      sphere_ids_.push_back(id);
    }
    // Add hinges between spheres.
    for (int i = 0; i < sphere_count - 1; ++i) {
      plant_->AddJoint<RevoluteJoint>(
          "hinge" + to_string(i) + "_" + to_string(i + 1), *spheres_[i], {},
          *spheres_[i + 1], {}, Vector3d::UnitY());
    }

    // Body with no registered frame.
    no_geometry_body_ = &plant_->AddRigidBody("NothingRegistered",
                                              SpatialInertia<double>());

    // We are done defining the model.
    plant_->Finalize(scene_graph_);

    builder.Connect(
        plant_->get_geometry_poses_output_port(),
        scene_graph_->get_source_pose_port(*plant_->get_source_id()));
    builder.Connect(scene_graph_->get_query_output_port(),
                    plant_->get_geometry_query_input_port());

    if (apply_filters != nullptr) apply_filters(this);

    diagram_ = builder.Build();
    context_ = diagram_->CreateDefaultContext();

    // Set the zero configuration.
    plant_context_ =
        &diagram_->GetMutableSubsystemContext(*plant_, context_.get());

    // NOTE: Only ids for collision geometries are included.
    for (int i = 0; i < sphere_count; ++i) {
      unfiltered_collisions_.insert(std::make_pair(ground_id(), sphere_id(i)));
      for (int j = i + 2; j < sphere_count; ++j) {
        unfiltered_collisions_.insert(
            std::make_pair(sphere_id(i), sphere_id(j)));
      }
    }
  }

  // Perform the pair-wise collision detection.
  std::vector<geometry::PenetrationAsPointPair<double>>
  ComputePointPairPenetration() const {
    // Grab query object to test for collisions.
    const geometry::QueryObject<double>& query_object =
        plant_
            ->EvalAbstractInput(
                *plant_context_,
                plant_->get_geometry_query_input_port().get_index())
            ->GetValue<geometry::QueryObject<double>>();

    return query_object.ComputePointPairPenetration();
  }

  const RigidBody<double>& sphere(int i) const { return *spheres_.at(i); }
  const RigidBody<double>& no_geometry_body() const {
    return *no_geometry_body_;
  }
  const GeometryId sphere_id(int i) const { return sphere_ids_.at(i); }
  const GeometryId ground_id() const { return ground_id_; }
  MultibodyPlant<double>* mutable_plant() { return plant_; }
  SceneGraph<double>* mutable_scene_graph() { return scene_graph_; }

  // Reports all collisions that *should* be reported when no custom filters
  // have been applied.
  const std::set<std::pair<GeometryId, GeometryId>>& unfiltered_collisions()
      const {
    return unfiltered_collisions_;
  }

 private:
  // The diagram components.
  std::unique_ptr<Diagram<double>> diagram_{};
  std::unique_ptr<Context<double>> context_{};

  // Convenient handles into the diagram_ and context_.
  SceneGraph<double>* scene_graph_{};
  MultibodyPlant<double>* plant_{};
  systems::Context<double>* plant_context_{};

  // The bodies -- body Si is at index i.
  std::vector<const RigidBody<double>*> spheres_;
  std::vector<GeometryId> sphere_ids_;
  GeometryId ground_id_{};
  // The set of expected collision pairs with *no* user-defined collision
  // filters applied (but automatic filters -- adjacent bodies and geometries
  // affixed to the same body -- are accounted for).
  std::set<std::pair<GeometryId, GeometryId>> unfiltered_collisions_;
  const RigidBody<double>* no_geometry_body_{};
};

// Tests the automatic filtering of adjacent bodies.
// Introduces a ground plane with three spheres sitting on the plane.
// The spheres are linked in a chain: S1 -> S2 -> S3. In the zero configuration
// the spheres are overlapping. However, due to adjacency filtering, no
// contact is reported between S1 & S2, or S2 & S3. But there *should* be a
// collision between S1 & S3. Therefore, four total collisions will be reported:
// (G, S1), (G, S2), (G, S3), (S1, S3).
//
// NOTE: This *implicitly* tests that visual geometries are *not* included in
// collision because the `expected_pairs` only accounts for collision
// geometries.
GTEST_TEST(MultibodyPlantTest, FilterAdjacentBodies) {
  SphereChainScenario scenario(3);
  std::vector<geometry::PenetrationAsPointPair<double>> contacts =
      scenario.ComputePointPairPenetration();

  // The expected collisions.
  const std::set<std::pair<GeometryId, GeometryId>>& expected_pairs =
      scenario.unfiltered_collisions();
  ASSERT_EQ(contacts.size(), expected_pairs.size());

  auto expect_pair_in_set = [&expected_pairs](GeometryId id1, GeometryId id2) {
    auto pair1 = std::make_pair(id1, id2);
    auto pair2 = std::make_pair(id2, id1);
    if (expected_pairs.count(pair1) == 0 && expected_pairs.count(pair2) == 0) {
      GTEST_FAIL() << "The pair " << id1 << ", " << id2
                   << " is not in the expected set";
    }
  };
  for (int i = 0; i < static_cast<int>(contacts.size()); ++i) {
    const auto& point_pair = contacts[i];
    expect_pair_in_set(point_pair.id_A, point_pair.id_B);
  }
}

// Tests the error conditions for CollectRegisteredGeometries.
GTEST_TEST(MultibodyPlantTest, CollectRegisteredGeometriesErrors) {
  MultibodyPlant<double> plant;

  // A throw-away rigid body I can use to satisfy the function interface; it
  // will never be used because the function will fail in a pre-requisite test.
  RigidBody<double> body{SpatialInertia<double>()};
  // The case where the plant has *not* been finalized.
  DRAKE_EXPECT_THROWS_MESSAGE(
      plant.CollectRegisteredGeometries({&body}), std::logic_error,
      "Pre-finalize calls to 'CollectRegisteredGeometries\\(\\)' are not "
      "allowed; you must call Finalize\\(\\) first.");

  // The case where the plant has *not* been registered as a source.
  plant.Finalize();
  DRAKE_EXPECT_THROWS_MESSAGE(
      plant.CollectRegisteredGeometries({&body}), std::runtime_error,
      "Failure .* in CollectRegisteredGeometries.* failed.");
}

// Tests the ability to accumulate the geometries associated with a set of
// bodies.
// NOTE: This exploits the implementation detail of GeometrySet that a FrameId
// is sufficient to capture one or more geometries. So, the contents of the
// set will be *typically* only be FrameIds -- specifically, the FrameId
// associated with each body -- even if no *geometries* are registered.
// The exception is if the world body is included, then anchored geometry ids
// will be included.
GTEST_TEST(MultibodyPlantTest, CollectRegisteredGeometries) {
  using geometry::GeometrySet;

  SphereChainScenario scenario(5);

  const MultibodyPlant<double>& plant = *scenario.mutable_plant();

  // Case: Empty vector produces empty geometry set.
  {
    GeometrySet set = plant.CollectRegisteredGeometries({});
    EXPECT_EQ(set.num_geometries(), 0);
    EXPECT_EQ(set.num_frames(), 0);
  }

  // Case: Single body produces single, corresponding frame.
  {
    GeometrySet set = plant.CollectRegisteredGeometries({&scenario.sphere(0)});
    EXPECT_EQ(set.num_geometries(), 0);
    EXPECT_EQ(set.num_frames(), 1);
    FrameId id_0 = plant.GetBodyFrameIdOrThrow(scenario.sphere(0).index());
    EXPECT_TRUE(set.contains(id_0));
  }

  // Case: Body with no corresponding geometry frame.
  {
    GeometrySet set =
        plant.CollectRegisteredGeometries({&scenario.no_geometry_body()});
    EXPECT_EQ(set.num_geometries(), 0);
    EXPECT_EQ(set.num_frames(), 0);
  }

  // Case: Include the world body.
  {
    GeometrySet set =
        plant.CollectRegisteredGeometries(
            {&scenario.mutable_plant()->world_body()});
    EXPECT_EQ(set.num_geometries(), 1);
    EXPECT_TRUE(set.contains(scenario.ground_id()));
    EXPECT_EQ(set.num_frames(), 0);
  }
}

// Verifies the process of collision geometry registration with a
// SceneGraph.
// We build a model with two spheres and a ground plane. The ground plane is
// located at y = 0 with normal in the y-axis direction.
// For testing the output port computation we place the spheres on the ground
// plane with a given offset in the x direction from the origin.
GTEST_TEST(MultibodyPlantTest, CollisionGeometryRegistration) {
  // Parameters of the setup.
  const double radius = 0.5;
  const double x_offset = 0.6;

  SceneGraph<double> scene_graph;
  MultibodyPlant<double> plant;
  plant.RegisterAsSourceForSceneGraph(&scene_graph);

  // A half-space for the ground geometry.
  CoulombFriction<double> ground_friction(0.5, 0.3);
  GeometryId ground_id = plant.RegisterCollisionGeometry(
      plant.world_body(),
      // A half-space passing through the origin in the x-z plane.
      geometry::HalfSpace::MakePose(Vector3d::UnitY(), Vector3d::Zero()),
      geometry::HalfSpace(), "ground", ground_friction, &scene_graph);

  // Add two spherical bodies.
  const RigidBody<double>& sphere1 =
      plant.AddRigidBody("Sphere1", SpatialInertia<double>());
  CoulombFriction<double> sphere1_friction(0.8, 0.5);
  GeometryId sphere1_id = plant.RegisterCollisionGeometry(
      sphere1, Isometry3d::Identity(), geometry::Sphere(radius),
      "collision", sphere1_friction, &scene_graph);
  const RigidBody<double>& sphere2 =
      plant.AddRigidBody("Sphere2", SpatialInertia<double>());
  CoulombFriction<double> sphere2_friction(0.7, 0.6);
  GeometryId sphere2_id = plant.RegisterCollisionGeometry(
      sphere2, Isometry3d::Identity(), geometry::Sphere(radius),
      "collision", sphere2_friction, &scene_graph);

  // We are done defining the model.
  plant.Finalize(&scene_graph);

  EXPECT_EQ(plant.num_visual_geometries(), 0);
  EXPECT_EQ(plant.num_collision_geometries(), 3);
  EXPECT_TRUE(plant.geometry_source_is_registered());
  EXPECT_TRUE(plant.get_source_id());

  unique_ptr<Context<double>> context = plant.CreateDefaultContext();

  // Place sphere 1 on top of the ground, with offset x = -x_offset.
  plant.model().SetFreeBodyPoseOrThrow(
      sphere1, Isometry3d(Translation3d(-x_offset, radius, 0.0)),
      context.get());
  // Place sphere 2 on top of the ground, with offset x = x_offset.
  plant.model().SetFreeBodyPoseOrThrow(
      sphere2, Isometry3d(Translation3d(x_offset, radius, 0.0)),
      context.get());

  unique_ptr<AbstractValue> poses_value =
      plant.get_geometry_poses_output_port().Allocate();
  EXPECT_NO_THROW(poses_value->GetValueOrThrow<FramePoseVector<double>>());
  const FramePoseVector<double>& pose_data =
      poses_value->GetValueOrThrow<FramePoseVector<double>>();
  EXPECT_EQ(pose_data.source_id(), plant.get_source_id());
  EXPECT_EQ(pose_data.size(), 2);  // Only two frames move.

  // Compute the poses for each geometry in the model.
  plant.get_geometry_poses_output_port().Calc(*context, poses_value.get());

  const MultibodyTree<double>& model = plant.model();
  std::vector<Isometry3<double >> X_WB_all;
  model.CalcAllBodyPosesInWorld(*context, &X_WB_all);
  const double kTolerance = 5 * std::numeric_limits<double>::epsilon();
  for (BodyIndex body_index(1);
       body_index < plant.num_bodies(); ++body_index) {
    const FrameId frame_id = plant.GetBodyFrameIdOrThrow(body_index);
    const Isometry3<double>& X_WB = pose_data.value(frame_id);
    const Isometry3<double>& X_WB_expected = X_WB_all[body_index];
    EXPECT_TRUE(CompareMatrices(X_WB.matrix(), X_WB_expected.matrix(),
                                kTolerance, MatrixCompareType::relative));
  }

  // Verify we can retrieve friction coefficients.
  EXPECT_TRUE(
      plant.default_coulomb_friction(ground_id) == ground_friction);
  EXPECT_TRUE(
      plant.default_coulomb_friction(sphere1_id) == sphere1_friction);
  EXPECT_TRUE(
      plant.default_coulomb_friction(sphere2_id) == sphere2_friction);
}

// Verifies the process of visual geometry registration with a SceneGraph.
// We build a model with two spheres and a ground plane. The ground plane is
// located at y = 0 with normal in the y-axis direction.
GTEST_TEST(MultibodyPlantTest, VisualGeometryRegistration) {
  // Parameters of the setup.
  const double radius = 0.5;

  SceneGraph<double> scene_graph;
  MultibodyPlant<double> plant;
  plant.RegisterAsSourceForSceneGraph(&scene_graph);

  // A half-space for the ground geometry -- uses default visual material
  GeometryId ground_id = plant.RegisterVisualGeometry(
      plant.world_body(),
      // A half-space passing through the origin in the x-z plane.
      geometry::HalfSpace::MakePose(Vector3d::UnitY(), Vector3d::Zero()),
      geometry::HalfSpace(), "ground", &scene_graph);

  // Add two spherical bodies.
  const RigidBody<double>& sphere1 =
      plant.AddRigidBody("Sphere1", SpatialInertia<double>());
  Vector4<double> sphere1_diffuse{0.9, 0.1, 0.1, 0.5};
  GeometryId sphere1_id = plant.RegisterVisualGeometry(
      sphere1, Isometry3d::Identity(), geometry::Sphere(radius),
      "visual", VisualMaterial(sphere1_diffuse), &scene_graph);
  const RigidBody<double>& sphere2 =
      plant.AddRigidBody("Sphere2", SpatialInertia<double>());
  Vector4<double> sphere2_diffuse{0.1, 0.9, 0.1, 0.5};
  GeometryId sphere2_id = plant.RegisterVisualGeometry(
      sphere2, Isometry3d::Identity(), geometry::Sphere(radius),
      "visual", VisualMaterial(sphere2_diffuse), &scene_graph);

  // We are done defining the model.
  plant.Finalize(&scene_graph);

  EXPECT_EQ(plant.num_visual_geometries(), 3);
  EXPECT_EQ(plant.num_collision_geometries(), 0);
  EXPECT_TRUE(plant.geometry_source_is_registered());
  EXPECT_TRUE(plant.get_source_id());

  unique_ptr<Context<double>> context = scene_graph.CreateDefaultContext();
  unique_ptr<AbstractValue> state_value =
      scene_graph.get_query_output_port().Allocate();
  EXPECT_NO_THROW(state_value->GetValueOrThrow<QueryObject<double>>());
  const QueryObject<double>& query_object =
      state_value->GetValueOrThrow<QueryObject<double>>();
  scene_graph.get_query_output_port().Calc(*context, state_value.get());

  const SceneGraphInspector<double>& inspector = query_object.inspector();
  const VisualMaterial* test_material =
      inspector.GetVisualMaterial(ground_id);
  EXPECT_NE(test_material, nullptr);
  EXPECT_TRUE(CompareMatrices(test_material->diffuse(),
                              VisualMaterial().diffuse(), 0.0,
                              MatrixCompareType::absolute));

  test_material = inspector.GetVisualMaterial(sphere1_id);
  EXPECT_NE(test_material, nullptr);
  EXPECT_TRUE(CompareMatrices(test_material->diffuse(), sphere1_diffuse, 0.0,
                              MatrixCompareType::absolute));

  test_material = inspector.GetVisualMaterial(sphere2_id);
  EXPECT_NE(test_material, nullptr);
  EXPECT_TRUE(CompareMatrices(test_material->diffuse(), sphere2_diffuse, 0.0,
                              MatrixCompareType::absolute));
}

GTEST_TEST(MultibodyPlantTest, LinearizePendulum) {
  const double kTolerance = 5 * std::numeric_limits<double>::epsilon();

  PendulumParameters parameters;
  unique_ptr<MultibodyPlant<double>> pendulum = MakePendulumPlant(parameters);
  const auto& pin =
      pendulum->GetJointByName<RevoluteJoint>(parameters.pin_joint_name());
  unique_ptr<Context<double>> context = pendulum->CreateDefaultContext();
  context->FixInputPort(0, Vector1d{0.0});

  // First we will linearize about the unstable fixed point with the pendulum
  // in its inverted position.
  pin.set_angle(context.get(), M_PI);
  pin.set_angular_rate(context.get(), 0.0);

  unique_ptr<LinearSystem<double>> linearized_pendulum =
      Linearize(*pendulum, *context,
                pendulum->get_actuation_input_port().get_index(),
                systems::kNoOutput);

  // Compute the expected solution by hand.
  Eigen::Matrix2d A;
  Eigen::Vector2d B;
  const double domegadot_domega = -parameters.damping() /
      (parameters.m() * parameters.l() * parameters.l());
  A << 0.0, 1.0,
       parameters.g() / parameters.l(), domegadot_domega;
  B << 0, 1 / (parameters.m() * parameters.l() * parameters.l());
  EXPECT_TRUE(CompareMatrices(linearized_pendulum->A(), A, kTolerance));
  EXPECT_TRUE(CompareMatrices(linearized_pendulum->B(), B, kTolerance));

  // Now we linearize about the stable fixed point with the pendulum in its
  // downward position.
  pin.set_angle(context.get(), 0.0);
  pin.set_angular_rate(context.get(), 0.0);
  linearized_pendulum = Linearize(
      *pendulum, *context,
      pendulum->get_actuation_input_port().get_index(), systems::kNoOutput);
  // Compute the expected solution by hand.
  A << 0.0, 1.0,
      -parameters.g() / parameters.l(), domegadot_domega;
  B << 0, 1 / (parameters.m()* parameters.l() * parameters.l());
  EXPECT_TRUE(CompareMatrices(linearized_pendulum->A(), A, kTolerance));
  EXPECT_TRUE(CompareMatrices(linearized_pendulum->B(), B, kTolerance));
}

TEST_F(AcrobotPlantTests, EvalContinuousStateOutputPort) {
  EXPECT_EQ(plant_->num_visual_geometries(), 3);
  EXPECT_TRUE(plant_->geometry_source_is_registered());
  EXPECT_TRUE(plant_->get_source_id());

  // The default context gets initialized by a call to SetDefaultState(), which
  // for a MultibodyPlant sets all revolute joints to have zero angles and zero
  // angular velocity.
  unique_ptr<systems::Context<double>> context =
      plant_->CreateDefaultContext();

  // Set some non-zero state:
  shoulder_->set_angle(context.get(), M_PI / 3.0);
  elbow_->set_angle(context.get(), -0.2);
  shoulder_->set_angular_rate(context.get(), -0.5);
  elbow_->set_angular_rate(context.get(), 2.5);

  unique_ptr<AbstractValue> state_value =
      plant_->get_continuous_state_output_port().Allocate();
  EXPECT_NO_THROW(state_value->GetValueOrThrow<BasicVector<double>>());
  const BasicVector<double>& state_out =
      state_value->GetValueOrThrow<BasicVector<double>>();
  EXPECT_EQ(state_out.size(), plant_->num_multibody_states());

  // Compute the poses for each geometry in the model.
  plant_->get_continuous_state_output_port().Calc(*context, state_value.get());

  // Get continuous state_out from context.
  const VectorBase<double>& state = context->get_continuous_state_vector();

  // Verify state_out indeed matches state.
  EXPECT_EQ(state_out.CopyToVector(), state.CopyToVector());
}

GTEST_TEST(MultibodyPlantTest, MapVelocityToQdotAndBack) {
  MultibodyPlant<double> plant;
  // This test is purely kinematic. Therefore we leave the spatial inertia
  // initialized to garbage. It should not affect the results.
  const RigidBody<double>& body =
      plant.AddRigidBody("FreeBody", SpatialInertia<double>());
  plant.Finalize();
  unique_ptr<Context<double>> context = plant.CreateDefaultContext();

  // Set an arbitrary pose of the body in the world.
  const Vector3d p_WB(1, 2, 3);  // Position in world.
  const Vector3d axis_W =        // Orientation in world.
      (1.5 * Vector3d::UnitX() +
       2.0 * Vector3d::UnitY() +
       3.0 * Vector3d::UnitZ()).normalized();
  Isometry3d X_WB = Isometry3d::Identity();
  X_WB.linear() = AngleAxisd(M_PI / 3.0, axis_W).toRotationMatrix();
  X_WB.translation() = p_WB;
  plant.model().SetFreeBodyPoseOrThrow(body, X_WB, context.get());

  // Set an arbitrary, non-zero, spatial velocity of B in W.
  const SpatialVelocity<double> V_WB(Vector3d(1.0, 2.0, 3.0),
                                     Vector3d(-1.0, 4.0, -0.5));
  plant.model().SetFreeBodySpatialVelocityOrThrow(body, V_WB, context.get());

  // Use of MultibodyPlant's mapping to convert generalized velocities to time
  // derivatives of generalized coordinates.
  BasicVector<double> qdot(plant.num_positions());
  BasicVector<double> v(plant.num_velocities());
  ASSERT_EQ(qdot.size(), 7);
  ASSERT_EQ(v.size(), 6);
  v.SetFrom(context->get_continuous_state().get_generalized_velocity());
  plant.MapVelocityToQDot(*context, v, &qdot);

  // Mapping from qdot back to v should result in the original vector of
  // generalized velocities. Verify this.
  BasicVector<double> v_back(plant.num_velocities());
  plant.MapQDotToVelocity(*context, qdot, &v_back);

  const double kTolerance = 5 * std::numeric_limits<double>::epsilon();
  EXPECT_TRUE(
      CompareMatrices(v_back.CopyToVector(), v.CopyToVector(), kTolerance));
}

// Test to verify we can still do dynamics even when there are weld joints
// within the model. This test builds a model from split_pendulum.sdf and
// therefore it must be kept in sync with that file. The model consists of a
// simple pendulum but built with two bodies and a WeldJoint joining them
// together into a single body. For details, refer to split_pendulum.sdf.
class SplitPendulum : public ::testing::Test {
 public:
  void SetUp() override {
    // Make the cart_pole model.
    const std::string full_name = FindResourceOrThrow(
        "drake/multibody/multibody_tree/"
            "multibody_plant/test/split_pendulum.sdf");
    AddModelFromSdfFile(full_name, &plant_);
    plant_.Finalize();

    // Get pin joint so that we can set the state.
    pin_ = &plant_.GetJointByName<RevoluteJoint>("pin");

    // Create a context to store the state for this model:
    context_ = plant_.CreateDefaultContext();
  }

 protected:
  MultibodyPlant<double> plant_;
  const RevoluteJoint<double>* pin_{nullptr};
  unique_ptr<Context<double>> context_;
};

// Verify the computation of the mass matrix against the analytical solution.
TEST_F(SplitPendulum, MassMatrix) {
  EXPECT_EQ(plant_.num_bodies(), 3);
  EXPECT_EQ(plant_.num_joints(), 2);
  EXPECT_EQ(plant_.num_positions(), 1);
  EXPECT_EQ(plant_.num_velocities(), 1);

  // Problem parameters. These must be kept in sync with split_pendulum.sdf.
  const double mass = 1.0;     // rod's mass.
  const double length = 12.0;  // rod's length.

  // Inertia of the entire rod of length 12.0 about the pivot point.
  const double Io = mass * length * length / 3.0;

  // We choose an arbitrary angle since the mass matrix is independent of the
  // state.
  const double theta = M_PI / 3;

  MatrixX<double> M(1, 1);
  pin_->set_angle(context_.get(), theta);
  plant_.model().CalcMassMatrixViaInverseDynamics(*context_, &M);

  // We can only expect values within the precision specified in the sdf file.
  EXPECT_NEAR(M(0, 0), Io, 1.0e-6);
}

// Verifies we can parse link collision geometries and surface friction.
GTEST_TEST(MultibodyPlantTest, ScalarConversionConstructor) {
  const std::string full_name = drake::FindResourceOrThrow(
      "drake/multibody/multibody_tree/parsing/test/"
          "links_with_visuals_and_collisions.sdf");
  MultibodyPlant<double> plant;
  SceneGraph<double> scene_graph;
  AddModelFromSdfFile(full_name, &plant, &scene_graph);
  plant.Finalize(&scene_graph);

  EXPECT_EQ(plant.num_bodies(), 4);  // It includes the world body.
  EXPECT_EQ(plant.num_visual_geometries(), 5);
  EXPECT_EQ(plant.num_collision_geometries(), 3);

  const int link1_num_collisions =
      plant.GetCollisionGeometriesForBody(plant.GetBodyByName("link1")).size();
  const int link2_num_collisions =
      plant.GetCollisionGeometriesForBody(plant.GetBodyByName("link2")).size();
  const int link3_num_collisions =
      plant.GetCollisionGeometriesForBody(plant.GetBodyByName("link3")).size();
  ASSERT_EQ(link1_num_collisions, 2);
  ASSERT_EQ(link2_num_collisions, 0);
  ASSERT_EQ(link3_num_collisions, 1);

  const int link1_num_visuals =
      plant.GetVisualGeometriesForBody(plant.GetBodyByName("link1")).size();
  const int link2_num_visuals =
      plant.GetVisualGeometriesForBody(plant.GetBodyByName("link2")).size();
  const int link3_num_visuals =
      plant.GetVisualGeometriesForBody(plant.GetBodyByName("link3")).size();
  ASSERT_EQ(link1_num_visuals, 2);
  ASSERT_EQ(link2_num_visuals, 3);
  ASSERT_EQ(link3_num_visuals, 0);

  // Scalar convert the plant and verify invariants.
  MultibodyPlant<AutoDiffXd> plant_autodiff(plant);
  EXPECT_EQ(plant_autodiff.num_collision_geometries(),
            plant.num_collision_geometries());
  EXPECT_EQ(plant_autodiff.GetCollisionGeometriesForBody(
      plant_autodiff.GetBodyByName("link1")).size(), link1_num_collisions);
  EXPECT_EQ(plant_autodiff.GetCollisionGeometriesForBody(
      plant_autodiff.GetBodyByName("link2")).size(), link2_num_collisions);
  EXPECT_EQ(plant_autodiff.GetCollisionGeometriesForBody(
      plant_autodiff.GetBodyByName("link3")).size(), link3_num_collisions);
  EXPECT_EQ(plant_autodiff.GetVisualGeometriesForBody(
      plant_autodiff.GetBodyByName("link1")).size(), link1_num_visuals);
  EXPECT_EQ(plant_autodiff.GetVisualGeometriesForBody(
      plant_autodiff.GetBodyByName("link2")).size(), link2_num_visuals);
  EXPECT_EQ(plant_autodiff.GetVisualGeometriesForBody(
      plant_autodiff.GetBodyByName("link3")).size(), link3_num_visuals);
}

// This test is used to verify the correctness of the methods to compute the
// normal Jacobian N and the tangent Jacobian D.
// We do this for the particular case of a small box sitting on top of a larger
// box. The boxes interpenetrate by a small depth amount. A multicontact
// situation is emulated in which the contact engine supplied four point
// contact pairs corresponding to the four corners of the small box.
// To make the problem more interesting, and essentially to avoid considering
// a trivial case with zero translations and identity transformations, the
// entire setup with the small box on top of the large box is rotated about the
// z-axis by 45 degrees.
// We verify the correctness of the Jacobian matrices computed by
// MultibodyPlant by comparing them against a result obtained using automatic
// differentiation of the relative contact velocities.
class MultibodyPlantContactJacobianTests : public ::testing::Test {
 public:
  void SetUp() override {
    // Scene graph is only used to emulate a typical geometry registration.
    // Later we create the results of a query for the particular scenario in
    // this test by hand.
    plant_.RegisterAsSourceForSceneGraph(&scene_graph_);

    // The model simply contains a small and a large box.
    const RigidBody<double>& large_box =
        plant_.AddRigidBody("LargeBox", SpatialInertia<double>());
    large_box_id_ = plant_.RegisterCollisionGeometry(
        large_box, Isometry3d::Identity(),
        geometry::Box(large_box_size_, large_box_size_, large_box_size_),
        "collision", CoulombFriction<double>(), &scene_graph_);

    const RigidBody<double>& small_box =
        plant_.AddRigidBody("SmallBox", SpatialInertia<double>());
    small_box_id_ = plant_.RegisterCollisionGeometry(
        small_box, Isometry3d::Identity(),
        geometry::Box(small_box_size_, small_box_size_, small_box_size_),
        "collision", CoulombFriction<double>(), &scene_graph_);

    // We are done defining the model.
    plant_.Finalize(&scene_graph_);

    // Some sanity checks before proceeding.
    ASSERT_EQ(plant_.num_collision_geometries(), 2);
    ASSERT_TRUE(plant_.geometry_source_is_registered());
    ASSERT_TRUE(plant_.get_source_id());

    // Create the plant's context and set its state.
    context_ = plant_.CreateDefaultContext();
    SetBoxesOnSlantedConfiguration(context_.get());

    // Set the penetrations pairs consistent with the plant's state.
    SetPenetrationPairs(*context_, &penetrations_);
  }

  // Helper method to set the state of the system so that the small box sits
  // on top of the large box, with a small penetration depth.
  // The entire setup is rotated 45 degrees about the z axis into a slanted
  // configuration.
  void SetBoxesOnSlantedConfiguration(Context<double>* context) {
    // Notation for frames:
    //  - W: the world frame.
    //  - Lb: the frame of the large box, with its origin at the box's center.
    //  - Sb: the frame of the small box, with its origin at the box's center.

    const Body<double>& large_box = plant_.GetBodyByName("LargeBox");
    const Body<double>& small_box = plant_.GetBodyByName("SmallBox");

    const RigidTransform<double> X_WLb =
        // Pure rotation.
        RigidTransform<double>(RotationMatrix<double>::MakeZRotation(M_PI_4),
                               Vector3<double>::Zero()) *
        // Pure translation.
        RigidTransform<double>(RotationMatrix<double>::Identity(),
                               Vector3<double>(0, -large_box_size_ / 2.0, 0));
    const RigidTransform<double> X_WSb =
        // Pure rotation.
        RigidTransform<double>(RotationMatrix<double>::MakeZRotation(M_PI_4),
                               Vector3<double>::Zero()) *
        // Pure translation.
        RigidTransform<double>(RotationMatrix<double>::Identity(),
               Vector3<double>(0, small_box_size_ / 2.0 - penetration_, 0));

    plant_.model().SetFreeBodyPoseOrThrow(
        large_box, X_WLb.GetAsIsometry3(), context);
    plant_.model().SetFreeBodyPoseOrThrow(
        small_box, X_WSb.GetAsIsometry3(), context);
  }

  // Generate a valid set of penetrations for this particular setup that
  // emulates a multicontact scenario.
  void SetPenetrationPairs(
      const Context<double>& context,
      std::vector<PenetrationAsPointPair<double>>* penetrations) {
    const Body<double>& large_box = plant_.GetBodyByName("LargeBox");
    const Body<double>& small_box = plant_.GetBodyByName("SmallBox");

    std::vector<Isometry3<double>> X_WB_set;
    plant_.model().CalcAllBodyPosesInWorld(context, &X_WB_set);

    // Pose of the boxes in the world frame.
    const Isometry3<double>& X_WLb = X_WB_set[large_box.index()];
    const Isometry3<double>& X_WSb = X_WB_set[small_box.index()];

    // Normal pointing outwards from the top surface of the large box.
    const Vector3<double> nhat_large_box_W =
        X_WLb.rotation() * Vector3<double>::UnitY();

    for (double x : {-small_box_size_ / 2.0, small_box_size_ / 2.0}) {
      for (double z : {-small_box_size_ / 2.0, small_box_size_ / 2.0}) {
        PenetrationAsPointPair<double> point_pair;
        point_pair.id_A = large_box_id_;
        point_pair.id_B = small_box_id_;
        // Collision point on A (Large box).
        const Vector3<double> p_LbC(x, large_box_size_ / 2.0, z);
        point_pair.p_WCa = X_WLb * p_LbC;
        // Collision point on B (Small box).
        const Vector3<double> p_SbC(x, -small_box_size_ / 2.0, z);
        point_pair.p_WCb = X_WSb * p_SbC;
        point_pair.nhat_BA_W = -nhat_large_box_W;
        point_pair.depth = penetration_;
        penetrations->push_back(point_pair);
      }
    }
  }

  // Helper method to scalar convert the model and its context to AutoDiffXd.
  // The newly scalar converted context is set from the original context
  // templated on double such that we can take gradients with respect to the
  // generalized velocities.
  pair<unique_ptr<MultibodyPlant<AutoDiffXd>>,
       unique_ptr<Context<AutoDiffXd>>> ConvertPlantAndContextToAutoDiffXd() {
    // Scalar convert the plant and its context_.
    unique_ptr<MultibodyPlant<AutoDiffXd>> plant_autodiff =
        systems::System<double>::ToAutoDiffXd(plant_);
    unique_ptr<Context<AutoDiffXd>> context_autodiff =
        plant_autodiff->CreateDefaultContext();
    context_autodiff->SetTimeStateAndParametersFrom(*context_);

    // Initialize v_autodiff to have values v and so that it is the independent
    // variable of the problem.
    const VectorX<double> v =
        context_->get_continuous_state().get_generalized_velocity().
            CopyToVector();
    VectorX<AutoDiffXd> v_autodiff(plant_.num_velocities());
    math::initializeAutoDiff(v, v_autodiff);
    context_autodiff->get_mutable_continuous_state().
        get_mutable_generalized_velocity().SetFromVector(v_autodiff);

    return make_pair(std::move(plant_autodiff),
                          std::move(context_autodiff));
  }

  // Helper method to compute the separation velocity in the direction defined
  // by the normal nhat_BA for each contact pair in pairs_set. The i-th entry in
  // the output vector contains the separation velocity for the i-th pair in
  // pairs_set.
  // This method is templated to facilitate automatic differentiation for this
  // test.
  template <typename T>
  VectorX<T> CalcNormalVelocities(
      const MultibodyPlant<T>& plant_on_T,
      const Context<T>& context_on_T,
      const std::vector<PenetrationAsPointPair<double>>& pairs_set) const {
    std::vector<SpatialVelocity<T>> V_WB_set;
    plant_on_T.model().CalcAllBodySpatialVelocitiesInWorld(
        context_on_T, &V_WB_set);

    std::vector<Isometry3<T>> X_WB_set;
    plant_on_T.model().CalcAllBodyPosesInWorld(
        context_on_T, &X_WB_set);

    VectorX<T> vn(pairs_set.size());
    int icontact = 0;
    for (const auto& pair : pairs_set) {
      PenetrationAsPointPair<T> pair_on_T;
      BodyIndex bodyA_index = MultibodyPlantTester::geometry_id_to_body_index(
          plant_on_T, pair.id_A);
      BodyIndex bodyB_index = MultibodyPlantTester::geometry_id_to_body_index(
          plant_on_T, pair.id_B);
      const Vector3<T> p_WCa = pair.p_WCa.cast<T>();
      const Vector3<T> p_WAo = X_WB_set[bodyA_index].translation();
      const Vector3<T> p_AoCa_W = p_WCa - p_WAo;
      const SpatialVelocity<T> V_WA = V_WB_set[bodyA_index];
      const Vector3<T> v_WCa = V_WA.Shift(p_AoCa_W).translational();

      const Vector3<T> p_WCb = pair.p_WCb.cast<T>();
      const Vector3<T> p_WBo = X_WB_set[bodyB_index].translation();
      const Vector3<T> p_BoCb_W = p_WCb - p_WBo;
      const SpatialVelocity<T> V_WB = V_WB_set[bodyB_index];
      const Vector3<T> v_WCb = V_WB.Shift(p_BoCb_W).translational();

      // From the relative velocity of B in A, compute the normal separation
      // velocity vn (vn > 0 if bodies are moving apart)
      const Vector3<T> nhat_BA_W = pair.nhat_BA_W.cast<T>();
      vn(icontact++) = -nhat_BA_W.dot(v_WCb - v_WCa);
    }
    return vn;
  }

  // Helper method to compute the tangential velocities in a pair of directions
  // defined orthogonal to the normal nhat_BA for each contact pair in
  // pairs_set. Entries i and i+1 in the output vector contain the tangential
  // components of the relative velocity for the i-th pair in pairs_set.
  // This method is templated to facilitate automatic differentiation for this
  // test.
  template <typename T>
  VectorX<T> CalcTangentVelocities(
      const MultibodyPlant<T>& plant_on_T,
      const Context<T>& context_on_T,
      const std::vector<PenetrationAsPointPair<double>>& pairs_set,
      const std::vector<Matrix3<double>>& R_WC_set) const {
    std::vector<SpatialVelocity<T>> V_WB_set;
    plant_on_T.model().CalcAllBodySpatialVelocitiesInWorld(
        context_on_T, &V_WB_set);

    std::vector<Isometry3<T>> X_WB_set;
    plant_on_T.model().CalcAllBodyPosesInWorld(
        context_on_T, &X_WB_set);

    VectorX<T> vt(2 * pairs_set.size());
    int icontact = 0;
    for (const auto& pair : pairs_set) {
      PenetrationAsPointPair<T> pair_on_T;
      BodyIndex bodyA_index = MultibodyPlantTester::geometry_id_to_body_index(
          plant_on_T, pair.id_A);
      BodyIndex bodyB_index = MultibodyPlantTester::geometry_id_to_body_index(
          plant_on_T, pair.id_B);
      const Vector3<T> p_WCa = pair.p_WCa.cast<T>();
      const Vector3<T> p_WAo = X_WB_set[bodyA_index].translation();
      const Vector3<T> p_AoCa_W = p_WCa - p_WAo;
      const SpatialVelocity<T> V_WA = V_WB_set[bodyA_index];
      const Vector3<T> v_WCa = V_WA.Shift(p_AoCa_W).translational();

      const Vector3<T> p_WCb = pair.p_WCb.cast<T>();
      const Vector3<T> p_WBo = X_WB_set[bodyB_index].translation();
      const Vector3<T> p_BoCb_W = p_WCb - p_WBo;
      const SpatialVelocity<T> V_WB = V_WB_set[bodyB_index];
      const Vector3<T> v_WCb = V_WB.Shift(p_BoCb_W).translational();

      // The columns of R_WC (the orientation of contact frame C in the world),
      // contains the versors of C's basis, expressed in the world frame.
      // In particular, the first two columns corresponds to the versors tangent
      // to the contact plane.
      const Vector3<T> that1_W = R_WC_set[icontact].col(0).cast<T>();
      const Vector3<T> that2_W = R_WC_set[icontact].col(1).cast<T>();

      // Compute the relative velocity of B in A and obtain its components
      // in the contact frame C. The tangential velocities correspond to the
      // x and y components in this frame.
      vt(2 * icontact)     = that1_W.dot(v_WCb - v_WCa);
      vt(2 * icontact + 1) = that2_W.dot(v_WCb - v_WCa);

      icontact++;
    }
    return vt;
  }

 protected:
  MultibodyPlant<double> plant_;
  SceneGraph<double> scene_graph_;
  unique_ptr<Context<double>> context_;
  std::vector<PenetrationAsPointPair<double>> penetrations_;
  GeometryId small_box_id_;
  GeometryId large_box_id_;
  // Parameters of the setup.
  const double small_box_size_{1.0};
  const double large_box_size_{5.0};
  const double penetration_{0.01};
};

TEST_F(MultibodyPlantContactJacobianTests, NormalJacobian) {
  const double kTolerance = 5 * std::numeric_limits<double>::epsilon();

  // Compute separation velocities Jacobian.
  const MatrixX<double> N =
      MultibodyPlantTester::CalcNormalSeparationVelocitiesJacobian(
          plant_, *context_, penetrations_);

  // Assert N has the right sizes.
  const int nv = plant_.num_velocities();
  const int nc = penetrations_.size();
  ASSERT_EQ(N.rows(), nc);
  ASSERT_EQ(N.cols(), nv);

  // Scalar convert the plant and its context_.
  unique_ptr<MultibodyPlant<AutoDiffXd>> plant_autodiff;
  unique_ptr<Context<AutoDiffXd>> context_autodiff;
  tie(plant_autodiff, context_autodiff) = ConvertPlantAndContextToAutoDiffXd();

  // Automatically differentiate vn (with respect to v) to get the normal
  // separation velocities Jacobian N.
  VectorX<AutoDiffXd> vn_autodiff = CalcNormalVelocities(
      *plant_autodiff, *context_autodiff, penetrations_);
  const MatrixX<double> vn_derivs =
      math::autoDiffToGradientMatrix(vn_autodiff);

  // Verify the result.
  EXPECT_TRUE(CompareMatrices(
      N, vn_derivs, kTolerance, MatrixCompareType::relative));
}

TEST_F(MultibodyPlantContactJacobianTests, TangentJacobian) {
  const double kTolerance = 5 * std::numeric_limits<double>::epsilon();

  // Store the orientation of the contact frames so that we can use them later
  // to compute the same Jacobian using autodifferentiation.
  std::vector<Matrix3<double>> R_WC_set;

  // Compute separation velocities Jacobian.
  const MatrixX<double> D =
      MultibodyPlantTester::CalcTangentVelocitiesJacobian(
          plant_, *context_, penetrations_, &R_WC_set);

  // Assert D has the right sizes.
  const int nv = plant_.num_velocities();
  const int nc = penetrations_.size();
  ASSERT_EQ(D.rows(), 2 * nc);
  ASSERT_EQ(D.cols(), nv);

  // Scalar convert the plant and its context_.
  unique_ptr<MultibodyPlant<AutoDiffXd>> plant_autodiff;
  unique_ptr<Context<AutoDiffXd>> context_autodiff;
  tie(plant_autodiff, context_autodiff) = ConvertPlantAndContextToAutoDiffXd();

  // Automatically differentiate vt (with respect to v) to get the tangent
  // velocities Jacobian D.
  VectorX<AutoDiffXd> vt_autodiff = CalcTangentVelocities(
      *plant_autodiff, *context_autodiff, penetrations_, R_WC_set);
  const MatrixX<double> vt_derivs =
      math::autoDiffToGradientMatrix(vt_autodiff);

  // Verify the result.
  EXPECT_TRUE(CompareMatrices(
      D, vt_derivs, kTolerance, MatrixCompareType::relative));
}

<<<<<<< HEAD
// Verifies that we can obtain the indexes into the state vector for each joint
// in the model of a Kuka arm.
// For this topologically simple model with only one branch of bodies with root
// in the world, joints, and their degrees of freedom, are numbered from root
// (world) in increasing order towards the end effector.
GTEST_TEST(KukaModel, JointIndexes) {
  const char kSdfPath[] =
      "drake/manipulation/models/iiwa_description/sdf/"
          "iiwa14_no_collision.sdf";

  MultibodyPlant<double> plant;
  AddModelFromSdfFile(FindResourceOrThrow(kSdfPath), &plant);
  plant.Finalize();

  EXPECT_EQ(plant.num_positions(), 7);
  EXPECT_EQ(plant.num_velocities(), 7);

  // We expect the first joint to be the one WeldJoint fixing the model to the
  // world. We verify this assumption.
  const Joint<double>& weld = plant.model().get_joint(JointIndex(0));
  ASSERT_EQ(weld.name(), "weld_base_to_world");

  EXPECT_EQ(weld.num_positions(), 0);
  EXPECT_EQ(weld.num_velocities(), 0);

  // MultibodyPlant orders the state x with the vector q of generalized
  // positions followed by the vector v of generalized velocities.
  for (JointIndex joint_index(1); /* Skip "weld_base_to_world". */
       joint_index < plant.num_joints(); ++joint_index) {
    const Joint<double>& joint = plant.model().get_joint(joint_index);
    // Start index in the vector q of generalized positions.
    const int expected_q_start = joint_index - 1;
    // Start index in the vector v of generalized velocities.
    const int expected_v_start = joint_index - 1;
    const int expected_num_v = 1;
    const int expected_num_q = 1;
    EXPECT_EQ(joint.num_positions(), expected_num_q);
    EXPECT_EQ(joint.position_start(), expected_q_start);
    EXPECT_EQ(joint.num_velocities(), expected_num_v);
    EXPECT_EQ(joint.velocity_start(), expected_v_start);
  }

  // Verify that the indexes above point to the right entries in the state
  // stored in the context.
  auto context = plant.CreateDefaultContext();

  for (JointIndex joint_index(1); /* Skip "weld_base_to_world". */
       joint_index < plant.num_joints(); ++joint_index) {
    // We know all joints in our model, besides the first joint welding the
    // model to the world, are revolute joints.
    const auto& joint = plant.GetJointByName<RevoluteJoint>(
        "iiwa_joint_" + std::to_string(joint_index));

    // We simply set each entry in the state with the value of its index.
    joint.set_angle(context.get(), joint.position_start());
    joint.set_angular_rate(context.get(),
                           plant.num_positions() + joint.velocity_start());
  }

  // Verify that each entry has the value we expect it to have.
  const VectorX<double> xc =
      context->get_continuous_state_vector().CopyToVector();
  const VectorX<double> xc_expected = VectorX<double>::LinSpaced(
      plant.num_multibody_states() /* size */,
      0 /* first index */, plant.num_multibody_states() - 1 /* last index */);

  EXPECT_EQ(xc, xc_expected);
}

=======
// Unit test fixture for a model of Kuka Iiwa arm parametrized on the periodic
// update period of the plant. This allows us to test some of the plant's
// functionality for both continuous and discrete models.
class KukaArmTest : public ::testing::TestWithParam<double> {
 protected:
  void SetUp() override {
    const char kSdfPath[] =
        "drake/manipulation/models/iiwa_description/sdf/"
            "iiwa14_no_collision.sdf";
    plant_ = std::make_unique<MultibodyPlant<double>>(this->GetParam());
    AddModelFromSdfFile(FindResourceOrThrow(kSdfPath), plant_.get());
    plant_->Finalize();

    EXPECT_EQ(plant_->num_positions(), 7);
    EXPECT_EQ(plant_->num_velocities(), 7);

    // We expect the first joint to be the one WeldJoint fixing the model to the
    // world. We verify this assumption.
    const Joint<double>& weld = plant_->model().get_joint(JointIndex(0));
    ASSERT_EQ(weld.name(), "weld_base_to_world");

    context_ = plant_->CreateDefaultContext();
  }

  // Helper to set the multibody state x to x[i] = i for each i-th entry in the
  // state vector.
  // We use RevoluteJoint's methods to set the state in order to independently
  // unit test the proper workings of
  // MultibodyTree::get_multibody_state_vector() and its mutable counterpart.
  void SetState(const VectorX<double>& xc) {
    const int nq = plant_->num_positions();
    for (JointIndex joint_index(1); /* Skip "weld_base_to_world". */
         joint_index < plant_->num_joints(); ++joint_index) {
      // We know all joints in our model, besides the first joint welding the
      // model to the world, are revolute joints.
      const auto& joint = plant_->GetJointByName<RevoluteJoint>(
          "iiwa_joint_" + std::to_string(joint_index));

      // For this simple model we do know the order in which variables are
      // stored in the state vector.
      const double angle = xc[joint_index-1];
      const double angle_rate = xc[nq + joint_index - 1];

      // We simply set each entry in the state with the value of its index.
      joint.set_angle(context_.get(), angle);
      joint.set_angular_rate(context_.get(), angle_rate);
    }
  }

  std::unique_ptr<MultibodyPlant<double>> plant_;
  std::unique_ptr<Context<double>> context_;
};

// This test verifies we can easily access the multibody state vector x = [q, v]
// for either a discrete or continuous multibody model.
TEST_P(KukaArmTest, StateAccess) {
  // Set the state to x[i] = i for each i-th entry.
  const VectorX<double> xc_expected = VectorX<double>::LinSpaced(
      plant_->num_multibody_states() /* size */,
      1 /* first index */, plant_->num_multibody_states() /* last index */);
  SetState(xc_expected);

  // Verify that we can retrieve the state vector and that it has the values we
  // set above.
  // Note: xc is an Eigen block, that is, a reference to the values stored in
  // the context. Changes to state through the context can change the values
  // referenced by xc.
  Eigen::VectorBlock<const VectorX<double>> xc =
      plant_->model().get_multibody_state_vector(*context_);
  EXPECT_EQ(xc, xc_expected);

  // Get a mutable state and modified it.
  // Note: xc above is referencing values stored in the context. Therefore
  // setting the entire state to zero changes the values referenced by xc.
  plant_->model().get_mutable_multibody_state_vector(context_.get()).setZero();
  EXPECT_EQ(xc, VectorX<double>::Zero(plant_->num_multibody_states()));
}

// Verifies we instantiated an appropriate MultibodyPlant model based on the
// fixture's parameter.
TEST_P(KukaArmTest, CheckContinuousOrDiscreteModel) {
  // The plant must be a discrete system if the periodic update period is zero.
  EXPECT_EQ(!plant_->is_discrete(), this->GetParam() == 0);
}

INSTANTIATE_TEST_CASE_P(
    Blank, KukaArmTest,
    testing::Values(0.0 /* continuous state */, 1e-3 /* discrete state */));

>>>>>>> a2e38f3f
}  // namespace
}  // namespace multibody_plant
}  // namespace multibody
}  // namespace drake<|MERGE_RESOLUTION|>--- conflicted
+++ resolved
@@ -1637,7 +1637,6 @@
       D, vt_derivs, kTolerance, MatrixCompareType::relative));
 }
 
-<<<<<<< HEAD
 // Verifies that we can obtain the indexes into the state vector for each joint
 // in the model of a Kuka arm.
 // For this topologically simple model with only one branch of bodies with root
@@ -1707,7 +1706,6 @@
   EXPECT_EQ(xc, xc_expected);
 }
 
-=======
 // Unit test fixture for a model of Kuka Iiwa arm parametrized on the periodic
 // update period of the plant. This allows us to test some of the plant's
 // functionality for both continuous and discrete models.
@@ -1797,7 +1795,6 @@
     Blank, KukaArmTest,
     testing::Values(0.0 /* continuous state */, 1e-3 /* discrete state */));
 
->>>>>>> a2e38f3f
 }  // namespace
 }  // namespace multibody_plant
 }  // namespace multibody
