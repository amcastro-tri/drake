--- conflicted
+++ resolved
@@ -24,10 +24,7 @@
         "//drake/common:default_scalars",
         "//drake/geometry:geometry_ids",
         "//drake/geometry:geometry_system",
-<<<<<<< HEAD
         "//drake/math:geometric_transform",
-=======
->>>>>>> f63c2778
         "//drake/multibody/multibody_tree",
         "//drake/systems/framework:leaf_system",
     ],
