#pragma once

/// @file
/// This file contains abbreviated definitions for certain specializations of
/// Eigen::Matrix that are commonly used in Drake.
/// These convenient definitions are templated on the scalar type of the Eigen
/// object. While Drake uses `<T>` for scalar types across the entire code base
/// we decided in this file to use `<Scalar>` to be more consistent with the
/// usage of `<Scalar>` in Eigen's code base.
/// @see also eigen_autodiff_types.h

#include <utility>

#include <Eigen/Dense>

#include "drake/common/constants.h"
#include "drake/common/drake_assert.h"
#include "drake/common/drake_copyable.h"
#include "drake/common/drake_optional.h"

namespace drake {

/// A column vector of size 1 (that is, a scalar), templated on scalar type.
template <typename Scalar>
using Vector1 = Eigen::Matrix<Scalar, 1, 1>;

/// A column vector of size 1 of doubles.
using Vector1d = Eigen::Matrix<double, 1, 1>;

/// A column vector of size 2, templated on scalar type.
template <typename Scalar>
using Vector2 = Eigen::Matrix<Scalar, 2, 1>;

/// A column vector of size 3, templated on scalar type.
template <typename Scalar>
using Vector3 = Eigen::Matrix<Scalar, 3, 1>;

/// A column vector of size 4, templated on scalar type.
template <typename Scalar>
using Vector4 = Eigen::Matrix<Scalar, 4, 1>;

/// A column vector of size 6.
template <typename Scalar>
using Vector6 = Eigen::Matrix<Scalar, 6, 1>;

/// A column vector templated on the number of rows.
template <typename Scalar, int Rows>
using Vector = Eigen::Matrix<Scalar, Rows, 1>;

/// A column vector of any size, templated on scalar type.
template <typename Scalar>
using VectorX = Eigen::Matrix<Scalar, Eigen::Dynamic, 1>;

/// A vector of dynamic size templated on scalar type, up to a maximum of 6
/// elements.
template <typename Scalar>
using VectorUpTo6 = Eigen::Matrix<Scalar, Eigen::Dynamic, 1, 0, 6, 1>;

/// A row vector of size 2, templated on scalar type.
template <typename Scalar>
using RowVector2 = Eigen::Matrix<Scalar, 1, 2>;

/// A row vector of size 3, templated on scalar type.
template <typename Scalar>
using RowVector3 = Eigen::Matrix<Scalar, 1, 3>;

/// A row vector of size 4, templated on scalar type.
template <typename Scalar>
using RowVector4 = Eigen::Matrix<Scalar, 1, 4>;

/// A row vector of size 6.
template <typename Scalar>
using RowVector6 = Eigen::Matrix<Scalar, 1, 6>;

/// A row vector templated on the number of columns.
template <typename Scalar, int Cols>
using RowVector = Eigen::Matrix<Scalar, 1, Cols>;

/// A row vector of any size, templated on scalar type.
template <typename Scalar>
using RowVectorX = Eigen::Matrix<Scalar, 1, Eigen::Dynamic>;


/// A matrix of 2 rows and 2 columns, templated on scalar type.
template <typename Scalar>
using Matrix2 = Eigen::Matrix<Scalar, 2, 2>;

/// A matrix of 3 rows and 3 columns, templated on scalar type.
template <typename Scalar>
using Matrix3 = Eigen::Matrix<Scalar, 3, 3>;

/// A matrix of 4 rows and 4 columns, templated on scalar type.
template <typename Scalar>
using Matrix4 = Eigen::Matrix<Scalar, 4, 4>;

/// A matrix of 6 rows and 6 columns, templated on scalar type.
template <typename Scalar>
using Matrix6 = Eigen::Matrix<Scalar, 6, 6>;

/// A matrix of 2 rows, dynamic columns, templated on scalar type.
template <typename Scalar>
using Matrix2X = Eigen::Matrix<Scalar, 2, Eigen::Dynamic>;

/// A matrix of 3 rows, dynamic columns, templated on scalar type.
template <typename Scalar>
using Matrix3X = Eigen::Matrix<Scalar, 3, Eigen::Dynamic>;

/// A matrix of 4 rows, dynamic columns, templated on scalar type.
template <typename Scalar>
using Matrix4X = Eigen::Matrix<Scalar, 4, Eigen::Dynamic>;

/// A matrix of 6 rows, dynamic columns, templated on scalar type.
template <typename Scalar>
using Matrix6X = Eigen::Matrix<Scalar, 6, Eigen::Dynamic>;

/// A matrix of dynamic size, templated on scalar type.
template <typename Scalar>
using MatrixX = Eigen::Matrix<Scalar, Eigen::Dynamic, Eigen::Dynamic>;

/// A matrix of dynamic size templated on scalar type, up to a maximum of 6 rows
/// and 6 columns. Rectangular matrices, with different number of rows and
/// columns, are allowed.
template <typename Scalar>
using MatrixUpTo6 =
Eigen::Matrix<Scalar, Eigen::Dynamic, Eigen::Dynamic, 0, 6, 6>;

/// A quaternion templated on scalar type.
template <typename Scalar>
using Quaternion = Eigen::Quaternion<Scalar>;

/// An AngleAxis templated on scalar type.
template <typename Scalar>
using AngleAxis = Eigen::AngleAxis<Scalar>;

/// An Isometry templated on scalar type.
template <typename Scalar>
using Isometry3 = Eigen::Transform<Scalar, 3, Eigen::Isometry>;

/// A translation in 3D templated on scalar type.
template <typename Scalar>
using Translation3 = Eigen::Translation<Scalar, 3>;

/// A column vector consisting of one twist.
template <typename Scalar>
using TwistVector = Eigen::Matrix<Scalar, kTwistSize, 1>;

/// A matrix with one twist per column, and dynamically many columns.
template <typename Scalar>
using TwistMatrix = Eigen::Matrix<Scalar, kTwistSize, Eigen::Dynamic>;

/// A six-by-six matrix.
template <typename Scalar>
using SquareTwistMatrix = Eigen::Matrix<Scalar, kTwistSize, kTwistSize>;

/// A column vector consisting of one wrench (spatial force) = `[r X f; f]`,
/// where f is a force (translational force) applied at a point `P` and `r` is
/// the position vector from a point `O` (called the "moment center") to point
/// `P`.
template <typename Scalar>
using WrenchVector = Eigen::Matrix<Scalar, 6, 1>;

/// A column vector consisting of a concatenated rotational and translational
/// force.  The wrench is a special case of a SpatialForce.  For a general
/// SpatialForce the rotational force can be a pure torque or the accumulation
/// of moments and need not necessarily be a function of the force term.
template <typename Scalar>
using SpatialForce = Eigen::Matrix<Scalar, 6, 1>;

/// EigenSizeMinPreferDynamic<a, b>::value gives the min between compile-time
/// sizes @p a and @p b. 0 has absolute priority, followed by 1, followed by
/// Dynamic, followed by other finite values.
///
/// Note that this is a type-trait version of EIGEN_SIZE_MIN_PREFER_DYNAMIC
/// macro in "Eigen/Core/util/Macros.h".
template <int a, int b>
struct EigenSizeMinPreferDynamic {
  // clang-format off
  static constexpr int value = (a == 0 || b == 0) ? 0 :
                               (a == 1 || b == 1) ? 1 :
     (a == Eigen::Dynamic || b == Eigen::Dynamic) ? Eigen::Dynamic :
                                           a <= b ? a : b;
  // clang-format on
};

/// EigenSizeMinPreferFixed is a variant of EigenSizeMinPreferDynamic. The
/// difference is that finite values now have priority over Dynamic, so that
/// EigenSizeMinPreferFixed<3, Dynamic>::value gives 3.
///
/// Note that this is a type-trait version of EIGEN_SIZE_MIN_PREFER_FIXED macro
/// in "Eigen/Core/util/Macros.h".
template <int a, int b>
struct EigenSizeMinPreferFixed {
  // clang-format off
  static constexpr int value = (a == 0 || b == 0) ? 0 :
                               (a == 1 || b == 1) ? 1 :
     (a == Eigen::Dynamic && b == Eigen::Dynamic) ? Eigen::Dynamic :
                            (a == Eigen::Dynamic) ? b :
                            (b == Eigen::Dynamic) ? a :
                                           a <= b ? a : b;
  // clang-format on
};

/// MultiplyEigenSizes<a, b> gives a * b if both of a and b are fixed
/// sizes. Otherwise it gives Eigen::Dynamic.
template <int a, int b>
struct MultiplyEigenSizes {
  static constexpr int value =
      (a == Eigen::Dynamic || b == Eigen::Dynamic) ? Eigen::Dynamic : a * b;
};

/*
 * Determines if a type is derived from EigenBase<> (e.g. ArrayBase<>,
 * MatrixBase<>).
 */
template <typename Derived>
struct is_eigen_type : std::is_base_of<Eigen::EigenBase<Derived>, Derived> {};

/*
 * Determines if an EigenBase<> has a specific scalar type.
 */
template <typename Derived, typename Scalar>
struct is_eigen_scalar_same
    : std::integral_constant<
          bool, is_eigen_type<Derived>::value &&
                    std::is_same<typename Derived::Scalar, Scalar>::value> {};

/*
 * Determines if an EigenBase<> type is a compile-time (column) vector.
 * This will not check for run-time size.
 */
template <typename Derived>
struct is_eigen_vector
    : std::integral_constant<bool, is_eigen_type<Derived>::value &&
                                       Derived::ColsAtCompileTime == 1> {};

/*
 * Determines if an EigenBase<> type is a compile-time (column) vector of a
 * scalar type. This will not check for run-time size.
 */
template <typename Derived, typename Scalar>
struct is_eigen_vector_of
    : std::integral_constant<
          bool, is_eigen_scalar_same<Derived, Scalar>::value &&
                    is_eigen_vector<Derived>::value> {};

// TODO(eric.cousineau): A 1x1 matrix will be disqualified in this case, and
// this logic will qualify it as a vector. Address the downstream logic if this
// becomes an issue.
/*
 * Determines if a EigenBase<> type is a compile-time non-column-vector matrix
 * of a scalar type. This will not check for run-time size.
 * @note For an EigenBase<> of the correct Scalar type, this logic is
 * exclusive to is_eigen_vector_of<> such that distinct specializations are not
 * ambiguous.
 */
template <typename Derived, typename Scalar>
struct is_eigen_nonvector_of
    : std::integral_constant<
          bool, is_eigen_scalar_same<Derived, Scalar>::value &&
                    !is_eigen_vector<Derived>::value> {};

// TODO(eric.cousineau): Add alias is_eigen_matrix_of = is_eigen_scalar_same if
// appropriate.

namespace internal {

// Simple reassignable container without requirement of heap allocation.
// N.B. This is used because `drake::optional<>` does not play well with
// `Eigen::Ref<>`.
template <typename T>
class reassignable {
 public:
  DRAKE_NO_COPY_NO_MOVE_NO_ASSIGN(reassignable)
  reassignable() {}

  void reset() {
    if (has_value_) {
      value().~T();
      has_value_ = false;
    }
  }

  template <typename U>
  void set_value(U&& value_in) {
    if (has_value_) {
      value().~T();
    }
    new (&value()) T(std::forward<U>(value_in));
    has_value_ = true;
  }

  T& value() {
    DRAKE_ASSERT(has_value());
    return reinterpret_cast<T&>(storage_);
  }

  bool has_value() const { return has_value_; }

 private:
  bool has_value_{};
  typename std::aligned_storage<sizeof(T), alignof(T)>::type storage_;
};

}  // namespace internal

/// This wrapper class provides a way to write non-template functions taking raw
/// pointers to Eigen objects as parameters while limiting the number of copies,
/// similar to `Eigen::Ref`. Internally, it keeps an instance of `Eigen::Ref<T>`
/// and provides access to it via `operator*` and `operator->`.
///
/// The motivation of this class is to follow <a
/// href="https://google.github.io/styleguide/cppguide.html#Reference_Arguments">GSG's
/// "output arguments should be pointers" rule</a> while taking advantage of
/// using `Eigen::Ref`. Here is an example.
///
/// @code
/// // This function is taking an Eigen::Ref of a matrix and modifies it in
/// // the body. This violates GSG's rule on output parameters.
/// void foo(Eigen::Ref<Eigen::MatrixXd> M) {
///    M(0, 0) = 0;
/// }
/// // At Call-site, we have:
/// foo(M);
/// foo(M.block(0, 0, 2, 2));
///
/// // We can rewrite the above function into the following using EigenPtr.
/// void foo(EigenPtr<Eigen::MatrixXd> M) {
///    (*M)(0, 0) = 0;
/// }
/// // Note that, call sites should be changed to:
/// foo(&M);
///
/// // We need tmp to avoid taking the address of a temporary object such as the
/// // return value of .block().
/// auto tmp = M.block(0, 0, 2, 2);
/// foo(&tmp);
/// @endcode
///
/// Notice that methods taking an EigenPtr can mutate the entries of a matrix as
/// in method `foo()` in the example code above, but cannot change its size.
/// This is because `operator*` and `operator->` return an `Eigen::Ref<T>`
/// object and only plain matrices/arrays can be resized and not expressions.
/// This **is** the desired behavior, since resizing the block of a matrix or
/// even a more general expression should not be allowed. If you do want to be
/// able to resize a mutable matrix argument, then you must pass it as a
/// `Matrix<T>*`, like so:
/// @code
/// void bar(Eigen::MatrixXd* M) {
///   DRAKE_THROW_UNLESS(M != nullptr);
///   // In this case this method only works with 4x3 matrices.
///   if (M->rows() != 4 && M->cols() != 3) {
///     M->resize(4, 3);
///   }
///   (*M)(0, 0) = 0;
/// }
/// @endcode
///
/// @note This class provides a way to avoid the `const_cast` hack introduced in
/// <a
/// href="https://eigen.tuxfamily.org/dox/TopicFunctionTakingEigenTypes.html#TopicPlainFunctionsFailing">Eigen's
/// documentation</a>.
template <typename PlainObjectType>
class EigenPtr {
 public:
  typedef Eigen::Ref<PlainObjectType> RefType;

  EigenPtr() : EigenPtr(nullptr) {}

  /// Overload for `nullptr`.
  // NOLINTNEXTLINE(runtime/explicit) This conversion is desirable.
  EigenPtr(std::nullptr_t) {}

  /// Constructs with a reference to the given matrix type.
  // NOLINTNEXTLINE(runtime/explicit) This conversion is desirable.
  EigenPtr(const EigenPtr& other) { assign(other); }

  /// Constructs with a reference to another matrix type.
  /// May be `nullptr`.
  template <typename PlainObjectTypeIn>
  // NOLINTNEXTLINE(runtime/explicit) This conversion is desirable.
  EigenPtr(PlainObjectTypeIn* m) {
    if (m) {
<<<<<<< HEAD
      m_.set_value(*m);
=======
      m_.set_value(m);
>>>>>>> a340dbd9
    }
  }

  /// Constructs from another EigenPtr.
  template <typename PlainObjectTypeIn>
  // NOLINTNEXTLINE(runtime/explicit) This conversion is desirable.
  EigenPtr(const EigenPtr<PlainObjectTypeIn>& other) {
    // Cannot directly construct `m_` from `other.m_`.
    assign(other);
  }

  EigenPtr& operator=(const EigenPtr& other) {
    // We must explicitly override this version of operator=.
    // The template below will not take precedence over this one.
    return assign(other);
  }

  template <typename PlainObjectTypeIn>
  EigenPtr& operator=(const EigenPtr<PlainObjectTypeIn>& other) {
    return assign(other);
  }

  /// @throws std::runtime_error if this is a null dereference.
  RefType& operator*() const { return get_reference(); }

  /// @throws std::runtime_error if this is a null dereference.
  RefType* operator->() const { return &get_reference(); }

  /// Returns whether or not this contains a valid reference.
  operator bool() const { return is_valid(); }

  bool operator==(std::nullptr_t) const { return !is_valid(); }

  bool operator!=(std::nullptr_t) const { return is_valid(); }

 private:
<<<<<<< HEAD
  // Use mutable member to permit pointer-like semantics.
  mutable internal::reassignable<RefType> m_;
=======
  // Simple reassignable container without requirement of heap allocation.
  // This is used because `drake::optional<>` does not work with `Eigen::Ref<>`
  // because `Ref` deletes the necessary `operator=` overload for
  // `std::is_copy_assignable`.
  class ReassignableRef {
   public:
    DRAKE_NO_COPY_NO_MOVE_NO_ASSIGN(ReassignableRef)
    ReassignableRef() {}
    ~ReassignableRef() {
      reset();
    }

    // Reset value to null.
    void reset() {
      if (has_value_) {
        raw_value().~RefType();
        has_value_ = false;
      }
    }

    // Set value.
    template <typename PlainObjectTypeIn>
    void set_value(PlainObjectTypeIn* value_in) {
      if (has_value_) {
        raw_value().~RefType();
      }
      new (&raw_value()) RefType(*value_in);
      has_value_ = true;
    }

    // Access to value.
    RefType& value() {
      DRAKE_ASSERT(has_value());
      return raw_value();
    }

    // Indicates if it has a value.
    bool has_value() const { return has_value_; }

   private:
    // Unsafe access to value.
    RefType& raw_value() { return reinterpret_cast<RefType&>(storage_); }

    bool has_value_{};
    typename std::aligned_storage<sizeof(RefType), alignof(RefType)>::type
        storage_;
  };

  // Use mutable, reassignable ref to permit pointer-like semantics (with
  // ownership) on the stack.
  mutable ReassignableRef m_;
>>>>>>> a340dbd9

  // Consolidate assignment here, so that both the copy constructor and the
  // construction from another type may be used.
  template <typename PlainObjectTypeIn>
  EigenPtr& assign(const EigenPtr<PlainObjectTypeIn>& other) {
    if (other) {
<<<<<<< HEAD
      m_.set_value(*other);
=======
      m_.set_value(&(*other));
>>>>>>> a340dbd9
    } else {
      m_.reset();
    }
    return *this;
  }

  // Consolidate getting a reference here.
  RefType& get_reference() const {
    if (!m_.has_value())
      throw std::runtime_error("EigenPtr: nullptr dereference");
    return m_.value();
  }

  bool is_valid() const {
    return m_.has_value();
  }
};

}  // namespace drake<|MERGE_RESOLUTION|>--- conflicted
+++ resolved
@@ -16,7 +16,6 @@
 #include "drake/common/constants.h"
 #include "drake/common/drake_assert.h"
 #include "drake/common/drake_copyable.h"
-#include "drake/common/drake_optional.h"
 
 namespace drake {
 
@@ -261,47 +260,6 @@
 
 // TODO(eric.cousineau): Add alias is_eigen_matrix_of = is_eigen_scalar_same if
 // appropriate.
-
-namespace internal {
-
-// Simple reassignable container without requirement of heap allocation.
-// N.B. This is used because `drake::optional<>` does not play well with
-// `Eigen::Ref<>`.
-template <typename T>
-class reassignable {
- public:
-  DRAKE_NO_COPY_NO_MOVE_NO_ASSIGN(reassignable)
-  reassignable() {}
-
-  void reset() {
-    if (has_value_) {
-      value().~T();
-      has_value_ = false;
-    }
-  }
-
-  template <typename U>
-  void set_value(U&& value_in) {
-    if (has_value_) {
-      value().~T();
-    }
-    new (&value()) T(std::forward<U>(value_in));
-    has_value_ = true;
-  }
-
-  T& value() {
-    DRAKE_ASSERT(has_value());
-    return reinterpret_cast<T&>(storage_);
-  }
-
-  bool has_value() const { return has_value_; }
-
- private:
-  bool has_value_{};
-  typename std::aligned_storage<sizeof(T), alignof(T)>::type storage_;
-};
-
-}  // namespace internal
 
 /// This wrapper class provides a way to write non-template functions taking raw
 /// pointers to Eigen objects as parameters while limiting the number of copies,
@@ -380,11 +338,7 @@
   // NOLINTNEXTLINE(runtime/explicit) This conversion is desirable.
   EigenPtr(PlainObjectTypeIn* m) {
     if (m) {
-<<<<<<< HEAD
-      m_.set_value(*m);
-=======
       m_.set_value(m);
->>>>>>> a340dbd9
     }
   }
 
@@ -421,10 +375,6 @@
   bool operator!=(std::nullptr_t) const { return is_valid(); }
 
  private:
-<<<<<<< HEAD
-  // Use mutable member to permit pointer-like semantics.
-  mutable internal::reassignable<RefType> m_;
-=======
   // Simple reassignable container without requirement of heap allocation.
   // This is used because `drake::optional<>` does not work with `Eigen::Ref<>`
   // because `Ref` deletes the necessary `operator=` overload for
@@ -476,18 +426,13 @@
   // Use mutable, reassignable ref to permit pointer-like semantics (with
   // ownership) on the stack.
   mutable ReassignableRef m_;
->>>>>>> a340dbd9
 
   // Consolidate assignment here, so that both the copy constructor and the
   // construction from another type may be used.
   template <typename PlainObjectTypeIn>
   EigenPtr& assign(const EigenPtr<PlainObjectTypeIn>& other) {
     if (other) {
-<<<<<<< HEAD
-      m_.set_value(*other);
-=======
       m_.set_value(&(*other));
->>>>>>> a340dbd9
     } else {
       m_.reset();
     }
