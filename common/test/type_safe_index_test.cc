--- conflicted
+++ resolved
@@ -493,18 +493,6 @@
 // Confirms that type safe indexes are configured to serve as key and/or values
 // within std::unordered_map
 GTEST_TEST(TypeSafeIndex, CompatibleWithUnorderedMap) {
-<<<<<<< HEAD
-  std::unordered_map<BIndex, AIndex> indexes;
-  AIndex a1(1), a2(2), a3(3);
-  BIndex b1(0), b2(2), b3(6);
-  indexes.emplace(b1, a1);
-  indexes.emplace(b2, a2);
-  EXPECT_EQ(indexes.find(b3), indexes.end());
-  EXPECT_NE(indexes.find(b2), indexes.end());
-  EXPECT_NE(indexes.find(b1), indexes.end());
-  indexes[b3] = a3;
-  EXPECT_NE(indexes.find(b3), indexes.end());
-=======
   std::unordered_map<AIndex, std::string> indexes;
   AIndex a1(1), a2(2), a3(3);
   std::string s1("hello"), s2("unordered"), s3("map");
@@ -515,7 +503,6 @@
   EXPECT_NE(indexes.find(a1), indexes.end());
   indexes[a3] = s3;
   EXPECT_NE(indexes.find(a3), indexes.end());
->>>>>>> ab63eb9f
 }
 
 // Confirms that type safe indexes are configured to serve as values
