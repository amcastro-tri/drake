--- conflicted
+++ resolved
@@ -7,17 +7,10 @@
 namespace multibody {
 namespace boussinesq_solver {
 
-<<<<<<< HEAD
-Vector3<double> CalGenralTriangleCompliance(const Vector2<double> &p1,
-                                            const Vector2<double> &p2,
-                                            const Vector2<double> &p3,
-                                            const double k_const) {
-=======
 Vector3<double> CalGenralTriangleCompliance(const Vector2<double>& p1,
                                             const Vector2<double>& p2,
                                             const Vector2<double>& p3,
                                             double k_const) {
->>>>>>> 72f8dff1
   const int is_counter_cw = CalcTriangleOrientation(p1, p2, p3);
 
   const Vector3<double>& I_12 = CalcIntegralReferenceTriangle(p1, p2);
