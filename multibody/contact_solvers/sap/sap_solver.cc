--- conflicted
+++ resolved
@@ -27,11 +27,7 @@
 }
 
 template <typename T>
-<<<<<<< HEAD
-const SapSolverStats& SapSolver<T>::get_statistics() const {
-=======
 const SapStatistics& SapSolver<T>::get_statistics() const {
->>>>>>> ad104f68
   return stats_;
 }
 
@@ -90,45 +86,16 @@
 }
 
 template <typename T>
-<<<<<<< HEAD
 SapSolverStatus SapSolver<T>::SolveWithGuess(const SapContactProblem<T>&,
                                              const VectorX<T>&,
                                              SapSolverResults<T>*) {
-  throw std::logic_error("SapSolver::SolveWithGuess(): Scalar T = '" +
-                         NiceTypeName::Get<T>() + "' is not supported.");
-=======
-SapSolverStatus SapSolver<T>::SolveWithGuess(
-    const SapContactProblem<T>& problem, const VectorX<T>& v_guess,
-    SapSolverResults<T>* results) {
-  if (problem.num_constraints() == 0) {
-    // In the absence of constraints the solution is trivially v = v*.
-    results->Resize(problem.num_velocities(),
-                    problem.num_constraint_equations());
-    results->v = problem.v_star();
-    results->j.setZero();
-    return SapSolverStatus::kSuccess;
-  }
-  auto model = std::make_unique<SapModel<T>>(&problem);
-  auto context = model->MakeContext();
-  const SapSolverStatus status = SolveWithGuess(*model, v_guess, context.get());
-  if (status != SapSolverStatus::kSuccess) return status;
-  PackSapSolverResults(*model, *context, results);
-  return status;
-}
-
-template <typename T>
-SapSolverStatus SapSolver<T>::SolveWithGuess(const SapModel<T>&,
-                                             const VectorX<T>&,
-                                             systems::Context<T>*) {
   throw std::logic_error(
       "SapSolver::SolveWithGuess(): Only T = double is supported when the set "
       "of constraints is non-empty.");
->>>>>>> ad104f68
 }
 
 template <>
 SapSolverStatus SapSolver<double>::SolveWithGuess(
-<<<<<<< HEAD
     const SapContactProblem<double>& problem, const VectorX<double>& v_guess,
     SapSolverResults<double>* results) {
   if (problem.num_constraints() == 0) {
@@ -219,7 +186,6 @@
   // that better describes the result of the computation.
   const MatrixX<double>& dv_dtheta = minus_dm_dtheta;
 
-
   // Pack solver results.
   const VectorX<AutoDiffXd> v_ad =
       drake::math::InitializeAutoDiff(results.v, dv_dtheta);
@@ -244,12 +210,6 @@
 SapSolverStatus SapSolver<double>::SolveWithGuess(
     const SapModel<double>& model, const VectorX<double>& v_guess,
     systems::Context<double>* context) {
-=======
-    const SapModel<double>& model, const VectorX<double>& v_guess,
-    systems::Context<double>* context) {
-  DRAKE_DEMAND(context != nullptr);
-
->>>>>>> ad104f68
   using std::abs;
   using std::max;
 
@@ -259,18 +219,7 @@
   // Allocate the necessary memory to work with.
   auto scratch = model.MakeContext();
   SearchDirectionData search_direction_data(nv, nk);
-<<<<<<< HEAD
-  stats_ = SapSolverStats();
-  // The Hessian is expensive to instantiate and therefore we only instantiate
-  // when needed. Here we only set the proper variant size before we start
-  // working with it.
-  //factorization_ = SapHessianFactorization(parameters_.linear_solver_type);
-=======
   stats_ = SapStatistics();
-  // The supernodal solver is expensive to instantiate and therefore we only
-  // instantiate when needed.
-  std::unique_ptr<SuperNodalSolver> supernodal_solver;
->>>>>>> ad104f68
 
   {
     // We limit the lifetime of this reference, v, to within this scope where we
@@ -323,25 +272,6 @@
               "SapSolver: Non-monotonic convergence detected.");
         }
       }
-#if 0      
-      if (parameters_.linear_solver_type !=
-<<<<<<< HEAD
-          SapSolverParameters::LinearSolverType::kDense) {        
-          // Instantiate supernodal solver on the first iteration when needed.
-          // If the stopping criteria is satisfied at k = 0 (good guess), then
-          // we skip the expensive instantiation of the solver.
-          factorization_ =
-            SapHessianFactorization(parameters_.linear_solver_type, model);
-=======
-              SapSolverParameters::LinearSolverType::kDense &&
-          supernodal_solver == nullptr) {
-        // Instantiate supernodal solver on the first iteration when needed. If
-        // the stopping criteria is satisfied at k = 0 (good guess), then we
-        // skip the expensive instantiation of the solver.
-        supernodal_solver = MakeSuperNodalSolver(model);
->>>>>>> ad104f68
-      }
-#endif      
     }
 
     // Exit if the maximum number of iterations is reached, but only after
@@ -351,12 +281,7 @@
 
     // This is the most expensive update: it performs the factorization of H to
     // solve for the search direction dv.
-<<<<<<< HEAD
     CalcSearchDirectionData(model, *context, &search_direction_data);
-=======
-    CalcSearchDirectionData(model, *context, supernodal_solver.get(),
-                            &search_direction_data);
->>>>>>> ad104f68
     const VectorX<double>& dv = search_direction_data.dv;
 
     // Perform line search.
@@ -732,10 +657,9 @@
 }
 
 template <typename T>
-<<<<<<< HEAD
-void SapSolver<T>::CalcSearchDirectionData(
-    const SapModel<T>&, const systems::Context<T>&,
-    SapSolver<T>::SearchDirectionData*) {
+void SapSolver<T>::CalcSearchDirectionData(const SapModel<T>&,
+                                           const systems::Context<T>&,
+                                           SapSolver<T>::SearchDirectionData*) {
   throw std::runtime_error(
       "Hessian factorization can only be computed for T = double.");
 }
@@ -748,177 +672,12 @@
   data->dv = -model.EvalCostGradient(context);
   const SapHessianFactorization& hessian_factorization =
       model.EvalHessianFactorization(context);
-  hessian_factorization.SolveInPlace(&data->dv);  
-
-#if 0
-=======
-MatrixX<T> SapSolver<T>::CalcDenseHessian(const SapModel<T>& model,
-                                          const Context<T>& context) const {
-  // Explicitly build dense Hessian.
-  // These matrices could be saved in the cache. However this method is only
-  // intended as an alternative for debugging and optimizing it might not be
-  // worth it.
-  const int nv = model.num_velocities();
-  const int nk = model.num_constraint_equations();
-
-  // Make dense dynamics matrix.
-  const std::vector<MatrixX<T>>& Acliques = model.dynamics_matrix();
-  MatrixX<T> Adense = MatrixX<T>::Zero(nv, nv);
-  int offset = 0;
-  for (const auto& Ac : Acliques) {
-    const int nv_clique = Ac.rows();
-    Adense.block(offset, offset, nv_clique, nv_clique) = Ac;
-    offset += nv_clique;
-  }
-
-  // Make dense Jacobian matrix.
-  const MatrixX<T> Jdense = model.constraints_bundle().J().MakeDenseMatrix();
-
-  // Make dense Hessian matrix G.
-  const std::vector<MatrixX<T>>& G = model.EvalConstraintsHessian(context);
-  MatrixX<T> Gdense = MatrixX<T>::Zero(nk, nk);
-  offset = 0;
-  for (const auto& Gi : G) {
-    const int ni = Gi.rows();
-    Gdense.block(offset, offset, ni, ni) = Gi;
-    offset += ni;
-  }
-
-  const MatrixX<T> H = Adense + Jdense.transpose() * Gdense * Jdense;
-
-  return H;
-}
-
-template <typename T>
-std::unique_ptr<SuperNodalSolver> SapSolver<T>::MakeSuperNodalSolver(
-    const SapModel<T>& model) const {
-  if constexpr (std::is_same_v<T, double>) {
-    const BlockSparseMatrix<T>& J = model.constraints_bundle().J();
-    switch (parameters_.linear_solver_type) {
-      case SapSolverParameters::LinearSolverType::kConex:
-        return std::make_unique<ConexSuperNodalSolver>(
-            J.block_rows(), J.get_blocks(), model.dynamics_matrix());
-      case SapSolverParameters::LinearSolverType::kBlockSparseCholesky:
-        return std::make_unique<BlockSparseSuperNodalSolver>(
-            J.block_rows(), J.get_blocks(), model.dynamics_matrix());
-      case SapSolverParameters::LinearSolverType::kDense:
-        throw std::logic_error(
-            "Supernodal solver should only be constructed when the linear "
-            "solver type is not dense.");
-    }
-    DRAKE_UNREACHABLE();
-  } else {
-    throw std::logic_error(
-        "SapSolver::MakeSuperNodalSolver(): SuperNodalSolver only supports T "
-        "= double.");
-  }
-}
-
-template <typename T>
-void SapSolver<T>::CallDenseSolver(const SapModel<T>& model,
-                                   const Context<T>& context,
-                                   VectorX<T>* dv) const {
-  const MatrixX<T> H = CalcDenseHessian(model, context);
-
-  // Factorize Hessian.
-  // TODO(amcastro-tri): when T = AutoDiffXd propagate gradients analytically
-  // using the chain rule so that here we can use T = double for performance.
-  // N.B. The support for dense algebra is mostly for testing purposes, even
-  // though the computation of the dense H (and in particular of the Jᵀ⋅G⋅J
-  // term) is very costly. Therefore below we decided to trade off speed for
-  // stability when choosing to use an LDLT decomposition instead of a slightly
-  // faster, though less stable, LLT decomposition.
-  const math::LinearSolver<Eigen::LDLT, MatrixX<T>> H_ldlt(H);
-  if (H_ldlt.eigen_linear_solver().info() != Eigen::Success) {
-    // TODO(amcastro-tri): Unit test this condition.
-    throw std::runtime_error("Dense LDLT factorization of the Hessian failed.");
-  }
-
-  // Compute search direction.
-  const VectorX<T> rhs = -model.EvalCostGradient(context);
-  *dv = H_ldlt.Solve(rhs);
-}
-
-template <typename T>
-void SapSolver<T>::UpdateSuperNodalSolver(
-    const SapModel<T>& model, const Context<T>& context,
-    SuperNodalSolver* supernodal_solver) const {
-  if constexpr (std::is_same_v<T, double>) {
-    const std::vector<MatrixX<double>>& G =
-        model.EvalConstraintsHessian(context);
-    supernodal_solver->SetWeightMatrix(G);
-  } else {
-    unused(context);
-    unused(supernodal_solver);
-    throw std::logic_error(
-        "SapSolver::UpdateSuperNodalSolver(): SuperNodalSolver only supports T "
-        "= double.");
-  }
-}
-
-template <typename T>
-void SapSolver<T>::CallSuperNodalSolver(const SapModel<T>& model,
-                                        const Context<T>& context,
-                                        SuperNodalSolver* supernodal_solver,
-                                        VectorX<T>* dv) const {
-  if constexpr (std::is_same_v<T, double>) {
-    UpdateSuperNodalSolver(model, context, supernodal_solver);
-    if (!supernodal_solver->Factor()) {
-      throw std::logic_error("SapSolver: Supernodal factorization failed.");
-    }
-    // We solve in place to avoid heap allocating additional memory for the
-    // right hand side.
-    *dv = -model.EvalCostGradient(context);
-    supernodal_solver->SolveInPlace(dv);
-  } else {
-    unused(context);
-    unused(supernodal_solver);
-    unused(dv);
-    throw std::logic_error(
-        "SapSolver::CallSuperNodalSolver(): SuperNodalSolver only supports T "
-        "= double.");
-  }
-}
-
-template <typename T>
-void SapSolver<T>::CalcSearchDirectionData(
-    const SapModel<T>&, const systems::Context<T>&, SuperNodalSolver*,
-    SapSolver<T>::SearchDirectionData*) const {
-  throw std::runtime_error(
-      "Hessian factorization can only be computed for T = double.");
-}
-
-template <>
-void SapSolver<double>::CalcSearchDirectionData(
-    const SapModel<double>& model, const systems::Context<double>& context,
-    SuperNodalSolver* supernodal_solver,
-    SapSolver<double>::SearchDirectionData* data) const {
->>>>>>> ad104f68
-  const bool use_dense_algebra = parameters_.linear_solver_type ==
-                                 SapSolverParameters::LinearSolverType::kDense;
-  // Update search direction dv.
-  if (!use_dense_algebra) {
-<<<<<<< HEAD
-    auto& supernodal_solver =
-        std::get<std::unique_ptr<SuperNodalSolver>>(hessian_);
-    DRAKE_DEMAND(supernodal_solver != nullptr);
-    CallSuperNodalSolver(model, context, supernodal_solver.get(), &data->dv);
-  } else {
-    auto& dense_hessian = std::get<MatrixX<T>>(hessian_);
-    CallDenseSolver(model, context, &dense_hessian, &data->dv);
-=======
-    CallSuperNodalSolver(model, context, supernodal_solver, &data->dv);
-  } else {
-    CallDenseSolver(model, context, &data->dv);
->>>>>>> ad104f68
-  }
-#endif  
+  hessian_factorization.SolveInPlace(&data->dv);
 
   // Update Δp, Δvc and d²ellA/dα².
   model.constraints_bundle().J().Multiply(data->dv, &data->dvc);
   model.MultiplyByDynamicsMatrix(data->dv, &data->dp);
   data->d2ellA_dalpha2 = data->dv.dot(data->dp);
-
 }
 
 }  // namespace internal
