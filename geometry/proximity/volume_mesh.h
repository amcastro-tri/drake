#pragma once

#include <array>
#include <utility>
#include <vector>

#include "drake/common/default_scalars.h"
#include "drake/common/drake_assert.h"
#include "drake/common/drake_copyable.h"
#include "drake/common/eigen_types.h"
#include "drake/common/type_safe_index.h"

namespace drake {
namespace geometry {

/**
 Index used to identify a vertex in a volume mesh.
 */
using VolumeVertexIndex = TypeSafeIndex<class VolumeVertexTag>;

/**
 Index for identifying a tetrahedral element in a volume mesh.
 */
using VolumeElementIndex = TypeSafeIndex<class VolumeElementTag>;

/** %VolumeVertex represents a vertex in VolumeMesh.
 @tparam T The underlying scalar type for coordinates, e.g., double or
           AutoDiffXd. Must be a valid Eigen scalar.
 */
template <class T>
class VolumeVertex {
 public:
  DRAKE_DEFAULT_COPY_AND_MOVE_AND_ASSIGN(VolumeVertex)

  /** Constructs VolumeVertex.
   @param r_MV displacement vector from the origin of M's frame to this
               vertex, expressed in M's frame.
   */
  explicit VolumeVertex(const Vector3<T>& r_MV)
      : r_MV_(r_MV) {}

<<<<<<< HEAD
=======
  /** Constructs VolumeVertex from the xyz components of a point V in a frame
   M.
   */
>>>>>>> ae1632f6
  VolumeVertex(const T& Vx_M, const T& Vy_M, const T& Vz_M)
      : r_MV_(Vx_M, Vy_M, Vz_M) {}

  /** Returns the displacement vector from the origin of M's frame to this
    vertex, expressed in M's frame.
   */
  const Vector3<T>& r_MV() const { return r_MV_; }

 private:
  // Displacement vector from the origin of M's frame to this vertex,
  // expressed in M's frame.
  Vector3<T> r_MV_;
};

/** %VolumeElement represents a tetrahedral element in a VolumeMesh. It is a
 topological entity in the sense that it only knows the indices of its vertices
 but not their coordinates.
 */
class VolumeElement {
 public:
  DRAKE_DEFAULT_COPY_AND_MOVE_AND_ASSIGN(VolumeElement)

  /** Constructs VolumeElement.
   @param v0 Index of the first vertex in VolumeMesh.
   @param v1 Index of the second vertex in VolumeMesh.
   @param v2 Index of the third vertex in VolumeMesh.
   @param v3 Index of the last vertex in VolumeMesh.
   */
  VolumeElement(VolumeVertexIndex v0, VolumeVertexIndex v1,
                VolumeVertexIndex v2, VolumeVertexIndex v3)
      : vertex_({v0, v1, v2, v3}) {}

  /** Constructs VolumeElement.
   @param v0 Index of the first vertex in VolumeMesh.
   @param v1 Index of the second vertex in VolumeMesh.
   @param v2 Index of the third vertex in VolumeMesh.
   @param v3 Index of the last vertex in VolumeMesh.
   */
  VolumeElement(int v0, int v1, int v2, int v3)
      : vertex_({VolumeVertexIndex(v0), VolumeVertexIndex(v1),
                 VolumeVertexIndex(v2), VolumeVertexIndex(v3)}) {}

  /** Constructs VolumeElement.
   @param v  Array of four integer indices of the vertices of the element in
             VolumeMesh.
   */
  explicit VolumeElement(const int v[4])
      : vertex_({VolumeVertexIndex(v[0]), VolumeVertexIndex(v[1]),
                 VolumeVertexIndex(v[2]), VolumeVertexIndex(v[3])}) {}

  /** Returns the vertex index in VolumeMesh of the i-th vertex of this
   element.
   @param i  The local index of the vertex in this element.
   @pre 0 <= i < 4
   */
  VolumeVertexIndex vertex(int i) const {
    return vertex_.at(i);
  }

  /** Returns the vertex index in VolumeMesh of the i-th vertex of this
   element.
   @param i  The local index of the vertex in this element.
   @pre 0 <= i < 4
   */
  VolumeVertexIndex operator[](int i) const { return vertex(i); }

 private:
  // The vertices of this element.
  std::array<VolumeVertexIndex, 4> vertex_;
};

/** %VolumeMesh represents a tetrahedral volume mesh.
 @tparam T  The underlying scalar type for coordinates, e.g., double or
            AutoDiffXd. Must be a valid Eigen scalar.
 */
template <class T>
class VolumeMesh {
 public:
  DRAKE_DECLARE_COPY_AND_MOVE_AND_ASSIGN(VolumeMesh)

  /**
   @name Mesh type traits

   A collection of type traits to enable mesh consumers to be templated on
   mesh type. Each mesh type provides specific definitions of _vertex_,
   _element_, and _barycentric coordinates_. For %VolumeMesh, an element is a
   tetrahedron.
   */
  //@{

  static constexpr int kDim = 3;

  /** Index for identifying a vertex.
   */
  using VertexIndex = VolumeVertexIndex;

  /** Index for identifying a tetrahedral element.
   */
  using ElementIndex = VolumeElementIndex;

  /** Type of barycentric coordinates on a tetrahedral element. Barycentric
   coordinates (b₀, b₁, b₂, b₃) satisfy b₀ + b₁ + b₂ + b₃ = 1, bᵢ >= 0, so
   technically we could calculate one of the bᵢ from the others; however,
   there is no standard way to omit one of the coordinates.
  */
  using Barycentric = Vector<T, kDim + 1>;

  //@}

  VolumeMesh(std::vector<VolumeElement>&& elements,
             std::vector<VolumeVertex<T>>&& vertices)
      : elements_(std::move(elements)), vertices_(std::move(vertices)) {}

  const VolumeElement& element(ElementIndex e) const {
    DRAKE_DEMAND(0 <= e && num_elements());
    return elements_[e];
  }

  /** Returns the vertex identified by a given index.
   @param v  The index of the vertex.
   @pre v ∈ {0, 1, 2,...,num_vertices()-1}.
   */
  const VolumeVertex<T>& vertex(VertexIndex v) const {
    DRAKE_DEMAND(0 <= v && v < num_vertices());
    return vertices_[v];
  }

  const std::vector<VolumeVertex<T>>& vertices() const { return vertices_; }

  const std::vector<VolumeElement>& tetrahedra() const { return elements_; }

  /** Returns the number of tetrahedral elements in the mesh.
   */
  int num_elements() const { return elements_.size(); }

  /** Returns the number of vertices in the mesh.
   */
  int num_vertices() const { return vertices_.size(); }

 private:
  // The tetrahedral elements that comprise the volume.
  std::vector<VolumeElement> elements_;
  // The vertices that are shared between the tetrahedral elements.
  std::vector<VolumeVertex<T>> vertices_;
};
DRAKE_DEFINE_DEFAULT_COPY_AND_MOVE_AND_ASSIGN_T(VolumeMesh)

DRAKE_DECLARE_CLASS_TEMPLATE_INSTANTIATIONS_ON_DEFAULT_NONSYMBOLIC_SCALARS(
    class VolumeMesh)

}  // namespace geometry
}  // namespace drake<|MERGE_RESOLUTION|>--- conflicted
+++ resolved
@@ -39,12 +39,9 @@
   explicit VolumeVertex(const Vector3<T>& r_MV)
       : r_MV_(r_MV) {}
 
-<<<<<<< HEAD
-=======
   /** Constructs VolumeVertex from the xyz components of a point V in a frame
    M.
    */
->>>>>>> ae1632f6
   VolumeVertex(const T& Vx_M, const T& Vy_M, const T& Vz_M)
       : r_MV_(Vx_M, Vy_M, Vz_M) {}
 
