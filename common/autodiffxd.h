--- conflicted
+++ resolved
@@ -188,16 +188,6 @@
   template <typename OtherDerType>
   inline const AutoDiffScalar<DerType> operator+(
       const AutoDiffScalar<OtherDerType>& other) const {
-<<<<<<< HEAD
-    if (m_derivatives.size() == 0) {
-      return AutoDiffScalar<DerType>(m_value + other.value(),
-                                     other.derivatives());
-    } else if (other.derivatives().size() == 0) {
-      return AutoDiffScalar<DerType>(m_value + other.value(), m_derivatives);
-    }
-    return AutoDiffScalar<DerType>(m_value + other.value(),
-                                   m_derivatives + other.derivatives());
-=======
     const bool has_this_der = m_derivatives.size() > 0;
     const bool has_both_der = has_this_der && (other.derivatives().size() > 0);
     return MakeAutoDiffScalar(
@@ -205,7 +195,6 @@
         has_both_der
             ? VectorXd(m_derivatives + other.derivatives())
             : has_this_der ? m_derivatives : VectorXd(other.derivatives()));
->>>>>>> 4ede4e3f
   }
 
   template <typename OtherDerType>
@@ -231,16 +220,6 @@
   template <typename OtherDerType>
   inline const AutoDiffScalar<DerType> operator-(
       const AutoDiffScalar<OtherDerType>& other) const {
-<<<<<<< HEAD
-    if (m_derivatives.size() == 0) {
-      return AutoDiffScalar<DerType>(m_value - other.value(),
-                                     -other.derivatives());
-    } else if (other.derivatives().size() == 0) {
-      return AutoDiffScalar<DerType>(m_value - other.value(), m_derivatives);
-    }
-    return AutoDiffScalar<DerType>(m_value - other.value(),
-                                   m_derivatives - other.derivatives());
-=======
     const bool has_this_der = m_derivatives.size() > 0;
     const bool has_both_der = has_this_der && (other.derivatives().size() > 0);
     return MakeAutoDiffScalar(
@@ -248,7 +227,6 @@
         has_both_der
             ? VectorXd(m_derivatives - other.derivatives())
             : has_this_der ? m_derivatives : VectorXd(-other.derivatives()));
->>>>>>> 4ede4e3f
   }
 
   template <typename OtherDerType>
@@ -285,22 +263,11 @@
   template <typename OtherDerType>
   inline const AutoDiffScalar<DerType> operator/(
       const AutoDiffScalar<OtherDerType>& other) const {
-<<<<<<< HEAD
-    if (m_derivatives.size() == 0) {
-      return MakeAutoDiffScalar(
-          m_value / other.value(),
-          -other.derivatives() * (m_value / (other.value() * other.value())));
-    } else if (other.derivatives().size() == 0) {
-      return MakeAutoDiffScalar(m_value / other.value(),
-                                m_derivatives / other.value());
-    }
-=======
     const auto& this_der = m_derivatives;
     const auto& other_der = other.derivatives();
     const bool has_this_der = m_derivatives.size() > 0;
     const bool has_both_der = has_this_der && (other.derivatives().size() > 0);
     const double scale = 1. / (other.value() * other.value());
->>>>>>> 4ede4e3f
     return MakeAutoDiffScalar(
         m_value / other.value(),
         has_both_der ?
@@ -314,18 +281,8 @@
   template <typename OtherDerType>
   inline const AutoDiffScalar<DerType> operator*(
       const AutoDiffScalar<OtherDerType>& other) const {
-<<<<<<< HEAD
-    if (m_derivatives.size() == 0) {
-      return MakeAutoDiffScalar(m_value * other.value(),
-                                other.derivatives() * m_value);
-    } else if (other.derivatives().size() == 0) {
-      return MakeAutoDiffScalar(m_value * other.value(),
-                                m_derivatives * other.value());
-    }
-=======
     const bool has_this_der = m_derivatives.size() > 0;
     const bool has_both_der = has_this_der && (other.derivatives().size() > 0);
->>>>>>> 4ede4e3f
     return MakeAutoDiffScalar(
         m_value * other.value(),
         has_both_der ? VectorXd(m_derivatives * other.value() +
@@ -436,84 +393,6 @@
 // derivatives.
 inline const AutoDiffScalar<VectorXd> atan2(const AutoDiffScalar<VectorXd>& a,
                                             const AutoDiffScalar<VectorXd>& b) {
-<<<<<<< HEAD
-  using std::atan2;
-  typedef double Scalar;
-  typedef AutoDiffScalar<Matrix<Scalar, Dynamic, 1>> PlainADS;
-
-  PlainADS ret;
-  ret.value() = atan2(a.value(), b.value());
-
-  Scalar squared_hypot = a.value() * a.value() + b.value() * b.value();
-
-  // if (squared_hypot==0) the derivation is undefined and the following results
-  // in a NaN:
-  if (a.derivatives().size() == 0) {
-    ret.derivatives() = (-a.value() * b.derivatives()) / squared_hypot;
-  } else if (b.derivatives().size() == 0) {
-    ret.derivatives() = (a.derivatives() * b.value()) / squared_hypot;
-  } else {
-    ret.derivatives() =
-        (a.derivatives() * b.value() - a.value() * b.derivatives()) /
-        squared_hypot;
-  }
-  return ret;
-}
-
-// We have this specialization here because the Eigen-3.3.3's implementation of
-// max for AutoDiffScalar does not make a return with properly sized
-// derivatives.
-//
-// For example, `min(x, y) + x` gives a runtime error if x.value() < y.value()
-// but x's derivatives are not properly initialized while y's ones are.
-inline AutoDiffScalar<VectorXd> min(const AutoDiffScalar<VectorXd>& x,
-                                    const AutoDiffScalar<VectorXd>& y) {
-  typedef double Scalar;
-  typedef AutoDiffScalar<Matrix<Scalar, Dynamic, 1>> PlainADS;
-
-  PlainADS ret;
-  const bool return_x = x.value() <= y.value();
-  ret.value() = return_x ? x.value() : y.value();
-
-  if (x.derivatives().size() == 0) {
-    ret.derivatives() =
-        return_x ? VectorXd::Zero(y.derivatives().size()) : y.derivatives();
-  } else if (y.derivatives().size() == 0) {
-    ret.derivatives() =
-        return_x ? x.derivatives() : VectorXd::Zero(x.derivatives().size());
-  } else {
-    ret.derivatives() = return_x ? x.derivatives() : y.derivatives();
-  }
-  return ret;
-}
-
-// We have this specialization here because the Eigen-3.3.3's implementation of
-// max for AutoDiffScalar does not make a return with properly sized
-// derivatives.
-//
-// For example, `max(x, y) + x` gives a runtime error if x.value() > y.value()
-// but x's derivatives are not properly initialized while y's ones are.
-// NOLINTNEXTLINE(build/include_what_you_use): Suppress false alarm.
-inline AutoDiffScalar<VectorXd> max(const AutoDiffScalar<VectorXd>& x,
-                                    const AutoDiffScalar<VectorXd>& y) {
-  typedef double Scalar;
-  typedef AutoDiffScalar<Matrix<Scalar, Dynamic, 1>> PlainADS;
-
-  PlainADS ret;
-  const bool return_x = x.value() >= y.value();
-  ret.value() = return_x ? x.value() : y.value();
-
-  if (x.derivatives().size() == 0) {
-    ret.derivatives() =
-        return_x ? VectorXd::Zero(y.derivatives().size()) : y.derivatives();
-  } else if (y.derivatives().size() == 0) {
-    ret.derivatives() =
-        return_x ? x.derivatives() : VectorXd::Zero(x.derivatives().size());
-  } else {
-    ret.derivatives() = return_x ? x.derivatives() : y.derivatives();
-  }
-  return ret;
-=======
   const bool has_a_der = a.derivatives().size() > 0;
   const bool has_both_der = has_a_der && (b.derivatives().size() > 0);
   const double squared_hypot = a.value() * a.value() + b.value() * b.value();
@@ -525,7 +404,6 @@
                     : has_a_der ? VectorXd(a.derivatives() * b.value())
                                 : VectorXd(-a.value() * b.derivatives())) /
                squared_hypot));
->>>>>>> 4ede4e3f
 }
 
 inline const AutoDiffScalar<VectorXd> pow(const AutoDiffScalar<VectorXd>& a,
