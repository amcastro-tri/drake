#pragma once

<<<<<<< HEAD
=======
#include <algorithm>
>>>>>>> ba6b171f
#include <limits>

#include <gtest/gtest.h>

#include "drake/common/autodiff.h"

namespace drake {
namespace test {

class AutoDiffXdTest : public ::testing::Test {
 protected:
  void SetUp() override {}

  // Evaluates a given function f with values of AutoDiffXd and values with
  // AutoDiffd<3>. It checks if the values and the derivatives of those
  // evaluation results are matched.
  template <typename F>
  ::testing::AssertionResult Check(const F& f) {
    // AutoDiffXd constants -- x and y.
    const AutoDiffXd x_xd_{0.4};
    AutoDiffXd y_xd_{0.3};
    // AutoDiffd<3> constants -- x and y.
    const AutoDiffd<3> x_3d_{x_xd_.value()};
    AutoDiffd<3> y_3d_{y_xd_.value()};
    // We only set the derivatives of y and leave x's uninitialized.
    y_xd_.derivatives() = Eigen::VectorXd::Ones(3);
    y_3d_.derivatives() = Eigen::Vector3d::Ones();

    const AutoDiffXd e1{f(x_xd_, y_xd_)};
    const AutoDiffd<3> e2{f(x_3d_, y_3d_)};

    if (std::isnan(e1.value()) && std::isnan(e2.value())) {
      // Both values are NaN.
      return ::testing::AssertionSuccess();
    }
    // Slightly different execution branches might lead to results that differ
    // by a machine precision order of magnitude.
    const double kEpsilon = std::numeric_limits<double>::epsilon();
    const double kValueTolerance =
        kEpsilon * std::max(std::abs(e1.value()), std::abs(e2.value()));
    if (std::abs(e1.value() - e2.value()) > kValueTolerance) {
      return ::testing::AssertionFailure()
             << "Values do not match: " << e1.value() << " and " << e2.value();
    }
    if (e1.derivatives().array().isNaN().all() &&
        e2.derivatives().array().isNaN().all()) {
      // Both derivatives are NaN.
      return ::testing::AssertionSuccess();
    }
<<<<<<< HEAD
    // Slightly different execution branches might lead to results that differ
    // by a machine precision order of magnitude.
    const double kTolerance = std::numeric_limits<double>::epsilon();
    if (!e1.derivatives().isApprox(e2.derivatives(), kTolerance)) {
=======
    if (!e1.derivatives().isApprox(e2.derivatives(), kEpsilon)) {
>>>>>>> ba6b171f
      return ::testing::AssertionFailure() << "Derivatives do not match:\n"
                                           << e1.derivatives() << "\n----\n"
                                           << e2.derivatives() << "\n";
    }
    return ::testing::AssertionSuccess();
  }
};

// We need to specify the return type of the polymorphic lambda function that is
// passed to AutoDiffXdTest::Check() method.
#define CHECK_EXPR(expr)                                                    \
  EXPECT_TRUE(                                                              \
      Check([](const auto& x, const auto& y) ->                             \
            typename Eigen::internal::remove_reference<decltype(x)>::type { \
              return expr;                                                  \
            }))                                                             \
      << #expr  // Print statement to locate it if it fails

#define CHECK_BINARY_OP(bop, x, y, c) \
  CHECK_EXPR((x bop x)bop(y bop y));  \
  CHECK_EXPR((x bop y)bop(x bop y));  \
  CHECK_EXPR((x bop y)bop c);         \
  CHECK_EXPR((x bop y)bop c);         \
  CHECK_EXPR((x bop c)bop y);         \
  CHECK_EXPR((c bop x)bop y);         \
  CHECK_EXPR(x bop(y bop c));         \
  CHECK_EXPR(x bop(c bop y));         \
  CHECK_EXPR(c bop(x bop y));

// The multiplicative factor 0.9 < 1.0 let us call function such as asin, acos,
// etc. whose arguments must be in (-1, 1).
// The additive factor 5.0 let us call functions whose arguments must be
// positive.
#define CHECK_UNARY_FUNCTION(f, x, y, c) \
  CHECK_EXPR(f(x + x) + (y + y));        \
  CHECK_EXPR(f(x + y) + (x + y));        \
  CHECK_EXPR(f(x - x + 5.0) + (y - y));  \
  CHECK_EXPR(f(x - y + 5.0) + (x - y));  \
  CHECK_EXPR(f(x * x) + (y * y));        \
  CHECK_EXPR(f(x * y) + (x * y));        \
  CHECK_EXPR(f(0.9 * x / x) + (y / y));  \
  CHECK_EXPR(f(x / y) + (x / y));        \
  CHECK_EXPR(f(x + c) + y);              \
  CHECK_EXPR(f(x - c + 5.0) + y);        \
  CHECK_EXPR(f(x * c + 5.0) + y);        \
  CHECK_EXPR(f(x + 5.0) + y / c);        \
  CHECK_EXPR(f(c + x + 5.0) + y);        \
  CHECK_EXPR(f(c - x + 5.0) + y);        \
  CHECK_EXPR(f(c * x + 5.0) + y);        \
  CHECK_EXPR(f(c / x  + 5.0) + y);       \
  CHECK_EXPR(f(-x  + 5.0) + y);

#define CHECK_BINARY_FUNCTION_ADS_ADS(f, x, y, c) \
  CHECK_EXPR(f(x + x, y + y) + x);                \
  CHECK_EXPR(f(x + x, y + y) + y);                \
  CHECK_EXPR(f(x + y, y + y) + x);                \
  CHECK_EXPR(f(x + y, y + y) + y);                \
  CHECK_EXPR(f(x - x, y - y) - x);                \
  CHECK_EXPR(f(x - x, y - y) - y);                \
  CHECK_EXPR(f(x - y, y - y) - x);                \
  CHECK_EXPR(f(x - y, y - y) - y);                \
  CHECK_EXPR(f(x* x, y* y) * x);                  \
  CHECK_EXPR(f(x* x, y* y) * y);                  \
  CHECK_EXPR(f(x* y, y* y) * x);                  \
  CHECK_EXPR(f(x* y, y* y) * y);                  \
  CHECK_EXPR(f(x / x, y / y) / x);                \
  CHECK_EXPR(f(x / x, y / y) / y);                \
  CHECK_EXPR(f(x / y, y / y) / x);                \
  CHECK_EXPR(f(x / y, y / y) / y);                \
  CHECK_EXPR(f(x + c, y + c) + x);                \
  CHECK_EXPR(f(c + x, c + x) + y);                \
  CHECK_EXPR(f(x* c, y* c) + x);                  \
  CHECK_EXPR(f(c* x, c* x) + y);                  \
  CHECK_EXPR(f(-x, -y) + y)

// The additive factor 5.0 let us call functions whose arguments must be
// positive in order to have well defined derivatives. Eg.: sqrt, pow.
#define CHECK_BINARY_FUNCTION_ADS_SCALAR(f, x, y, c) \
  CHECK_EXPR(f(x, c) + y);                           \
  CHECK_EXPR(f(x + x, c) + y);                       \
  CHECK_EXPR(f(x + y, c) + y);                       \
  CHECK_EXPR(f(x - x + 5.0, c) - y);                 \
  CHECK_EXPR(f(x - x + 5.0, c) - y);                 \
  CHECK_EXPR(f(x* x, c) * y);                        \
  CHECK_EXPR(f(x* x, c) * y);                        \
  CHECK_EXPR(f(x / x, c) / y);                       \
  CHECK_EXPR(f(x / x, c) / y);                       \
  CHECK_EXPR(f(x + c, c) + y);                       \
  CHECK_EXPR(f(c + x, c) + y);                       \
  CHECK_EXPR(f(x* c, c) + y);                        \
  CHECK_EXPR(f(c* x, c) + y);                        \
  CHECK_EXPR(f(-x, c) + y);

}  // namespace test
}  // namespace drake<|MERGE_RESOLUTION|>--- conflicted
+++ resolved
@@ -1,9 +1,6 @@
 #pragma once
 
-<<<<<<< HEAD
-=======
 #include <algorithm>
->>>>>>> ba6b171f
 #include <limits>
 
 #include <gtest/gtest.h>
@@ -53,14 +50,7 @@
       // Both derivatives are NaN.
       return ::testing::AssertionSuccess();
     }
-<<<<<<< HEAD
-    // Slightly different execution branches might lead to results that differ
-    // by a machine precision order of magnitude.
-    const double kTolerance = std::numeric_limits<double>::epsilon();
-    if (!e1.derivatives().isApprox(e2.derivatives(), kTolerance)) {
-=======
     if (!e1.derivatives().isApprox(e2.derivatives(), kEpsilon)) {
->>>>>>> ba6b171f
       return ::testing::AssertionFailure() << "Derivatives do not match:\n"
                                            << e1.derivatives() << "\n----\n"
                                            << e2.derivatives() << "\n";
