--- conflicted
+++ resolved
@@ -283,9 +283,8 @@
     DoAddInDamping(context, forces);
   }
 
-<<<<<<< HEAD
   const VectorX<double>& damping() const { return damping_; }
-=======
+
   /// Lock the joint. Its generalized velocities will be 0 until it is
   /// unlocked. Locking is not yet supported for continuous-mode systems.
   /// @throws std::exception if the parent model uses continuous state.
@@ -316,7 +315,6 @@
     return context.get_parameters().template get_abstract_parameter<bool>(
         is_locked_parameter_index_);
   }
->>>>>>> 6ea3f08c
 
   /// @name Methods to get and set the limits of `this` joint. For position
   /// limits, the layout is the same as the generalized position's. For
@@ -666,12 +664,10 @@
   // Joint default position. This vector has zero size for joints with no state.
   VectorX<double> default_positions_;
 
-<<<<<<< HEAD
   VectorX<double> damping_;
-=======
+
   // System parameter index for `this` joint's lock state stored in a context.
   systems::AbstractParameterIndex is_locked_parameter_index_;
->>>>>>> 6ea3f08c
 
   // The Joint<T> implementation:
   std::unique_ptr<JointImplementation> implementation_;
