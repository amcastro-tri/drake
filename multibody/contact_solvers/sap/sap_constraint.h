--- conflicted
+++ resolved
@@ -253,20 +253,11 @@
   /* Polymorphic deep-copy into a new instance. */
   std::unique_ptr<SapConstraint<T>> Clone() const { return DoClone(); }
 
-<<<<<<< HEAD
-  /* For problems on scalar type T = AutoDiffXd, this function makes a deep-copy
-  into a problem with scalar T = double, discarding all gradient information.
-  This method is only supported for T = AutoDiffXd. */
-  std::unique_ptr<SapConstraint<double>> DiscardGradientAndClone() const {
-    //static_assert(std::is_same_v<T, AutoDiffXd>);
-    return DoDiscardGradientAndClone();
-=======
   /* When T = double, this method is equivalent to Clone() and returns a
    deep-copy of `this` jacobian. When T = AutoDiffXd this method returns a copy
    where gradients were discarded. */
   std::unique_ptr<SapConstraint<double>> ToDouble() const {
     return DoToDouble();
->>>>>>> ad104f68
   }
 
   /* Creates a "reduced" clone of this constraint by removing known DoFs from
@@ -349,19 +340,9 @@
    polymorphic deep-copy into a new instance. */
   virtual std::unique_ptr<SapConstraint<T>> DoClone() const = 0;
 
-<<<<<<< HEAD
-  /* DiscardGradientAndClone() implementation. Derived classes must override to provide
-   polymorphic scalar conversion to double. */
-  virtual std::unique_ptr<SapConstraint<double>> DoDiscardGradientAndClone()
-      const {
-    throw std::runtime_error("Implement me!!!");
-    return nullptr;
-  }
-=======
   /* ToDouble() implementation. Derived classes must override to provide
    polymorphic scalar conversion. */
   virtual std::unique_ptr<SapConstraint<double>> DoToDouble() const = 0;
->>>>>>> ad104f68
   // @}
 
  private:
