--- conflicted
+++ resolved
@@ -283,22 +283,15 @@
   // [Castro et al., 2021].
   // If dell_dalpha != nullptr, on return dell_dalpha contains the value of the
   // derivative dℓ/dα = ∇ℓ(vᵐ)⋅Δvᵐ.
-<<<<<<< HEAD
   // If d2ell_dalpha2 != nullptr then on return d2ell_dalpha2 contains the value
   // of the second derivative d²ℓ/dα².
-=======
->>>>>>> b98434ac
   // @pre context was created by the underlying SapModel.
   // @pre vec_scratch != nullptr if d2ell_dalpha2 != nullptr.
   T CalcCostAlongLine(const systems::Context<T>& context,
                       const SearchDirectionData& search_direction_data,
                       const T& alpha, systems::Context<T>* scratch,
-<<<<<<< HEAD
                       T* dell_dalpha = nullptr, T* d2ell_dalpha2 = nullptr,
                       VectorX<T>* vec_scratch = nullptr) const;
-=======
-                      T* dell_dalpha = nullptr) const;
->>>>>>> b98434ac
 
   // Approximation to the 1D minimization problem α = argmin ℓ(α) = ℓ(v + αΔv)
   // over α. We define ϕ(α) = ℓ₀ + α c ℓ₀', where ℓ₀ = ℓ(0), ℓ₀' = dℓ/dα(0) and
