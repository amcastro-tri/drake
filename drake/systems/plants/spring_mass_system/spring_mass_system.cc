#include "drake/systems/plants/spring_mass_system/spring_mass_system.h"

#include <utility>

#include "drake/common/autodiff_overloads.h"
#include "drake/common/eigen_autodiff_types.h"
#include "drake/systems/framework/basic_vector.h"

namespace drake {
namespace systems {

namespace {
constexpr int kStateSize = 3;  // position, velocity, power integral
}  // namespace

template <typename T>
SpringMassStateVector<T>::SpringMassStateVector(const T& initial_position,
                                                const T& initial_velocity)
    : BasicVector<T>(kStateSize) {
  set_position(initial_position);
  set_velocity(initial_velocity);
  set_conservative_work(0);
}

template <typename T>
SpringMassStateVector<T>::SpringMassStateVector()
    : SpringMassStateVector(0.0, 0.0) {}

template <typename T>
SpringMassStateVector<T>::~SpringMassStateVector() {}

// Order matters: Position (q) precedes velocity (v) precedes misc. (z) in
// ContinuousState.
template <typename T>
T SpringMassStateVector<T>::get_position() const {
  return this->GetAtIndex(0);
}
template <typename T>
T SpringMassStateVector<T>::get_velocity() const {
  return this->GetAtIndex(1);
}
template <typename T>
T SpringMassStateVector<T>::get_conservative_work() const {
  return this->GetAtIndex(2);
}
template <typename T>
void SpringMassStateVector<T>::set_position(const T& q) {
  this->SetAtIndex(0, q);
}
template <typename T>
void SpringMassStateVector<T>::set_velocity(const T& v) {
  this->SetAtIndex(1, v);
}
template <typename T>
void SpringMassStateVector<T>::set_conservative_work(const T& work) {
  this->SetAtIndex(2, work);
}

template <typename T>
SpringMassStateVector<T>* SpringMassStateVector<T>::DoClone() const {
  auto state = new SpringMassStateVector<T>(get_position(), get_velocity());
  state->set_conservative_work(get_conservative_work());
  return state;
}

template <typename T>
SpringMassSystem<T>::SpringMassSystem(double spring_constant_N_per_m,
                                      double mass_kg, bool system_is_forced)
    : spring_constant_N_per_m_(spring_constant_N_per_m),
      mass_kg_(mass_kg),
      system_is_forced_(system_is_forced) {
  // Declares input port for forcing term.
  if (system_is_forced_) this->DeclareInputPort(kVectorValued, 1);

  // Declares output port for q, qdot, Energy.
  this->DeclareVectorOutputPort(SpringMassStateVector<T>(),
                                &SpringMassSystem::SetOutputValues);

  this->DeclareContinuousState(SpringMassStateVector<T>(),
      1 /* num_q */, 1 /* num_v */, 1 /* num_z */);
}

template <typename T>
const InputPortDescriptor<T>& SpringMassSystem<T>::get_force_port() const {
  if (system_is_forced_) {
    return this->get_input_port(0);
  } else {
    throw std::runtime_error(
        "Attempting to access input force port when this SpringMassSystem was "
            "instantiated with no input ports.");
  }
}

template <typename T>
const OutputPort<T>& SpringMassSystem<T>::get_output_port() const {
  return System<T>::get_output_port(0);
}

template <typename T>
<<<<<<< HEAD
T SpringMassSystem<T>::EvalSpringForce(const Context<T>& context) const {
  const T& k = spring_constant_N_per_m_, x = get_position(context);
=======
T SpringMassSystem<T>::EvalSpringForce(const MyContext& context) const {
  const double k = spring_constant_N_per_m_;
  const T& x = get_position(context);
>>>>>>> 23278a5f
  T x0 = 0;  // TODO(david-german-tri) should be a parameter.
  T stretch = x - x0, f = -k * stretch;
  return f;
}

template <typename T>
<<<<<<< HEAD
T SpringMassSystem<T>::DoCalcPotentialEnergy(const Context<T>& context) const {
  const T& k = spring_constant_N_per_m_, x = get_position(context),
=======
T SpringMassSystem<T>::DoCalcPotentialEnergy(const MyContext& context) const {
  const double k = spring_constant_N_per_m_;
  const T& x = get_position(context),
>>>>>>> 23278a5f
          x0 = 0.,  // TODO(david-german-tri) should be a parameter.
     stretch = x - x0, pe = k * stretch * stretch / 2;
  return pe;
}

template <typename T>
<<<<<<< HEAD
T SpringMassSystem<T>::DoCalcKineticEnergy(const Context<T>& context) const {
  const T& m = mass_kg_, v = get_velocity(context), ke = m * v * v / 2;
=======
T SpringMassSystem<T>::DoCalcKineticEnergy(const MyContext& context) const {
  const double m = mass_kg_;
  const T& v = get_velocity(context), ke = m * v * v / 2;
>>>>>>> 23278a5f
  return ke;
}

template <typename T>
T SpringMassSystem<T>::DoCalcConservativePower(
    const Context<T>& context) const {
  const T& power_c = EvalSpringForce(context) * get_velocity(context);
  return power_c;
}

template <typename T>
T SpringMassSystem<T>::DoCalcNonConservativePower(const Context<T>&) const {
  const T& power_nc = 0.;
  return power_nc;
}

template <typename T>
std::unique_ptr<BasicVector<T>> SpringMassSystem<T>::AllocateOutputVector(
    const OutputPortDescriptor<T>&) const {
  return std::make_unique<SpringMassStateVector<T>>();
}

template <typename T>
std::unique_ptr<ContinuousState<T>>
SpringMassSystem<T>::AllocateContinuousState() const {
  return std::make_unique<ContinuousState<T>>(
      std::make_unique<SpringMassStateVector<T>>(),
      1 /* num_q */, 1 /* num_v */, 1 /* num_z */);
}

// Assign the state to the output.
template <typename T>
void SpringMassSystem<T>::SetOutputValues(
    const Context<T>& context, SpringMassStateVector<T>* output_vector) const {
  const SpringMassStateVector<T>& state = get_state(context);
  output_vector->set_position(state.get_position());
  output_vector->set_velocity(state.get_velocity());
}

// Compute the actual physics.
template <typename T>
void SpringMassSystem<T>::DoCalcTimeDerivatives(
    const Context<T>& context,
    ContinuousState<T>* derivatives) const {

  // TODO(david-german-tri): Cache the output of this function.
  const SpringMassStateVector<T>& state = get_state(context);

  SpringMassStateVector<T>* derivative_vector = get_mutable_state(derivatives);

  // The derivative of position is velocity.
  derivative_vector->set_position(state.get_velocity());

  const T external_force = get_input_force(context);

  // By Newton's 2nd law, the derivative of velocity (acceleration) is f/m where
  // f is the force applied to the body by the spring, and m is the mass of the
  // body.
  const T force_applied_to_body = EvalSpringForce(context) + external_force;
  derivative_vector->set_velocity(force_applied_to_body / mass_kg_);

  // We are integrating conservative power to get the work done by conservative
  // force elements, that is, the net energy transferred between the spring and
  // the mass over time.
  derivative_vector->set_conservative_work(
      this->CalcConservativePower(context));
}

template class SpringMassStateVector<double>;
template class SpringMassStateVector<AutoDiffXd>;
template class SpringMassSystem<double>;
template class SpringMassSystem<AutoDiffXd>;

}  // namespace systems
}  // namespace drake<|MERGE_RESOLUTION|>--- conflicted
+++ resolved
@@ -97,42 +97,27 @@
 }
 
 template <typename T>
-<<<<<<< HEAD
 T SpringMassSystem<T>::EvalSpringForce(const Context<T>& context) const {
-  const T& k = spring_constant_N_per_m_, x = get_position(context);
-=======
-T SpringMassSystem<T>::EvalSpringForce(const MyContext& context) const {
   const double k = spring_constant_N_per_m_;
   const T& x = get_position(context);
->>>>>>> 23278a5f
   T x0 = 0;  // TODO(david-german-tri) should be a parameter.
   T stretch = x - x0, f = -k * stretch;
   return f;
 }
 
 template <typename T>
-<<<<<<< HEAD
 T SpringMassSystem<T>::DoCalcPotentialEnergy(const Context<T>& context) const {
-  const T& k = spring_constant_N_per_m_, x = get_position(context),
-=======
-T SpringMassSystem<T>::DoCalcPotentialEnergy(const MyContext& context) const {
   const double k = spring_constant_N_per_m_;
   const T& x = get_position(context),
->>>>>>> 23278a5f
           x0 = 0.,  // TODO(david-german-tri) should be a parameter.
      stretch = x - x0, pe = k * stretch * stretch / 2;
   return pe;
 }
 
 template <typename T>
-<<<<<<< HEAD
 T SpringMassSystem<T>::DoCalcKineticEnergy(const Context<T>& context) const {
-  const T& m = mass_kg_, v = get_velocity(context), ke = m * v * v / 2;
-=======
-T SpringMassSystem<T>::DoCalcKineticEnergy(const MyContext& context) const {
   const double m = mass_kg_;
   const T& v = get_velocity(context), ke = m * v * v / 2;
->>>>>>> 23278a5f
   return ke;
 }
 
@@ -147,20 +132,6 @@
 T SpringMassSystem<T>::DoCalcNonConservativePower(const Context<T>&) const {
   const T& power_nc = 0.;
   return power_nc;
-}
-
-template <typename T>
-std::unique_ptr<BasicVector<T>> SpringMassSystem<T>::AllocateOutputVector(
-    const OutputPortDescriptor<T>&) const {
-  return std::make_unique<SpringMassStateVector<T>>();
-}
-
-template <typename T>
-std::unique_ptr<ContinuousState<T>>
-SpringMassSystem<T>::AllocateContinuousState() const {
-  return std::make_unique<ContinuousState<T>>(
-      std::make_unique<SpringMassStateVector<T>>(),
-      1 /* num_q */, 1 /* num_v */, 1 /* num_z */);
 }
 
 // Assign the state to the output.
