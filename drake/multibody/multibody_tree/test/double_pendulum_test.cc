--- conflicted
+++ resolved
@@ -26,11 +26,8 @@
 using benchmarks::Acrobot;
 using Eigen::AngleAxisd;
 using Eigen::Isometry3d;
-<<<<<<< HEAD
+using Eigen::Matrix2d;
 using Eigen::Matrix3d;
-=======
-using Eigen::Matrix2d;
->>>>>>> a7e48e09
 using Eigen::Matrix4d;
 using Eigen::Translation3d;
 using Eigen::Vector2d;
@@ -469,24 +466,6 @@
         dynamic_cast<MultibodyTreeContext<double>*>(context_.get());
   }
 
-<<<<<<< HEAD
-  /// Given the transformation `X_AB` between two frames A and B and its time
-  /// derivative in frame A `Xdot_AB`, this method computes the spatial velocity
-  /// `V_AB` of frame B as measured and expressed in A.
-  static SpatialVelocity<double> ComputeSpatialVelocityFromXdot(
-      const Matrix4d& X_AB, const Matrix4d& X_AB_dot) {
-    const Matrix3d R_AB = X_AB.topLeftCorner(3, 3);
-    const Matrix3d R_AB_dot = X_AB_dot.topLeftCorner(3, 3);
-    // Compute cross product matrix w_ABx = [w_AB].
-    Matrix3d w_ABx = R_AB_dot * R_AB.transpose();
-    // Take the average to take into account both upper and lower parts.
-    w_ABx = (w_ABx - w_ABx.transpose()) / 2.0;
-    // Extract angular velocity vector.
-    Vector3d w_AB(w_ABx(2, 1), w_ABx(0, 2), w_ABx(1, 0));
-    // Extract linear velocity vector.
-    Vector3d v_AB = X_AB_dot.col(3).head(3);
-    return SpatialVelocity<double>(w_AB, v_AB);
-=======
   /// Verifies that we can compute the mass matrix of the system using inverse
   /// dynamics.
   /// The result from inverse dynamics is the vector of generalized forces:
@@ -539,7 +518,24 @@
 
     v = Vector2d::Ones();  // Both velocities are non-zero.
     VerifyInverseDynamics(q, v, vdot);
->>>>>>> a7e48e09
+  }
+
+  /// Given the transformation `X_AB` between two frames A and B and its time
+  /// derivative in frame A `Xdot_AB`, this method computes the spatial velocity
+  /// `V_AB` of frame B as measured and expressed in A.
+  static SpatialVelocity<double> ComputeSpatialVelocityFromXdot(
+      const Matrix4d& X_AB, const Matrix4d& X_AB_dot) {
+    const Matrix3d R_AB = X_AB.topLeftCorner(3, 3);
+    const Matrix3d R_AB_dot = X_AB_dot.topLeftCorner(3, 3);
+    // Compute cross product matrix w_ABx = [w_AB].
+    Matrix3d w_ABx = R_AB_dot * R_AB.transpose();
+    // Take the average to take into account both upper and lower parts.
+    w_ABx = (w_ABx - w_ABx.transpose()) / 2.0;
+    // Extract angular velocity vector.
+    Vector3d w_AB(w_ABx(2, 1), w_ABx(0, 2), w_ABx(1, 0));
+    // Extract linear velocity vector.
+    Vector3d v_AB = X_AB_dot.col(3).head(3);
+    return SpatialVelocity<double>(w_AB, v_AB);
   }
 
  protected:
@@ -839,7 +835,46 @@
   }
 }
 
-<<<<<<< HEAD
+TEST_F(PendulumKinematicTests, InverseDynamics) {
+  // ======================================================================
+  // Compute the bias term containing Coriolis and gyroscopic effects for a
+  // number of different pendulum configurations.
+  // This is computed using inverse dynamics with vdot = 0.
+
+  // C(q, v) should be zero when elbow_angle = 0 independent of the shoulder
+  // angle.
+  VerifyCoriolisTermViaInverseDynamics(0.0, 0.0);
+  VerifyCoriolisTermViaInverseDynamics(M_PI / 3.0, 0.0);
+
+  // Attempt a number of non-zero elbow angles.
+  VerifyCoriolisTermViaInverseDynamics(0.0, M_PI / 2.0);
+  VerifyCoriolisTermViaInverseDynamics(0.0, M_PI / 3.0);
+  VerifyCoriolisTermViaInverseDynamics(0.0, M_PI / 4.0);
+
+  // Repeat previous tests but this time with different non-zero values of the
+  // shoulder angle. Results should be independent of the shoulder angle for
+  // this double pendulum system.
+  VerifyCoriolisTermViaInverseDynamics(M_PI / 3.0, M_PI / 2.0);
+  VerifyCoriolisTermViaInverseDynamics(M_PI / 3.0, M_PI / 3.0);
+  VerifyCoriolisTermViaInverseDynamics(M_PI / 3.0, M_PI / 4.0);
+
+  // ======================================================================
+  // Compute the mass matrix using the inverse dynamics method.
+  VerifyMassMatrixViaInverseDynamics(0.0, 0.0);
+  VerifyMassMatrixViaInverseDynamics(0.0, M_PI / 2.0);
+  VerifyMassMatrixViaInverseDynamics(0.0, M_PI / 3.0);
+  VerifyMassMatrixViaInverseDynamics(0.0, M_PI / 4.0);
+
+  // For the double pendulum system it turns out that the mass matrix is only a
+  // function of the elbow angle, independent of the shoulder angle.
+  // Therefore M(q) = H(elbow_angle). We therefore run the same previous tests
+  // with different shoulder angles to verify this is true.
+  VerifyMassMatrixViaInverseDynamics(M_PI / 3.0, 0.0);
+  VerifyMassMatrixViaInverseDynamics(M_PI / 3.0, M_PI / 2.0);
+  VerifyMassMatrixViaInverseDynamics(M_PI / 3.0, M_PI / 3.0);
+  VerifyMassMatrixViaInverseDynamics(M_PI / 3.0, M_PI / 4.0);
+}
+
 // Compute the spatial velocity of each link as measured in the world frame
 // using automatic differentiation through
 // MultibodyTree::CalcPositionKinematicsCache(). The results are verified
@@ -874,9 +909,9 @@
 
   const int num_velocities = 2;
   const double w_WU_min = -1.0;
-  const double w_WU_max =  1.0;
+  const double w_WU_max = 1.0;
   const double w_UL_min = -0.5;
-  const double w_UL_max =  0.5;
+  const double w_UL_max = 0.5;
 
   const double kDelta_w_WU = (w_WU_max - w_WU_min) / (num_velocities - 1.0);
   const double kDelta_w_UL = (w_UL_max - w_UL_min) / (num_velocities - 1.0);
@@ -905,9 +940,9 @@
           model_autodiff->CalcPositionKinematicsCache(*context_autodiff, &pc);
 
           // Retrieve body poses from position kinematics cache.
-          const Isometry3<AutoDiffXd>& X_WU =
+          const Isometry3<AutoDiffXd> &X_WU =
               get_body_pose_in_world(pc, upper_link_autodiff);
-          const Isometry3<AutoDiffXd>& X_WL =
+          const Isometry3<AutoDiffXd> &X_WL =
               get_body_pose_in_world(pc, lower_link_autodiff);
 
           const Isometry3d X_WU_expected =
@@ -956,46 +991,6 @@
       }  // ishoulder
     }  // iw_elbow
   }  // iw_shoulder
-=======
-TEST_F(PendulumKinematicTests, InverseDynamics) {
-  // ======================================================================
-  // Compute the bias term containing Coriolis and gyroscopic effects for a
-  // number of different pendulum configurations.
-  // This is computed using inverse dynamics with vdot = 0.
-
-  // C(q, v) should be zero when elbow_angle = 0 independent of the shoulder
-  // angle.
-  VerifyCoriolisTermViaInverseDynamics(0.0, 0.0);
-  VerifyCoriolisTermViaInverseDynamics(M_PI / 3.0, 0.0);
-
-  // Attempt a number of non-zero elbow angles.
-  VerifyCoriolisTermViaInverseDynamics(0.0, M_PI / 2.0);
-  VerifyCoriolisTermViaInverseDynamics(0.0, M_PI / 3.0);
-  VerifyCoriolisTermViaInverseDynamics(0.0, M_PI / 4.0);
-
-  // Repeat previous tests but this time with different non-zero values of the
-  // shoulder angle. Results should be independent of the shoulder angle for
-  // this double pendulum system.
-  VerifyCoriolisTermViaInverseDynamics(M_PI / 3.0, M_PI / 2.0);
-  VerifyCoriolisTermViaInverseDynamics(M_PI / 3.0, M_PI / 3.0);
-  VerifyCoriolisTermViaInverseDynamics(M_PI / 3.0, M_PI / 4.0);
-
-  // ======================================================================
-  // Compute the mass matrix using the inverse dynamics method.
-  VerifyMassMatrixViaInverseDynamics(0.0, 0.0);
-  VerifyMassMatrixViaInverseDynamics(0.0, M_PI / 2.0);
-  VerifyMassMatrixViaInverseDynamics(0.0, M_PI / 3.0);
-  VerifyMassMatrixViaInverseDynamics(0.0, M_PI / 4.0);
-
-  // For the double pendulum system it turns out that the mass matrix is only a
-  // function of the elbow angle, independent of the shoulder angle.
-  // Therefore M(q) = H(elbow_angle). We therefore run the same previous tests
-  // with different shoulder angles to verify this is true.
-  VerifyMassMatrixViaInverseDynamics(M_PI / 3.0, 0.0);
-  VerifyMassMatrixViaInverseDynamics(M_PI / 3.0, M_PI / 2.0);
-  VerifyMassMatrixViaInverseDynamics(M_PI / 3.0, M_PI / 3.0);
-  VerifyMassMatrixViaInverseDynamics(M_PI / 3.0, M_PI / 4.0);
->>>>>>> a7e48e09
 }
 
 }  // namespace
