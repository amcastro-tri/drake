#pragma once

#include <memory>
#include <string>
#include <vector>

#include "drake/common/autodiff.h"
#include "drake/common/drake_copyable.h"
#include "drake/common/unused.h"
#include "drake/multibody/multibody_tree/frame.h"
#include "drake/multibody/multibody_tree/multibody_tree_element.h"
#include "drake/multibody/multibody_tree/multibody_tree_indexes.h"
#include "drake/multibody/multibody_tree/multibody_tree_topology.h"
#include "drake/multibody/multibody_tree/spatial_inertia.h"

namespace drake {
namespace multibody {

// Forward declaration for BodyFrame<T>.
template<typename T> class Body;

/// A %BodyFrame is a material Frame that serves as the unique reference frame
/// for a Body.
///
/// Each Body B, regardless of whether it represents a rigid body or a
/// flexible body, has a unique body frame for which we use the same symbol B
/// (with meaning clear from context). The body frame is also referred to as
/// a _reference frame_ in the literature for flexible body mechanics modeling
/// using the Finite Element Method. All properties of a body are defined with
/// respect to its body frame, including its mass properties and attachment
/// locations for joints, constraints, actuators, geometry and so on. Run time
/// motion of the body is defined with respect to the motion of its body frame.
/// We represent a body frame by a %BodyFrame object that is created whenever a
/// Body is constructed and is owned by the Body.
///
/// Note that the %BodyFrame associated with
/// a body does not necessarily need to be located at its center of mass nor
/// does it need to be aligned with the body's principal axes, although, in
/// practice, it frequently is.
/// For flexible bodies, %BodyFrame provides a representation for the body's
/// reference frame. The flexible degrees of freedom associated with a flexible
/// body describe the body's deformation in this frame. Therefore, the motion of
/// a flexible body is defined by the motion of its %BodyFrame, or reference
/// frame, plus the motion of the material points on the body with respect to
/// its %BodyFrame.
///
/// A %BodyFrame and Body are tightly coupled concepts; neither makes sense
/// without the other. Therefore, a %BodyFrame instance is constructed in
/// conjunction with its Body and cannot be
/// constructed anywhere else. However, you can still access the frame
/// associated with a body, see Body::get_body_frame().
/// This access is more than a convenience; you can use the %BodyFrame to
/// define other frames on the body and to attach other multibody elements
/// to it.
///
/// @tparam T The scalar type. Must be a valid Eigen scalar.
template <typename T>
class BodyFrame final : public Frame<T> {
 public:
  DRAKE_NO_COPY_NO_MOVE_NO_ASSIGN(BodyFrame)

  Isometry3<T> CalcPoseInBodyFrame(
      const systems::Context<T>&) const override {
    return Isometry3<T>::Identity();
  }

  Isometry3<T> CalcOffsetPoseInBody(
      const systems::Context<T>&,
      const Isometry3<T>& X_FQ) const override {
    return X_FQ;
  }

 protected:
  // Frame<T>::DoCloneToScalar() overrides.
  std::unique_ptr<Frame<double>> DoCloneToScalar(
      const MultibodyTree<double>& tree_clone) const override;

  std::unique_ptr<Frame<AutoDiffXd>> DoCloneToScalar(
      const MultibodyTree<AutoDiffXd>& tree_clone) const override;

 private:
  // Body<T> and BodyFrame<T> are natural allies. A BodyFrame object is created
  // every time a Body object is created and they are associated with each
  // other.
  friend class Body<T>;

  // Make BodyFrame templated on any other scalar type a friend of
  // BodyFrame<T> so that CloneToScalar<ToAnyOtherScalar>() can access
  // private methods from BodyFrame<T>.
  template <typename> friend class BodyFrame;

  // Only Body objects can create BodyFrame objects since Body is a friend of
  // BodyFrame.
  explicit BodyFrame(const Body<T>& body) : Frame<T>(body) {}

  // Helper method to make a clone templated on any other scalar type.
  // This method holds the common implementation for the different overrides to
  // DoCloneToScalar().
  template <typename ToScalar>
  std::unique_ptr<Frame<ToScalar>> TemplatedDoCloneToScalar(
      const MultibodyTree<ToScalar>& tree_clone) const;
};

// Forward declarations for Body<T>.
template<typename T> class MultibodyTree;

/// @cond
// Internal implementation details. Users should not access implementations
// in this namespace.
namespace internal {
template <typename T>
// Attorney-Client idiom to grant MultibodyTree access to a selected set of
// private methods in Body.
// BodyAttorney serves as a "proxy" to the Body class but only providing an
// interface to a selected subset of methods that should be accessible to
// MultibodyTree. These methods are related to the construction and finalize
// stage of the multibody system.
class BodyAttorney {
 private:
  // MultibodyTree keeps a list of mutable pointers to each of the body frames
  // in the system and therefore it needs mutable access.
  // Notice this method is private and therefore users do not have access to it
  // even in the rare event they'd attempt to peek into the "internal::"
  // namespace.
  static BodyFrame<T>& get_mutable_body_frame(Body<T>* body) {
    return body->get_mutable_body_frame();
  }
  friend class MultibodyTree<T>;
};
}  // namespace internal
/// @endcond

/// %Body provides the general abstraction of a body with an API that
/// makes no assumption about whether a body is rigid or deformable and neither
/// does it make any assumptions about the underlying physical model or
/// approximation.
/// As an element or component of a MultibodyTree, a body is a
/// MultibodyTreeElement, and therefore it has a unique index of type BodyIndex
/// within the multibody tree it belongs to.
///
/// A %Body contains a unique BodyFrame; see BodyFrame class documentation for
/// more information.
///
/// @tparam T The scalar type. Must be a valid Eigen scalar.
template <typename T>
class Body : public MultibodyTreeElement<Body<T>, BodyIndex> {
 public:
  DRAKE_NO_COPY_NO_MOVE_NO_ASSIGN(Body)

  /// Creates a %Body with a BodyFrame associated with it.
  Body() : body_frame_(*this) {}

  /// Creates a %Body named `name` with a BodyFrame associated with it.
<<<<<<< HEAD
  Body(const std::string& name) : name_(name), body_frame_(*this) {}
=======
  explicit Body(const std::string& name) : name_(name), body_frame_(*this) {}
>>>>>>> 8ed16b69

  /// Gets the `name` associated with `this` body.
  const std::string& get_name() const { return name_; }

  /// Returns the number of generalized positions q describing flexible
  /// deformations for this body. A rigid body will therefore return zero.
  virtual int get_num_flexible_positions() const = 0;

  /// Returns the number of generalized velocities v describing flexible
  /// deformations for this body. A rigid body will therefore return zero.
  virtual int get_num_flexible_velocities() const = 0;

  /// Returns a const reference to the associated BodyFrame.
  const BodyFrame<T>& get_body_frame() const {
    return body_frame_;
  }

  /// Returns the index of the node in the underlying tree structure of
  /// the parent MultibodyTree to which this body belongs.
  BodyNodeIndex get_node_index() const {
    return topology_.body_node;
  }

  /// Returns the mass of this body stored in `context`.
  virtual T get_mass(const MultibodyTreeContext<T> &context) const = 0;

  /// Computes the center of mass `p_BoBcm_B` (or `p_Bcm` for short) of this
  /// body measured from this body's frame origin `Bo` and expressed in the body
  /// frame B.
  virtual const Vector3<T> CalcCenterOfMassInBodyFrame(
      const MultibodyTreeContext<T>& context) const = 0;

  /// Computes the SpatialInertia `I_BBo_B` of `this` body about its frame
  /// origin `Bo` (not necessarily its center of mass) and expressed in its body
  /// frame `B`.
  /// In general, the spatial inertia of a body is a function of state.
  /// Consider for instance the case of a flexible body for which its spatial
  /// inertia in the body frame depends on the generalized coordinates
  /// describing its state of deformation. As a particular case, the spatial
  /// inertia of a RigidBody in its body frame is constant.
  virtual SpatialInertia<T> CalcSpatialInertiaInBodyFrame(
      const MultibodyTreeContext<T>& context) const = 0;

  /// NVI (Non-Virtual Interface) to DoCloneToScalar() templated on the scalar
  /// type of the new clone to be created. This method is mostly intended to be
  /// called by MultibodyTree::CloneToScalar(). Most users should not call this
  /// clone method directly but rather clone the entire parent MultibodyTree if
  /// needed.
  /// @sa MultibodyTree::CloneToScalar()
  template <typename ToScalar>
  std::unique_ptr<Body<ToScalar>> CloneToScalar(
  const MultibodyTree<ToScalar>& tree_clone) const {
    return DoCloneToScalar(tree_clone);
  }

 protected:
  /// @name Methods to make a clone templated on different scalar types.
  ///
  /// These methods are meant to be called by MultibodyTree::CloneToScalar()
  /// when making a clone of the entire tree or a new instance templated on a
  /// different scalar type. The only const argument to these methods is the
  /// new MultibodyTree clone under construction. Specific %Body subclasses
  /// might specify a number of prerequisites on the cloned tree and therefore
  /// require it to be at a given state of cloning (for instance requiring that
  /// the cloned tree already contains all the frames in the world as in the
  /// original tree.) See MultibodyTree::CloneToScalar() for a list of
  /// prerequisites that are guaranteed to be satisfied during the cloning
  /// process.
  ///
  /// @{

  /// Clones this %Body (templated on T) to a body templated on `double`.
  virtual std::unique_ptr<Body<double>> DoCloneToScalar(
      const MultibodyTree<double>& tree_clone) const = 0;

  /// Clones this %Body (templated on T) to a body templated on AutoDiffXd.
  virtual std::unique_ptr<Body<AutoDiffXd>> DoCloneToScalar(
      const MultibodyTree<AutoDiffXd>& tree_clone) const = 0;

  /// @}

 private:
  // Only friends of BodyAttorney (i.e. MultibodyTree) have access to a selected
  // set of private Body methods.
  friend class internal::BodyAttorney<T>;

  // Implementation for MultibodyTreeElement::DoSetTopology().
  // At MultibodyTree::Finalize() time, each body retrieves its topology
  // from the parent MultibodyTree.
  void DoSetTopology(const MultibodyTreeTopology& tree_topology) final {
    topology_ = tree_topology.get_body(this->get_index());
    body_frame_.SetTopology(tree_topology);
  }

  // MultibodyTree has access to the mutable BodyFrame through BodyAttorney.
  BodyFrame<T>& get_mutable_body_frame() {
    return body_frame_;
  }

  // A string identifying the body in its model.
  // Within a MultibodyPlant model this string is guaranteed to be unique by
  // MultibodyPlant's API.
  std::string name_;

  // Body frame associated with this body.
  BodyFrame<T> body_frame_;

  // The internal bookkeeping topology struct used by MultibodyTree.
  BodyTopology topology_;
};

}  // namespace multibody
}  // namespace drake<|MERGE_RESOLUTION|>--- conflicted
+++ resolved
@@ -151,11 +151,7 @@
   Body() : body_frame_(*this) {}
 
   /// Creates a %Body named `name` with a BodyFrame associated with it.
-<<<<<<< HEAD
-  Body(const std::string& name) : name_(name), body_frame_(*this) {}
-=======
   explicit Body(const std::string& name) : name_(name), body_frame_(*this) {}
->>>>>>> 8ed16b69
 
   /// Gets the `name` associated with `this` body.
   const std::string& get_name() const { return name_; }
