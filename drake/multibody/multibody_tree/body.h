#pragma once

#include <memory>
#include <vector>

#include "drake/common/drake_copyable.h"
<<<<<<< HEAD
#include "drake/common/eigen_autodiff_types.h"
=======
>>>>>>> d00d6fde
#include "drake/common/unused.h"
#include "drake/multibody/multibody_tree/frame.h"
#include "drake/multibody/multibody_tree/multibody_tree_element.h"
#include "drake/multibody/multibody_tree/multibody_tree_indexes.h"
#include "drake/multibody/multibody_tree/multibody_tree_topology.h"

namespace drake {
namespace multibody {

// Forward declaration for BodyFrame<T>.
template<typename T> class Body;

/// A %BodyFrame is a material Frame that serves as the unique reference frame
/// for a Body.
///
/// Each Body B, regardless of whether it represents a rigid body or a
/// flexible body, has a unique body frame for which we use the same symbol B
/// (with meaning clear from context). The body frame is also referred to as
/// a _reference frame_ in the literature for flexible body mechanics modeling
/// using the Finite Element Method. All properties of a body are defined with
/// respect to its body frame, including its mass properties and attachment
/// locations for joints, constraints, actuators, geometry and so on. Run time
/// motion of the body is defined with respect to the motion of its body frame.
/// We represent a body frame by a %BodyFrame object that is created whenever a
/// Body is constructed and is owned by the Body.
///
/// Note that the %BodyFrame associated with
/// a body does not necessarily need to be located at its center of mass nor
/// does it need to be aligned with the body's principal axes, although, in
/// practice, it frequently is.
/// For flexible bodies, %BodyFrame provides a representation for the body's
/// reference frame. The flexible degrees of freedom associated with a flexible
/// body describe the body's deformation in this frame. Therefore, the motion of
/// a flexible body is defined by the motion of its %BodyFrame, or reference
/// frame, plus the motion of the material points on the body with respect to
/// its %BodyFrame.
///
/// A %BodyFrame and Body are tightly coupled concepts; neither makes sense
/// without the other. Therefore, a %BodyFrame instance is constructed in
/// conjunction with its Body and cannot be
/// constructed anywhere else. However, you can still access the frame
/// associated with a body, see Body::get_body_frame().
/// This access is more than a convenience; you can use the %BodyFrame to
/// define other frames on the body and to attach other multibody elements
/// to it.
///
/// @tparam T The scalar type. Must be a valid Eigen scalar.
template <typename T>
class BodyFrame : public Frame<T> {
 public:
  DRAKE_NO_COPY_NO_MOVE_NO_ASSIGN(BodyFrame)

<<<<<<< HEAD
  /// Since this **is** the %BodyFrame this method simply returns the identity
  /// pose.
=======
>>>>>>> d00d6fde
  Isometry3<T> CalcBodyPoseInThisFrame(
      const systems::Context<T>& context) const final {
    unused(context);
    return Isometry3<T>::Identity();
  }

<<<<<<< HEAD
  /// Override for Frame::CalcBodyPoseInThisFrame() that given the offset pose
  /// `X_FQ` of a frame Q measured in this frame F, computes the pose of frame
  /// Q measured and expressed in the frame B of the body to which this frame
  /// is attached.
  /// In this particular case since `this` frame `F` **is** the frame of
  /// body `B`, this method directly returns `X_FQ`.
=======
>>>>>>> d00d6fde
  Isometry3<T> CalcOffsetPoseInBody(
      const systems::Context<T>& context,
      const Isometry3<T>& X_FQ) const final {
    unused(context);
    return X_FQ;
  }

<<<<<<< HEAD
  /// Returns the pose `X_QB` of the body B associated with this frame F
  /// measured in a frame Q, given the pose `X_QF` of this frame F measured
  /// in Q.
  /// Since in this case `F = B`, this method simply returns `X_QB = X_QF`.
=======
>>>>>>> d00d6fde
  Isometry3<T> CalcBodyPoseInOtherFrame(
      const systems::Context<T>& context,
      const Isometry3<T>& X_QF) const final {
    unused(context);
    return X_QF;
  }

<<<<<<< HEAD
 protected:
  std::unique_ptr<Frame<double>> DoCloneToScalar(
      const MultibodyTree<double>& tree_clone) const final;

  std::unique_ptr<Frame<AutoDiffXd>> DoCloneToScalar(
      const MultibodyTree<AutoDiffXd>& tree_clone) const final;

=======
>>>>>>> d00d6fde
 private:
  // Body<T> and BodyFrame<T> are natural allies. A BodyFrame object is created
  // every time a Body object is created and they are associated with each
  // other.
  friend class Body<T>;

  // Make BodyFrame templated on any other scalar type a friend of
  // BodyFrame<T> so that CloneToScalar<ToAnyOtherScalar>() can access
  // private methods from BodyFrame<T>.
  template <typename> friend class BodyFrame;

  // Only Body objects can create BodyFrame objects since Body is a friend of
  // BodyFrame.
  explicit BodyFrame(const Body<T>& body) : Frame<T>(body) {}

  template <typename ToScalar>
  std::unique_ptr<Frame<ToScalar>> TemplatedDoCloneToScalar(
      const MultibodyTree<ToScalar>& tree_clone) const;
};

// Forward declarations for Body<T>.
template<typename T> class MultibodyTree;

/// @cond
// Internal implementation details. Users should not access implementations
// in this namespace.
namespace internal {
template <typename T>
// Attorney-Client idiom to grant MultibodyTree access to a selected set of
// private methods in Body.
// BodyAttorney serves as a "proxy" to the Body class but only providing an
// interface to a selected subset of methods that should be accessible to
// MultibodyTree. These methods are related to the construction and finalize
// stage of the multibody system.
class BodyAttorney {
 private:
  // MultibodyTree keeps a list of mutable pointers to each of the body frames
  // in the system and therefore it needs mutable access.
  // Notice this method is private and therefore users do not have access to it
  // even in the rare event they'd attempt to peek into the "internal::"
  // namespace.
  static BodyFrame<T>& get_mutable_body_frame(Body<T>* body) {
    return body->get_mutable_body_frame();
  }
  friend class MultibodyTree<T>;
};
}  // namespace internal
/// @endcond

/// %Body provides the general abstraction of a body with an API that
/// makes no assumption about whether a body is rigid or deformable and neither
/// does it make any assumptions about the underlying physical model or
/// approximation.
/// As an element or component of a MultibodyTree, a body is a
/// MultibodyTreeElement, and therefore it has a unique index of type BodyIndex
/// within the multibody tree it belongs to.
///
/// A %Body contains a unique BodyFrame; see BodyFrame class documentation for
/// more information.
///
/// @tparam T The scalar type. Must be a valid Eigen scalar.
template <typename T>
class Body : public MultibodyTreeElement<Body<T>, BodyIndex> {
 public:
  DRAKE_NO_COPY_NO_MOVE_NO_ASSIGN(Body)

  /// Creates a %Body with a BodyFrame associated with it.
  Body() : body_frame_(*this) {}

  /// Returns the number of generalized positions q describing flexible
  /// deformations for this body. A rigid body will therefore return zero.
  virtual int get_num_flexible_positions() const = 0;

  /// Returns the number of generalized velocities v describing flexible
  /// deformations for this body. A rigid body will therefore return zero.
  virtual int get_num_flexible_velocities() const = 0;

  /// Returns a const reference to the associated BodyFrame.
  const BodyFrame<T>& get_body_frame() const {
    return body_frame_;
  }

  std::unique_ptr<Body<T>> Clone(const MultibodyTree<T>& tree_clone) const {
    return CloneToScalar(tree_clone);
  }

  template <typename ToScalar>
  std::unique_ptr<Body<ToScalar>> CloneToScalar(
  const MultibodyTree<ToScalar>& tree_clone) const {
    return DoCloneToScalar(tree_clone);
  }

 protected:
  virtual std::unique_ptr<Body<double>> DoCloneToScalar(
  const MultibodyTree<double>& tree_clone) const = 0;

  virtual std::unique_ptr<Body<AutoDiffXd>> DoCloneToScalar(
  const MultibodyTree<AutoDiffXd>& tree_clone) const = 0;

 private:
  // Only friends of BodyAttorney (i.e. MultibodyTree) have access to a selected
  // set of private Body methods.
  friend class internal::BodyAttorney<T>;

  // Implementation for MultibodyTreeElement::DoSetTopology().
  // At MultibodyTree::Finalize() time, each body retrieves its topology
  // from the parent MultibodyTree.
  void DoSetTopology(const MultibodyTreeTopology& tree_topology) final {
    topology_ = tree_topology.get_body(this->get_index());
    body_frame_.SetTopology(tree_topology);
  }

  // MultibodyTree has access to the mutable BodyFrame through BodyAttorney.
  BodyFrame<T>& get_mutable_body_frame() {
    return body_frame_;
  }

  // Body frame associated with this body.
  BodyFrame<T> body_frame_;

  // The internal bookkeeping topology struct used by MultibodyTree.
  BodyTopology topology_;
};

}  // namespace multibody
}  // namespace drake<|MERGE_RESOLUTION|>--- conflicted
+++ resolved
@@ -4,10 +4,7 @@
 #include <vector>
 
 #include "drake/common/drake_copyable.h"
-<<<<<<< HEAD
 #include "drake/common/eigen_autodiff_types.h"
-=======
->>>>>>> d00d6fde
 #include "drake/common/unused.h"
 #include "drake/multibody/multibody_tree/frame.h"
 #include "drake/multibody/multibody_tree/multibody_tree_element.h"
@@ -60,26 +57,12 @@
  public:
   DRAKE_NO_COPY_NO_MOVE_NO_ASSIGN(BodyFrame)
 
-<<<<<<< HEAD
-  /// Since this **is** the %BodyFrame this method simply returns the identity
-  /// pose.
-=======
->>>>>>> d00d6fde
   Isometry3<T> CalcBodyPoseInThisFrame(
       const systems::Context<T>& context) const final {
     unused(context);
     return Isometry3<T>::Identity();
   }
 
-<<<<<<< HEAD
-  /// Override for Frame::CalcBodyPoseInThisFrame() that given the offset pose
-  /// `X_FQ` of a frame Q measured in this frame F, computes the pose of frame
-  /// Q measured and expressed in the frame B of the body to which this frame
-  /// is attached.
-  /// In this particular case since `this` frame `F` **is** the frame of
-  /// body `B`, this method directly returns `X_FQ`.
-=======
->>>>>>> d00d6fde
   Isometry3<T> CalcOffsetPoseInBody(
       const systems::Context<T>& context,
       const Isometry3<T>& X_FQ) const final {
@@ -87,13 +70,6 @@
     return X_FQ;
   }
 
-<<<<<<< HEAD
-  /// Returns the pose `X_QB` of the body B associated with this frame F
-  /// measured in a frame Q, given the pose `X_QF` of this frame F measured
-  /// in Q.
-  /// Since in this case `F = B`, this method simply returns `X_QB = X_QF`.
-=======
->>>>>>> d00d6fde
   Isometry3<T> CalcBodyPoseInOtherFrame(
       const systems::Context<T>& context,
       const Isometry3<T>& X_QF) const final {
@@ -101,7 +77,6 @@
     return X_QF;
   }
 
-<<<<<<< HEAD
  protected:
   std::unique_ptr<Frame<double>> DoCloneToScalar(
       const MultibodyTree<double>& tree_clone) const final;
@@ -109,8 +84,6 @@
   std::unique_ptr<Frame<AutoDiffXd>> DoCloneToScalar(
       const MultibodyTree<AutoDiffXd>& tree_clone) const final;
 
-=======
->>>>>>> d00d6fde
  private:
   // Body<T> and BodyFrame<T> are natural allies. A BodyFrame object is created
   // every time a Body object is created and they are associated with each
