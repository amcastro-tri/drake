#include "drake/multibody/multibody_tree/implicit_stribeck/implicit_stribeck_solver.h"

#include <algorithm>
#include <limits>
#include <memory>
#include <utility>
#include <vector>

#include "drake/common/default_scalars.h"
#include "drake/common/extract_double.h"

namespace drake {
namespace multibody {
namespace implicit_stribeck {

namespace internal {
template <typename T>
<<<<<<< HEAD
ImplicitStribeckSolver<T>::ImplicitStribeckSolver(int nv) :
    nv_(nv),
    fixed_size_workspace_(nv),
    // Provide an initial workspace size so that we avoid re-allocations
    // afterwards as much as we can.
    variable_size_workspace_(128) {
  DRAKE_THROW_UNLESS(nv > 0);
  using std::cos;
  // Precompute cos(theta_max).
  cos_min_ = cos(parameters_.theta_max);
}

template <typename T>
void ImplicitStribeckSolver<T>::SetProblemData(
    EigenPtr<const MatrixX<T>> M, EigenPtr<const MatrixX<T>> D,
    EigenPtr<const VectorX<T>> p_star,
    EigenPtr<const VectorX<T>> fn, EigenPtr<const VectorX<T>> mu) {
  nc_ = fn->size();
  DRAKE_THROW_UNLESS(p_star->size() == nv_);
  DRAKE_THROW_UNLESS(M->rows() == nv_ && M->cols() == nv_);
  DRAKE_THROW_UNLESS(D->rows() == 2 * nc_ && D->cols() == nv_);
  DRAKE_THROW_UNLESS(mu->size() == nc_);
  // Keep references to the problem data.
  problem_data_aliases_.Set(M, D, p_star, fn, mu);
  variable_size_workspace_.ResizeIfNeeded(nc_);
}

template <typename T>
ComputationInfo ImplicitStribeckSolver<T>::SolveWithGuess(
    double dt, const VectorX<T>& v_guess) {
  DRAKE_THROW_UNLESS(v_guess.size() == nv_);

=======
T DirectionChangeLimiter<T>::CalcAlpha(
    const Eigen::Ref<const Vector2<T>>& v,
    const Eigen::Ref<const Vector2<T>>& dv,
    double cos_theta_max, double v_stiction, double tolerance) {
  DRAKE_DEMAND(dv.size() == v.size());

  using std::abs;
  using std::max;
  using std::min;
  using std::sqrt;

  // εᵥ is used to determine when a velocity is close to zero.
  const double epsilon_v = v_stiction * tolerance;
  const double epsilon_v2 = epsilon_v * epsilon_v;

  const Vector2<T> v1 = v + dv;  // v_alpha = v + dv, when alpha = 1.

  // Case I: Quick exit for small changes in v.
  const T dv_norm2 = dv.squaredNorm();
  if (dv_norm2 < epsilon_v2) {
    return 1.0;
  }

  const T v_norm = v.norm();
  const T v1_norm = v1.norm();
  const T x = v_norm / v_stiction;    // Dimensionless slip v and v1.
  const T x1 = v1_norm / v_stiction;
  // From Case I, we know dv_norm > epsilon_v.
  const T dv_norm = sqrt(dv_norm2);

  // Case II: limit transition from stiction to sliding when x << 1.0 and
  // gradients might be close to zero (due to the "soft norms").
  if (x < tolerance && x1 > 1.0) {
    // we know v1 != 0  since x1 > 1.0.
    // We make |v_alpha| = v_stiction / 2.
    // For this case dv ≈ v1 (v ≈ 0). Therefore:
    // alpha ≈ v_stiction / dv_norm / 2.
    return v_stiction / dv_norm / 2.0;
  }

  // Case III: Transition to an almost exact stiction from sliding.
  // We want to avoid v1 landing in a region of zero gradients so that we force
  // it to land within the circle of radius v_stiction, at v_stribeck/2 in the
  // direction of v.
  if (x > 1.0 && x1 < tolerance) {
    // In this case x1 is negligible compared to x. That is dv ≈ -v. For this
    // case we'll limit v + αdv = vₛ/2⋅v/‖v‖. After a small algebraic
    // manipulation it turns out that:
    return 1.0 - v_stiction / 2.0 / dv_norm;
  }

  if (x < 1.0) {
    // Another quick exit. Two possibilities:
    // x1 < 1: we go from within the Stribeck circle back into it. Since this
    //         region has strong gradients, we allow it. i.e. alpha = 1.0
    // x1 > 1: If we go from a region of strong gradients (x < 1) to sliding
    //         (x1 > 1), we allow it. Notice that the case from weak gradients
    //         (close to zero) when x < tolerance, was covered by Case II.
    return 1.0;
  } else {  // x > 1.0
    if (x1 < 1.0) {
      // Case IV:
      // From Case III we know that x1 > tolerance, i.e x1 falls in a region of
      // strong gradients and thus we allow it.
      return 1.0;
    }

    // Case V:
    // Since v_stiction is so small, the next case very seldom happens. However,
    // it is a very common case for 1D-like problems for which tangential
    // velocities change in sign and typically if we don't do anything we miss
    // the zero crossing.
    // Notice that since we reached this point, we know that:
    //  - x > 1.0 (we are within the scope of an if statement for x > 1)
    //  - x1 > 1.0 (we went through Case IV)
    //  - dv_norm > epsilon_v (we went through Case I, i.e. non-zero)
    // Here we are checking for the case when the line connecting v and v1
    // intersects the Stribeck circle. For this case we compute alpha so that
    // the update corresponds to the velocity closest to the origin.
    T alpha;
    const T v_dot_dv = v.dot(dv);
    if (CrossesTheStictionRegion(
        v, dv, v_dot_dv, dv_norm, dv_norm2, epsilon_v, v_stiction, &alpha)) {
      return alpha;
    }

    // If we are here we know:
    //  - x > 1.0
    //  - x1 > 1.0
    //  - dv_norm > epsilon_v
    //  - line connecting v with v1 never goes through the Stribeck circle.
    //
    // Case VI:
    // Therefore we know changes happen entirely outside the circle of radius
    // v_stiction. To avoid large jumps in the direction of v (typically during
    // strong impacts), we limit the maximum angle change between v to v1.
    // To this end, we find a scalar 0 < alpha < 1 such that
    // cos(θₘₐₓ) = v⋅(v+αdv)/(‖v‖‖v+αdv‖)

    // First we compute the angle change when alpha = 1, between v1 and v.
    const T cos1 = v.dot(v1) / v_norm / v1_norm;

    // We allow angle changes theta < theta_max, and we take alpha = 1.0.
    // In particular, when v1 is exactly aligned with v (but we know it does not
    // cross through zero, i.e. cos(theta) > 0).
    if (cos1 > cos_theta_max) {
      return 1.0;
    } else {
      // we limit the angle change to theta_max so that:
      // cos(θₘₐₓ) = v⋅(v+αdv)/(‖v‖‖v+αdv‖)
      // if we squared both sides of this equation, we arrive to a quadratic
      // equation with coefficients a, b, c, for α. The math below simply is the
      // algebra to compute coefficients a, b, c and solve the quadratic
      // equation.

      // All terms are made non-dimensional using v_stiction as the reference
      // scale.
      const T x_dot_dx = v_dot_dv / (v_stiction * v_stiction);
      const T dx = dv.norm() / v_stiction;
      const T x2 = x * x;
      const T dx4 = x2 * x2;
      const T cos_theta_max2 = cos_theta_max * cos_theta_max;

      // Form the terms of the quadratic equation aα² + bα + c = 0.
      const T a = x2 * dx * dx * cos_theta_max2 - x_dot_dx * x_dot_dx;
      const T b = 2 * x2 * x_dot_dx * (cos_theta_max2 - 1.0);
      const T c = dx4 * (cos_theta_max2 - 1.0);

      // Solve quadratic equation. We know, from the geometry of the problem,
      // that the roots to this problem are real. Thus, the discriminant of the
      // quadratic equation (Δ = b² - 4ac) must be positive.
      // We use a very specialized quadratic solver for this case where we know
      // there must exist a positive (i.e. real) root.
      alpha = SolveQuadraticForTheSmallestPositiveRoot(a, b, c);

      // The geometry of the problem tells us that α ≤ 1.0
      DRAKE_ASSERT(alpha <= 1.0);
      return alpha;
    }
  }

  // We should never reach this point.
  throw std::logic_error("Bug detected. An angle change case was missed.");
}

template <typename T>
bool DirectionChangeLimiter<T>::CrossesTheStictionRegion(
    const Eigen::Ref<const Vector2<T>>& v,
    const Eigen::Ref<const Vector2<T>>& dv,
    const T& v_dot_dv,  const T& dv_norm, const T& dv_norm2,
    double epsilon_v, double v_stiction, T* alpha_out) {
  T& alpha = *alpha_out;
  if (v_dot_dv < 0.0) {  // Moving towards the origin.
    alpha = -v_dot_dv / dv_norm2;  // alpha > 0
    if (alpha < 1.0) {  // we might have missed a cross by zero. Check.
      const Vector2<T> v_alpha = v + alpha * dv;  // Note: v_alpha.dot(dv) = 0.
      const T v_alpha_norm = v_alpha.norm();
      if (v_alpha_norm < epsilon_v) {
        // v_alpha is almost zero.
        // This situation happens when dv ≈ -a v with a > 0.
        alpha -= v_stiction / 2.0 / dv_norm;
        return true;
      } else if (v_alpha_norm < v_stiction) {
        // v_alpha falls within the Stribeck circle but its magnitude is
        // larger than epsilon_v.
        return true;
      }
    }
  }
  return false;
}

template <typename T>
T DirectionChangeLimiter<T>::SolveQuadraticForTheSmallestPositiveRoot(
    const T& a, const T& b, const T& c) {
>>>>>>> e1c0c598
  using std::abs;
  using std::max;
  using std::min;
  using std::sqrt;
<<<<<<< HEAD

  // If there are no contact points return a zero generalized friction forces
  // vector, i.e. tau_f = 0.
  if (nc_ == 0) {
    fixed_size_workspace_.tau_f.setZero();
    return ComputationInfo::Success;
  }

  // Solver parameters.
  const int max_iterations = parameters_.max_iterations;
  // Tolerance used to monitor the convergence of the tangential velocities.
  const double vt_tolerance =
      parameters_.tolerance * parameters_.stiction_tolerance;

  // Problem sizes.
  const int nv = nv_;  // Number of generalized velocities.
  const int nc = nc_;  // Number of contact points.
  // Size of the friction forces vector ft and tangential velocities vector vt.
  const int nf = 2 * nc;

  // Convenient aliases to problem data.
  const auto& M = *problem_data_aliases_.M_ptr;
  const auto& D = *problem_data_aliases_.D_ptr;
  const auto& p_star = *problem_data_aliases_.p_star_ptr;
  const auto& fn = *problem_data_aliases_.fn_ptr;
  const auto& mu = *problem_data_aliases_.mu_ptr;

  // Convenient aliases to fixed size workspace variables.
  auto& v = fixed_size_workspace_.v;
  auto& Delta_v = fixed_size_workspace_.Delta_v;
  auto& R = fixed_size_workspace_.R;
  auto& J = fixed_size_workspace_.J;
  auto& J_ldlt = *fixed_size_workspace_.J_ldlt;
  auto& tau_f = fixed_size_workspace_.tau_f;

  // Convenient aliases to variable size workspace variables.
  auto vt = variable_size_workspace_.mutable_vt();
  auto ft = variable_size_workspace_.mutable_ft();
  auto Delta_vt = variable_size_workspace_.mutable_delta_vt();
  auto dft_dv = variable_size_workspace_.mutable_dft_dv();
  auto mus = variable_size_workspace_.mutable_mu();
  auto that = variable_size_workspace_.mutable_t_hat();
  auto v_slip = variable_size_workspace_.mutable_v_slip();

  // Initialize residual to a value larger than tolerance so that the solver at
  // least performs one iteration
  T residual = 2 * vt_tolerance;

  // Initialize iteration with the provided guess.
  v = v_guess;
  vt = D * v;

  // The stiction tolerance.
  const double v_stribeck = parameters_.stiction_tolerance;

  // We use the stiction tolerance as a reference scale to estimate a small
  // velocity v_epsilon. With v_epsilon we define a "soft norm" which we
  // use to compute "soft" tangent vectors to avoid a division by zero
  // singularity when tangential velocities are zero.
  const double epsilon_v = v_stribeck * 1.0e-4;
  const double epsilon_v2 = epsilon_v * epsilon_v;

  // Clear statistics so that we can update them with new ones for this call to
  // SolveWithGuess().
  statistics_.Reset();

  for (int iter = 0; iter < max_iterations; ++iter) {
    // Compute 2D tangent vectors.
    // To avoid the singularity at v_slip = ‖vt‖ = 0 we use a "soft norm". The
    // idea is to replace the norm in the definition of slip velocity by a
    // "soft norm":
    //    ‖v‖ ≜ sqrt(vᵀv + εᵥ²)
    // We use this to redefine the slip velocity:
    //   v_slip = sqrt(vtᵀvt + v_epsilon)
    // and a "soft" tangent vector:
    //   t̂ = vₜ / sqrt(vₜᵀvₜ + εᵥ²)
    // which now is not only well defined but it has well defined derivatives.
    // We use these softened quantities all throuout our derivations for
    // consistency.
    for (int ic = 0; ic < nc; ++ic) {
      const int ik = 2 * ic;
      const auto vt_ic = vt.template segment<2>(ik);
      // "soft norm":
      v_slip(ic) = sqrt(vt_ic.squaredNorm() + epsilon_v2);
      // "soft" tangent vector:
      const Vector2<T> that_ic = vt_ic / v_slip(ic);
      that.template segment<2>(ik) = that_ic;
      mus(ic) = ModifiedStribeck(v_slip(ic) / v_stribeck, mu(ic));
      // Friction force.
      // Note: minus sign not included in this definition.
      ft.template segment<2>(ik) = mus(ic) * that_ic * fn(ic);
    }

    // After the previous iteration, we allow updating ft above to have its
    // latest value before leaving.
    if (residual < vt_tolerance) {
      // Update generalized forces vector and return.
      tau_f = D.transpose() * ft;
      return ComputationInfo::Success;
    }

    // Newton-Raphson residual
    R = M * v - p_star + dt * D.transpose() * ft;

    // Compute dft/dvt, a 2x2 matrix with the derivative of the friction
    // force (in ℝ²) with respect to the tangent velocity (also in ℝ²).
    for (int ic = 0; ic < nc; ++ic) {
      const int ik = 2 * ic;

      // Compute dmu/dv = (1/v_stribeck) * dmu/dx
      // where x = v_slip / v_stribeck is the dimensionless slip velocity.
      const T dmudv = ModifiedStribeckDerivative(
          v_slip(ic) / v_stribeck, mu(ic)) / v_stribeck;

      const auto that_ic = that.template segment<2>(ik);

      // Projection matrix. It projects in the direction of that.
      // Notice it is a symmetric 2x2 matrix.
      const Matrix2<T> P_ic = that_ic * that_ic.transpose();

      // Removes the projected direction along that.
      // This is also a symmetric 2x2 matrix.
      const Matrix2<T> Pperp_ic = Matrix2<T>::Identity() - P_ic;

      // Some notes about projection matrices P:
      //  - They are symmetric, positive semi-definite.
      //  - All their eigenvalues are either one or zero.
      //  - Their rank equals the number of non-zero eigenvales.
      //  - From the previous item we have rank(P) = trace(P).
      //  - If P is a projection matrix, so is (I - P).
      // From the above we then know that P and Pperp are both projection
      // matrices of rank one (i.e. rank deficient) and are symmetric
      // semi-positive definite. This has very important consequences for the
      // Jacobian of the residual.

      // We now compute dft/dvt as:
      //   dft/dvt = fn * (
      //     mu_stribeck(‖vₜ‖) / ‖vₜ‖ * Pperp(t̂) +
      //     dmu_stribeck/dx * P(t̂) / v_stribeck )
      // where x = v_slip / v_stribeck is the dimensionless slip velocity.
      // Therefore dft/dvt (in ℝ²ˣ²) is a linear combination of PSD matrices
      // (P and Pperp) where the coefficients of the combination are positive
      // scalars. Therefore,
      // IMPORTANT NOTE: dft/dvt also PSD.
      // IMPORTANT NOTE 2: The derivation for dft/dvt leads to exactly the
      // same result when using the "softened" definitions for v_slip and
      // that where each occurrence of these quantities is replaced by their
      // softened counterpart.

      // Compute dft/dv:
      // Changes of vt in the direction perpendicular to that.
      dft_dv[ic] = Pperp_ic * mus(ic) / v_slip(ic);

      // Changes in the magnitude of vt (which in turns makes mu_stribeck
      // change), in the direction of that.
      dft_dv[ic] += P_ic * dmudv;

      // Note: dft_dv is a symmetric 2x2 matrix.
      dft_dv[ic] *= fn(ic);
    }

    // Newton-Raphson Jacobian:
    //  J = I + dt M⁻¹Dᵀdiag(dfₜ/dvₜ)D
    // J is an (nv x nv) symmetric positive definite matrix.
    // diag(dfₜ/dvₜ) is the (2nc x 2nc) block diagonal matrix with dfₜ/dvₜ
    // in each 2x2 diagonal entry.

    // Start by multiplying diag(dfₜ/dvₜ)D and use the fact that
    // diag(dfₜ/dvₜ) is block diagonal.
    MatrixX<T> diag_dftdv_times_D(nf, nv);
    // TODO(amcastro-tri): Only build half of the matrix since it is
    // symmetric.
    for (int ic = 0; ic < nc; ++ic) {
      const int ik = 2 * ic;
      diag_dftdv_times_D.block(ik, 0, 2, nv) =
          dft_dv[ic] * D.block(ik, 0, 2, nv);
    }
    // Form J = M + dt Dᵀdiag(dfₜ/dvₜ)D:
    J = M + dt * D.transpose() * diag_dftdv_times_D;

    // TODO(amcastro-tri): Consider using a cheap iterative solver like CG.
    // Since we are in a non-linear iteration, an approximate cheap solution
    // is probably best.
    // TODO(amcastro-tri): Consider using a matrix-free iterative method to
    // avoid computing M and J. CG and the Krylov family can be matrix-free.
    J_ldlt.compute(J);  // Update factorization.
    if (J_ldlt.info() != Eigen::Success) {
      return ComputationInfo::LinearSolverFailed;
    }
    Delta_v = J_ldlt.solve(-R);

    // Since we keep D constant we have that:
    // vₜᵏ⁺¹ = D⋅vᵏ⁺¹ = D⋅(vᵏ + α Δvᵏ)
    //                = vₜᵏ + α D⋅Δvᵏ
    //                = vₜᵏ + α Δvₜᵏ
    // where we defined Δvₜᵏ = D⋅Δvᵏ and 0 < α < 1 is a constant that we'll
    // determine by limiting the maximum angle change between vₜᵏ and vₜᵏ⁺¹.
    // For multiple contact points, we choose the minimum α amongs all contact
    // points.
    Delta_vt = D * Delta_v;

    // Convergence is monitored in the tangential velocties.
    residual = Delta_vt.norm();

    // Limit the angle change between vₜᵏ⁺¹ and vₜᵏ for all contact points.
    // The angle change θ is defined by the dot product between vₜᵏ⁺¹ and vₜᵏ
    // as: cos(θ) = vₜᵏ⁺¹⋅vₜᵏ/(‖vₜᵏ⁺¹‖‖vₜᵏ‖).
    // We'll do so by computing a coefficient 0 < α < 1 so that if the
    // generalized velocities are updated as vᵏ⁺¹ = vᵏ + α Δvᵏ then θ < θₘₐₓ
    // for all contact points.
    T alpha = 1.0;
    for (int ic = 0; ic < nc; ++ic) {
      const int ik = 2 * ic;
      auto vt_ic = vt.template segment<2>(ik);
      const auto dvt_ic = Delta_vt.template segment<2>(ik);
      alpha = min(alpha, LimitDirectionChange(vt_ic, dvt_ic));
    }

    // Limit v update:
    v = v + alpha * Delta_v;
    vt = D * v;

    // Save iteration statistics.
    statistics_.Update(ExtractDoubleOrThrow(residual));
  }

  // If we are here is because we reached the maximum number of iterations
  // without converging to the specified tolerance.
  return ComputationInfo::MaxIterationsReached;
}

template <typename T>
T ImplicitStribeckSolver<T>::ModifiedStribeck(const T& x, const T& mu) {
  DRAKE_ASSERT(x >= 0);
  if (x >= 1) {
    return mu;
  } else {
    return mu * x * (2.0 - x);
  }
}

template <typename T>
T ImplicitStribeckSolver<T>::ModifiedStribeckDerivative(
    const T& x, const T& mu) {
  DRAKE_ASSERT(x >= 0);
  if (x >= 1) {
    return 0;
  } else {
    return mu * (2 * (1 - x));
=======
  T alpha;
  // First determine if a = 0 (to machine epsilon). This comparison is fair
  // since a is dimensionless.
  if (abs(a) < std::numeric_limits<double>::epsilon()) {
    // There is only a single root to the, now linear, equation bα + c = 0.
    alpha = -c / b;
    // Note: a = 0, α > 0 => x_dot_dx = x * dx * cmin ≠ 0 => b ≠ 0
  } else {
    // The determinant, Δ = b² - 4ac, of the quadratic equation.
    const T Delta = b * b - 4 * a * c;  // Uppercase, as in Δ.
    // Geometry tell us that a real solution does exist i.e. Delta > 0.
    DRAKE_ASSERT(Delta > 0);
    const T sqrt_Delta = sqrt(Delta);

    // To avoid loss of significance, when 4ac is relatively small compared
    // to b² (i.e. the square root of the discriminant is close to b), we use
    // Vieta's formula (α₁α₂ = c / a) to compute the second root given we
    // computed the first root without precision lost. This guarantees the
    // numerical stability of the method.
    const T numerator = -0.5 * (b + (b > 0.0 ? sqrt_Delta : -sqrt_Delta));
    const T alpha1 = numerator / a;
    const T alpha2 = c / numerator;

    // The geometry of the problem tells us that at least one must be
    // positive.
    DRAKE_ASSERT(alpha2 > 0 || alpha1 > 0);

    if (alpha2 > 0 && alpha1 > 0) {
      // This branch is triggered for large angle changes (typically close
      // to 180 degrees) between v1 and vt
      alpha = min(alpha2, alpha1);
    } else {
      // This branch is triggered for small angles changes (typically
      // smaller than 90 degrees) between v1 and vt.
      alpha = max(alpha2, alpha1);
    }
>>>>>>> e1c0c598
  }
  return alpha;
}

}  // namespace internal
}  // namespace implicit_stribeck
}  // namespace multibody
}  // namespace drake

// Explicitly instantiates on the most common scalar types.
DRAKE_DEFINE_CLASS_TEMPLATE_INSTANTIATIONS_ON_DEFAULT_NONSYMBOLIC_SCALARS(
    struct
    ::drake::multibody::implicit_stribeck::internal::DirectionChangeLimiter)<|MERGE_RESOLUTION|>--- conflicted
+++ resolved
@@ -13,9 +13,7 @@
 namespace multibody {
 namespace implicit_stribeck {
 
-namespace internal {
-template <typename T>
-<<<<<<< HEAD
+template <typename T>
 ImplicitStribeckSolver<T>::ImplicitStribeckSolver(int nv) :
     nv_(nv),
     fixed_size_workspace_(nv),
@@ -25,7 +23,7 @@
   DRAKE_THROW_UNLESS(nv > 0);
   using std::cos;
   // Precompute cos(theta_max).
-  cos_min_ = cos(parameters_.theta_max);
+  cos_theta_max_ = cos(parameters_.theta_max);
 }
 
 template <typename T>
@@ -47,189 +45,7 @@
 ComputationInfo ImplicitStribeckSolver<T>::SolveWithGuess(
     double dt, const VectorX<T>& v_guess) {
   DRAKE_THROW_UNLESS(v_guess.size() == nv_);
-
-=======
-T DirectionChangeLimiter<T>::CalcAlpha(
-    const Eigen::Ref<const Vector2<T>>& v,
-    const Eigen::Ref<const Vector2<T>>& dv,
-    double cos_theta_max, double v_stiction, double tolerance) {
-  DRAKE_DEMAND(dv.size() == v.size());
-
-  using std::abs;
-  using std::max;
   using std::min;
-  using std::sqrt;
-
-  // εᵥ is used to determine when a velocity is close to zero.
-  const double epsilon_v = v_stiction * tolerance;
-  const double epsilon_v2 = epsilon_v * epsilon_v;
-
-  const Vector2<T> v1 = v + dv;  // v_alpha = v + dv, when alpha = 1.
-
-  // Case I: Quick exit for small changes in v.
-  const T dv_norm2 = dv.squaredNorm();
-  if (dv_norm2 < epsilon_v2) {
-    return 1.0;
-  }
-
-  const T v_norm = v.norm();
-  const T v1_norm = v1.norm();
-  const T x = v_norm / v_stiction;    // Dimensionless slip v and v1.
-  const T x1 = v1_norm / v_stiction;
-  // From Case I, we know dv_norm > epsilon_v.
-  const T dv_norm = sqrt(dv_norm2);
-
-  // Case II: limit transition from stiction to sliding when x << 1.0 and
-  // gradients might be close to zero (due to the "soft norms").
-  if (x < tolerance && x1 > 1.0) {
-    // we know v1 != 0  since x1 > 1.0.
-    // We make |v_alpha| = v_stiction / 2.
-    // For this case dv ≈ v1 (v ≈ 0). Therefore:
-    // alpha ≈ v_stiction / dv_norm / 2.
-    return v_stiction / dv_norm / 2.0;
-  }
-
-  // Case III: Transition to an almost exact stiction from sliding.
-  // We want to avoid v1 landing in a region of zero gradients so that we force
-  // it to land within the circle of radius v_stiction, at v_stribeck/2 in the
-  // direction of v.
-  if (x > 1.0 && x1 < tolerance) {
-    // In this case x1 is negligible compared to x. That is dv ≈ -v. For this
-    // case we'll limit v + αdv = vₛ/2⋅v/‖v‖. After a small algebraic
-    // manipulation it turns out that:
-    return 1.0 - v_stiction / 2.0 / dv_norm;
-  }
-
-  if (x < 1.0) {
-    // Another quick exit. Two possibilities:
-    // x1 < 1: we go from within the Stribeck circle back into it. Since this
-    //         region has strong gradients, we allow it. i.e. alpha = 1.0
-    // x1 > 1: If we go from a region of strong gradients (x < 1) to sliding
-    //         (x1 > 1), we allow it. Notice that the case from weak gradients
-    //         (close to zero) when x < tolerance, was covered by Case II.
-    return 1.0;
-  } else {  // x > 1.0
-    if (x1 < 1.0) {
-      // Case IV:
-      // From Case III we know that x1 > tolerance, i.e x1 falls in a region of
-      // strong gradients and thus we allow it.
-      return 1.0;
-    }
-
-    // Case V:
-    // Since v_stiction is so small, the next case very seldom happens. However,
-    // it is a very common case for 1D-like problems for which tangential
-    // velocities change in sign and typically if we don't do anything we miss
-    // the zero crossing.
-    // Notice that since we reached this point, we know that:
-    //  - x > 1.0 (we are within the scope of an if statement for x > 1)
-    //  - x1 > 1.0 (we went through Case IV)
-    //  - dv_norm > epsilon_v (we went through Case I, i.e. non-zero)
-    // Here we are checking for the case when the line connecting v and v1
-    // intersects the Stribeck circle. For this case we compute alpha so that
-    // the update corresponds to the velocity closest to the origin.
-    T alpha;
-    const T v_dot_dv = v.dot(dv);
-    if (CrossesTheStictionRegion(
-        v, dv, v_dot_dv, dv_norm, dv_norm2, epsilon_v, v_stiction, &alpha)) {
-      return alpha;
-    }
-
-    // If we are here we know:
-    //  - x > 1.0
-    //  - x1 > 1.0
-    //  - dv_norm > epsilon_v
-    //  - line connecting v with v1 never goes through the Stribeck circle.
-    //
-    // Case VI:
-    // Therefore we know changes happen entirely outside the circle of radius
-    // v_stiction. To avoid large jumps in the direction of v (typically during
-    // strong impacts), we limit the maximum angle change between v to v1.
-    // To this end, we find a scalar 0 < alpha < 1 such that
-    // cos(θₘₐₓ) = v⋅(v+αdv)/(‖v‖‖v+αdv‖)
-
-    // First we compute the angle change when alpha = 1, between v1 and v.
-    const T cos1 = v.dot(v1) / v_norm / v1_norm;
-
-    // We allow angle changes theta < theta_max, and we take alpha = 1.0.
-    // In particular, when v1 is exactly aligned with v (but we know it does not
-    // cross through zero, i.e. cos(theta) > 0).
-    if (cos1 > cos_theta_max) {
-      return 1.0;
-    } else {
-      // we limit the angle change to theta_max so that:
-      // cos(θₘₐₓ) = v⋅(v+αdv)/(‖v‖‖v+αdv‖)
-      // if we squared both sides of this equation, we arrive to a quadratic
-      // equation with coefficients a, b, c, for α. The math below simply is the
-      // algebra to compute coefficients a, b, c and solve the quadratic
-      // equation.
-
-      // All terms are made non-dimensional using v_stiction as the reference
-      // scale.
-      const T x_dot_dx = v_dot_dv / (v_stiction * v_stiction);
-      const T dx = dv.norm() / v_stiction;
-      const T x2 = x * x;
-      const T dx4 = x2 * x2;
-      const T cos_theta_max2 = cos_theta_max * cos_theta_max;
-
-      // Form the terms of the quadratic equation aα² + bα + c = 0.
-      const T a = x2 * dx * dx * cos_theta_max2 - x_dot_dx * x_dot_dx;
-      const T b = 2 * x2 * x_dot_dx * (cos_theta_max2 - 1.0);
-      const T c = dx4 * (cos_theta_max2 - 1.0);
-
-      // Solve quadratic equation. We know, from the geometry of the problem,
-      // that the roots to this problem are real. Thus, the discriminant of the
-      // quadratic equation (Δ = b² - 4ac) must be positive.
-      // We use a very specialized quadratic solver for this case where we know
-      // there must exist a positive (i.e. real) root.
-      alpha = SolveQuadraticForTheSmallestPositiveRoot(a, b, c);
-
-      // The geometry of the problem tells us that α ≤ 1.0
-      DRAKE_ASSERT(alpha <= 1.0);
-      return alpha;
-    }
-  }
-
-  // We should never reach this point.
-  throw std::logic_error("Bug detected. An angle change case was missed.");
-}
-
-template <typename T>
-bool DirectionChangeLimiter<T>::CrossesTheStictionRegion(
-    const Eigen::Ref<const Vector2<T>>& v,
-    const Eigen::Ref<const Vector2<T>>& dv,
-    const T& v_dot_dv,  const T& dv_norm, const T& dv_norm2,
-    double epsilon_v, double v_stiction, T* alpha_out) {
-  T& alpha = *alpha_out;
-  if (v_dot_dv < 0.0) {  // Moving towards the origin.
-    alpha = -v_dot_dv / dv_norm2;  // alpha > 0
-    if (alpha < 1.0) {  // we might have missed a cross by zero. Check.
-      const Vector2<T> v_alpha = v + alpha * dv;  // Note: v_alpha.dot(dv) = 0.
-      const T v_alpha_norm = v_alpha.norm();
-      if (v_alpha_norm < epsilon_v) {
-        // v_alpha is almost zero.
-        // This situation happens when dv ≈ -a v with a > 0.
-        alpha -= v_stiction / 2.0 / dv_norm;
-        return true;
-      } else if (v_alpha_norm < v_stiction) {
-        // v_alpha falls within the Stribeck circle but its magnitude is
-        // larger than epsilon_v.
-        return true;
-      }
-    }
-  }
-  return false;
-}
-
-template <typename T>
-T DirectionChangeLimiter<T>::SolveQuadraticForTheSmallestPositiveRoot(
-    const T& a, const T& b, const T& c) {
->>>>>>> e1c0c598
-  using std::abs;
-  using std::max;
-  using std::min;
-  using std::sqrt;
-<<<<<<< HEAD
 
   // If there are no contact points return a zero generalized friction forces
   // vector, i.e. tau_f = 0.
@@ -445,7 +261,12 @@
       const int ik = 2 * ic;
       auto vt_ic = vt.template segment<2>(ik);
       const auto dvt_ic = Delta_vt.template segment<2>(ik);
-      alpha = min(alpha, LimitDirectionChange(vt_ic, dvt_ic));
+
+      alpha = min(
+          alpha,
+          internal::DirectionChangeLimiter<T>::CalcAlpha(
+              vt_ic, dvt_ic,
+              cos_theta_max_, v_stribeck, parameters_.tolerance));
     }
 
     // Limit v update:
@@ -479,7 +300,190 @@
     return 0;
   } else {
     return mu * (2 * (1 - x));
-=======
+  }
+}
+
+namespace internal {
+template <typename T>
+T DirectionChangeLimiter<T>::CalcAlpha(
+    const Eigen::Ref<const Vector2<T>>& v,
+    const Eigen::Ref<const Vector2<T>>& dv,
+    double cos_theta_max, double v_stiction, double tolerance) {
+  DRAKE_DEMAND(dv.size() == v.size());
+
+  using std::abs;
+  using std::max;
+  using std::min;
+  using std::sqrt;
+
+  // εᵥ is used to determine when a velocity is close to zero.
+  const double epsilon_v = v_stiction * tolerance;
+  const double epsilon_v2 = epsilon_v * epsilon_v;
+
+  const Vector2<T> v1 = v + dv;  // v_alpha = v + dv, when alpha = 1.
+
+  // Case I: Quick exit for small changes in v.
+  const T dv_norm2 = dv.squaredNorm();
+  if (dv_norm2 < epsilon_v2) {
+    return 1.0;
+  }
+
+  const T v_norm = v.norm();
+  const T v1_norm = v1.norm();
+  const T x = v_norm / v_stiction;    // Dimensionless slip v and v1.
+  const T x1 = v1_norm / v_stiction;
+  // From Case I, we know dv_norm > epsilon_v.
+  const T dv_norm = sqrt(dv_norm2);
+
+  // Case II: limit transition from stiction to sliding when x << 1.0 and
+  // gradients might be close to zero (due to the "soft norms").
+  if (x < tolerance && x1 > 1.0) {
+    // we know v1 != 0  since x1 > 1.0.
+    // We make |v_alpha| = v_stiction / 2.
+    // For this case dv ≈ v1 (v ≈ 0). Therefore:
+    // alpha ≈ v_stiction / dv_norm / 2.
+    return v_stiction / dv_norm / 2.0;
+  }
+
+  // Case III: Transition to an almost exact stiction from sliding.
+  // We want to avoid v1 landing in a region of zero gradients so that we force
+  // it to land within the circle of radius v_stiction, at v_stribeck/2 in the
+  // direction of v.
+  if (x > 1.0 && x1 < tolerance) {
+    // In this case x1 is negligible compared to x. That is dv ≈ -v. For this
+    // case we'll limit v + αdv = vₛ/2⋅v/‖v‖. After a small algebraic
+    // manipulation it turns out that:
+    return 1.0 - v_stiction / 2.0 / dv_norm;
+  }
+
+  if (x < 1.0) {
+    // Another quick exit. Two possibilities:
+    // x1 < 1: we go from within the Stribeck circle back into it. Since this
+    //         region has strong gradients, we allow it. i.e. alpha = 1.0
+    // x1 > 1: If we go from a region of strong gradients (x < 1) to sliding
+    //         (x1 > 1), we allow it. Notice that the case from weak gradients
+    //         (close to zero) when x < tolerance, was covered by Case II.
+    return 1.0;
+  } else {  // x > 1.0
+    if (x1 < 1.0) {
+      // Case IV:
+      // From Case III we know that x1 > tolerance, i.e x1 falls in a region of
+      // strong gradients and thus we allow it.
+      return 1.0;
+    }
+
+    // Case V:
+    // Since v_stiction is so small, the next case very seldom happens. However,
+    // it is a very common case for 1D-like problems for which tangential
+    // velocities change in sign and typically if we don't do anything we miss
+    // the zero crossing.
+    // Notice that since we reached this point, we know that:
+    //  - x > 1.0 (we are within the scope of an if statement for x > 1)
+    //  - x1 > 1.0 (we went through Case IV)
+    //  - dv_norm > epsilon_v (we went through Case I, i.e. non-zero)
+    // Here we are checking for the case when the line connecting v and v1
+    // intersects the Stribeck circle. For this case we compute alpha so that
+    // the update corresponds to the velocity closest to the origin.
+    T alpha;
+    const T v_dot_dv = v.dot(dv);
+    if (CrossesTheStictionRegion(
+        v, dv, v_dot_dv, dv_norm, dv_norm2, epsilon_v, v_stiction, &alpha)) {
+      return alpha;
+    }
+
+    // If we are here we know:
+    //  - x > 1.0
+    //  - x1 > 1.0
+    //  - dv_norm > epsilon_v
+    //  - line connecting v with v1 never goes through the Stribeck circle.
+    //
+    // Case VI:
+    // Therefore we know changes happen entirely outside the circle of radius
+    // v_stiction. To avoid large jumps in the direction of v (typically during
+    // strong impacts), we limit the maximum angle change between v to v1.
+    // To this end, we find a scalar 0 < alpha < 1 such that
+    // cos(θₘₐₓ) = v⋅(v+αdv)/(‖v‖‖v+αdv‖)
+
+    // First we compute the angle change when alpha = 1, between v1 and v.
+    const T cos1 = v.dot(v1) / v_norm / v1_norm;
+
+    // We allow angle changes theta < theta_max, and we take alpha = 1.0.
+    // In particular, when v1 is exactly aligned with v (but we know it does not
+    // cross through zero, i.e. cos(theta) > 0).
+    if (cos1 > cos_theta_max) {
+      return 1.0;
+    } else {
+      // we limit the angle change to theta_max so that:
+      // cos(θₘₐₓ) = v⋅(v+αdv)/(‖v‖‖v+αdv‖)
+      // if we squared both sides of this equation, we arrive to a quadratic
+      // equation with coefficients a, b, c, for α. The math below simply is the
+      // algebra to compute coefficients a, b, c and solve the quadratic
+      // equation.
+
+      // All terms are made non-dimensional using v_stiction as the reference
+      // scale.
+      const T x_dot_dx = v_dot_dv / (v_stiction * v_stiction);
+      const T dx = dv.norm() / v_stiction;
+      const T x2 = x * x;
+      const T dx4 = x2 * x2;
+      const T cos_theta_max2 = cos_theta_max * cos_theta_max;
+
+      // Form the terms of the quadratic equation aα² + bα + c = 0.
+      const T a = x2 * dx * dx * cos_theta_max2 - x_dot_dx * x_dot_dx;
+      const T b = 2 * x2 * x_dot_dx * (cos_theta_max2 - 1.0);
+      const T c = dx4 * (cos_theta_max2 - 1.0);
+
+      // Solve quadratic equation. We know, from the geometry of the problem,
+      // that the roots to this problem are real. Thus, the discriminant of the
+      // quadratic equation (Δ = b² - 4ac) must be positive.
+      // We use a very specialized quadratic solver for this case where we know
+      // there must exist a positive (i.e. real) root.
+      alpha = SolveQuadraticForTheSmallestPositiveRoot(a, b, c);
+
+      // The geometry of the problem tells us that α ≤ 1.0
+      DRAKE_ASSERT(alpha <= 1.0);
+      return alpha;
+    }
+  }
+
+  // We should never reach this point.
+  throw std::logic_error("Bug detected. An angle change case was missed.");
+}
+
+template <typename T>
+bool DirectionChangeLimiter<T>::CrossesTheStictionRegion(
+    const Eigen::Ref<const Vector2<T>>& v,
+    const Eigen::Ref<const Vector2<T>>& dv,
+    const T& v_dot_dv,  const T& dv_norm, const T& dv_norm2,
+    double epsilon_v, double v_stiction, T* alpha_out) {
+  T& alpha = *alpha_out;
+  if (v_dot_dv < 0.0) {  // Moving towards the origin.
+    alpha = -v_dot_dv / dv_norm2;  // alpha > 0
+    if (alpha < 1.0) {  // we might have missed a cross by zero. Check.
+      const Vector2<T> v_alpha = v + alpha * dv;  // Note: v_alpha.dot(dv) = 0.
+      const T v_alpha_norm = v_alpha.norm();
+      if (v_alpha_norm < epsilon_v) {
+        // v_alpha is almost zero.
+        // This situation happens when dv ≈ -a v with a > 0.
+        alpha -= v_stiction / 2.0 / dv_norm;
+        return true;
+      } else if (v_alpha_norm < v_stiction) {
+        // v_alpha falls within the Stribeck circle but its magnitude is
+        // larger than epsilon_v.
+        return true;
+      }
+    }
+  }
+  return false;
+}
+
+template <typename T>
+T DirectionChangeLimiter<T>::SolveQuadraticForTheSmallestPositiveRoot(
+    const T& a, const T& b, const T& c) {
+  using std::abs;
+  using std::max;
+  using std::min;
+  using std::sqrt;
   T alpha;
   // First determine if a = 0 (to machine epsilon). This comparison is fair
   // since a is dimensionless.
@@ -516,17 +520,16 @@
       // smaller than 90 degrees) between v1 and vt.
       alpha = max(alpha2, alpha1);
     }
->>>>>>> e1c0c598
   }
   return alpha;
 }
 
 }  // namespace internal
+
 }  // namespace implicit_stribeck
 }  // namespace multibody
 }  // namespace drake
 
 // Explicitly instantiates on the most common scalar types.
 DRAKE_DEFINE_CLASS_TEMPLATE_INSTANTIATIONS_ON_DEFAULT_NONSYMBOLIC_SCALARS(
-    struct
-    ::drake::multibody::implicit_stribeck::internal::DirectionChangeLimiter)+    class ::drake::multibody::implicit_stribeck::ImplicitStribeckSolver)