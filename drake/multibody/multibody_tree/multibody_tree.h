#pragma once

#include <memory>
#include <tuple>
#include <type_traits>
#include <utility>
#include <vector>

#include "drake/common/drake_copyable.h"
<<<<<<< HEAD
#include "drake/common/eigen_autodiff_types.h"
=======
#include "drake/multibody/multibody_tree/acceleration_kinematics_cache.h"
>>>>>>> a7e48e09
#include "drake/multibody/multibody_tree/body.h"
#include "drake/multibody/multibody_tree/body_node.h"
#include "drake/multibody/multibody_tree/frame.h"
#include "drake/multibody/multibody_tree/mobilizer.h"
#include "drake/multibody/multibody_tree/multibody_tree_context.h"
#include "drake/multibody/multibody_tree/multibody_tree_topology.h"
#include "drake/multibody/multibody_tree/position_kinematics_cache.h"
#include "drake/multibody/multibody_tree/velocity_kinematics_cache.h"
#include "drake/systems/framework/context.h"

namespace drake {
namespace multibody {

/// %MultibodyTree provides a representation for a physical system consisting of
/// a collection of interconnected rigid and deformable bodies. As such, it owns
/// and manages each of the elements that belong to this physical system.
/// Multibody dynamics elements include bodies, joints, force elements and
/// constraints.
///
/// @tparam T The scalar type. Must be a valid Eigen scalar.
///
/// Instantiated templates for the following kinds of T's are provided:
/// - double
/// - AutoDiffXd
///
/// They are already available to link against in the containing library.
/// No other values for T are currently supported.
template <typename T>
class MultibodyTree {
 public:
  DRAKE_NO_COPY_NO_MOVE_NO_ASSIGN(MultibodyTree)

  /// Creates a MultibodyTree containing only a **world** body.
  MultibodyTree();

  /// @name Methods to add new MultibodyTree elements.
  ///
  /// To create a %MultibodyTree users will add multibody elements like bodies,
  /// joints, force elements, constraints, etc, using one of these methods.
  /// Once a user is done adding multibody elements, the Finalize() method
  /// **must** be called before invoking any %MultibodyTree method.
  /// See Finalize() for details.
  /// @{
  // TODO(amcastro-tri): add at least one example of a method that requires a
  // valid topology in this documentation.
  // See this Reviewable comment:
  // https://reviewable.io/reviews/robotlocomotion/drake/5583#-KgGqGisnX9uMuYDkHpx

  /// Takes ownership of `body` and adds it to `this` %MultibodyTree. Returns a
  /// constant reference to the body just added, which will remain valid for the
  /// lifetime of `this` %MultibodyTree.
  ///
  /// Example of usage:
  /// @code
  ///   MultibodyTree<T> model;
  ///   // ... Code to define spatial_inertia, a SpatialInertia<T> object ...
  ///   const RigidBody<T>& body =
  ///       model.AddBody(std::make_unique<RigidBody<T>>(spatial_inertia));
  /// @endcode
  ///
  /// @throws std::logic_error if `body` is a nullptr.
  /// @throws std::logic_error if Finalize() was already called on `this` tree.
  ///
  /// @param[in] body A unique pointer to a body to add to `this`
  ///                 %MultibodyTree. The body class must be specialized on the
  ///                 same scalar type T as this %MultibodyTree.
  /// @returns A constant reference of type `BodyType` to the created body.
  ///          This reference which will remain valid for the lifetime of `this`
  ///          %MultibodyTree.
  ///
  /// @tparam BodyType The type of the specific sub-class of Body to add. The
  ///                  template needs to be specialized on the same scalar type
  ///                  T of this %MultibodyTree.
  template <template<typename Scalar> class BodyType>
  const BodyType<T>& AddBody(std::unique_ptr<BodyType<T>> body) {
    static_assert(std::is_convertible<BodyType<T>*, Body<T>*>::value,
                  "BodyType must be a sub-class of Body<T>.");
    if (topology_is_valid()) {
      throw std::logic_error("This MultibodyTree is finalized already. "
                             "Therefore adding more bodies is not allowed. "
                             "See documentation for Finalize() for details.");
    }
    if (body == nullptr) {
      throw std::logic_error("Input body is a nullptr.");
    }
    BodyIndex body_index(0);
    FrameIndex body_frame_index(0);
    std::tie(body_index, body_frame_index) = topology_.add_body();
    // These tests MUST be performed BEFORE frames_.push_back() and
    // owned_bodies_.push_back() below. Do not move them around!
    DRAKE_ASSERT(body_index == get_num_bodies());
    DRAKE_ASSERT(body_frame_index == get_num_frames());

    // TODO(amcastro-tri): consider not depending on setting this pointer at
    // all. Consider also removing MultibodyTreeElement altogether.
    body->set_parent_tree(this, body_index);
    // MultibodyTree can access selected private methods in Body through its
    // BodyAttorney.
    Frame<T>* body_frame =
        &internal::BodyAttorney<T>::get_mutable_body_frame(body.get());
    body_frame->set_parent_tree(this, body_frame_index);
    frames_.push_back(body_frame);
    BodyType<T>* raw_body_ptr = body.get();
    owned_bodies_.push_back(std::move(body));
    return *raw_body_ptr;
  }

  /// Constructs a new body with type `BodyType` with the given `args`, and adds
  /// it to `this` %MultibodyTree, which retains ownership. The `BodyType` will
  /// be specialized on the scalar type T of this %MultibodyTree.
  ///
  /// Example of usage:
  /// @code
  ///   MultibodyTree<T> model;
  ///   // ... Code to define spatial_inertia, a SpatialInertia<T> object ...
  ///   // Notice RigidBody is a template on a scalar type.
  ///   const RigidBody<T>& body = model.AddBody<RigidBody>(spatial_inertia);
  /// @endcode
  ///
  /// Note that for dependent names you must use the template keyword (say for
  /// instance you have a MultibodyTree<T> member within your custom class):
  ///
  /// @code
  ///   MultibodyTree<T> model;
  ///   auto body = model.template AddBody<RigidBody>(Args...);
  /// @endcode
  ///
  /// @throws std::logic_error if Finalize() was already called on `this` tree.
  ///
  /// @param[in] args The arguments needed to construct a valid Body of type
  ///                 `BodyType`. `BodyType` must provide a public constructor
  ///                 that takes these arguments.
  /// @returns A constant reference of type `BodyType` to the created body.
  ///          This reference which will remain valid for the lifetime of `this`
  ///          %MultibodyTree.
  ///
  /// @tparam BodyType A template for the type of Body to construct. The
  ///                  template will be specialized on the scalar type T of this
  ///                  %MultibodyTree.
  template<template<typename Scalar> class BodyType, typename... Args>
  const BodyType<T>& AddBody(Args&&... args) {
    static_assert(std::is_convertible<BodyType<T>*, Body<T>*>::value,
                  "BodyType must be a sub-class of Body<T>.");
    return AddBody(std::make_unique<BodyType<T>>(std::forward<Args>(args)...));
  }

  /// Takes ownership of `frame` and adds it to `this` %MultibodyTree. Returns
  /// a constant reference to the frame just added, which will remain valid for
  /// the lifetime of `this` %MultibodyTree.
  ///
  /// Example of usage:
  /// @code
  ///   MultibodyTree<T> model;
  ///   // ... Define body and X_BF ...
  ///   const FixedOffsetFrame<T>& frame =
  ///       model.AddFrame(std::make_unique<FixedOffsetFrame<T>>(body, X_BF));
  /// @endcode
  ///
  /// @throws std::logic_error if `frame` is a nullptr.
  /// @throws std::logic_error if Finalize() was already called on `this` tree.
  ///
  /// @param[in] frame A unique pointer to a frame to be added to `this`
  ///                  %MultibodyTree. The frame class must be specialized on
  ///                  the same scalar type T as this %MultibodyTree.
  /// @returns A constant reference of type `FrameType` to the created frame.
  ///          This reference which will remain valid for the lifetime of `this`
  ///          %MultibodyTree.
  ///
  /// @tparam FrameType The type of the specific sub-class of Frame to add. The
  ///                   template needs to be specialized on the same scalar type
  ///                   T of this %MultibodyTree.
  template <template<typename Scalar> class FrameType>
  const FrameType<T>& AddFrame(std::unique_ptr<FrameType<T>> frame) {
    static_assert(std::is_convertible<FrameType<T>*, Frame<T>*>::value,
                  "FrameType must be a sub-class of Frame<T>.");
    if (topology_is_valid()) {
      throw std::logic_error("This MultibodyTree is finalized already. "
                             "Therefore adding more frames is not allowed. "
                             "See documentation for Finalize() for details.");
    }
    if (frame == nullptr) {
      throw std::logic_error("Input frame is a nullptr.");
    }
    FrameIndex frame_index = topology_.add_frame(frame->get_body().get_index());
    // This test MUST be performed BEFORE frames_.push_back() and
    // owned_frames_.push_back() below. Do not move it around!
    DRAKE_ASSERT(frame_index == get_num_frames());
    // TODO(amcastro-tri): consider not depending on setting this pointer at
    // all. Consider also removing MultibodyTreeElement altogether.
    frame->set_parent_tree(this, frame_index);
    FrameType<T>* raw_frame_ptr = frame.get();
    frames_.push_back(raw_frame_ptr);
    owned_frames_.push_back(std::move(frame));
    return *raw_frame_ptr;
  }

  /// Constructs a new frame with type `FrameType` with the given `args`, and
  /// adds it to `this` %MultibodyTree, which retains ownership. The `FrameType`
  /// will be specialized on the scalar type T of this %MultibodyTree.
  ///
  /// Example of usage:
  /// @code
  ///   MultibodyTree<T> model;
  ///   // ... Define body and X_BF ...
  ///   // Notice FixedOffsetFrame is a template an a scalar type.
  ///   const FixedOffsetFrame<T>& frame =
  ///       model.AddFrame<FixedOffsetFrame>(body, X_BF);
  /// @endcode
  ///
  /// Note that for dependent names you must use the template keyword (say for
  /// instance you have a MultibodyTree<T> member within your custom class):
  ///
  /// @code
  ///   MultibodyTree<T> model;
  ///   // ... Define body and X_BF ...
  ///   const auto& frame =
  ///       model.template AddFrame<FixedOffsetFrame>(body, X_BF);
  /// @endcode
  ///
  /// @throws std::logic_error if Finalize() was already called on `this` tree.
  ///
  /// @param[in] args The arguments needed to construct a valid Frame of type
  ///                 `FrameType`. `FrameType` must provide a public constructor
  ///                 that takes these arguments.
  /// @returns A constant reference of type `FrameType` to the created frame.
  ///          This reference which will remain valid for the lifetime of `this`
  ///          %MultibodyTree.
  ///
  /// @tparam FrameType A template for the type of Frame to construct. The
  ///                   template will be specialized on the scalar type T of
  ///                   this %MultibodyTree.
  template<template<typename Scalar> class FrameType, typename... Args>
  const FrameType<T>& AddFrame(Args&&... args) {
    static_assert(std::is_convertible<FrameType<T>*, Frame<T>*>::value,
                  "FrameType must be a sub-class of Frame<T>.");
    return AddFrame(
        std::make_unique<FrameType<T>>(std::forward<Args>(args)...));
  }

  /// Takes ownership of `mobilizer` and adds it to `this` %MultibodyTree.
  /// Returns a constant reference to the mobilizer just added, which will
  /// remain valid for the lifetime of `this` %MultibodyTree.
  ///
  /// Example of usage:
  /// @code
  ///   MultibodyTree<T> model;
  ///   // ... Code to define inboard and outboard frames by calling
  ///   // MultibodyTree::AddFrame() ...
  ///   const RevoluteMobilizer<T>& pin =
  ///     model.AddMobilizer(std::make_unique<RevoluteMobilizer<T>>(
  ///       inboard_frame, elbow_outboard_frame,
  ///       Vector3d::UnitZ() /*revolute axis*/));
  /// @endcode
  ///
  /// A %Mobilizer effectively connects the two bodies to which the inboard and
  /// outboard frames belong.
  ///
  /// @throws std::logic_error if `mobilizer` is a nullptr.
  /// @throws std::logic_error if Finalize() was already called on `this` tree.
  /// @throws a std::runtime_error if the new mobilizer attempts to connect a
  /// frame with itself.
  /// @throws std::runtime_error if attempting to connect two bodies with more
  /// than one mobilizer between them.
  ///
  /// @param[in] mobilizer A unique pointer to a mobilizer to add to `this`
  ///                      %MultibodyTree. The mobilizer class must be
  ///                      specialized on the same scalar type T as this
  ///                      %MultibodyTree. Notice this is a requirement of this
  ///                      method's signature and therefore an input mobilzer
  ///                      specialized on a different scalar type than that of
  ///                      this %MultibodyTree's T will fail to compile.
  /// @returns A constant reference of type `MobilizerType` to the created
  ///          mobilizer. This reference which will remain valid for the
  ///          lifetime of `this` %MultibodyTree.
  ///
  /// @tparam MobilizerType The type of the specific sub-class of Mobilizer to
  ///                       add. The template needs to be specialized on the
  ///                       same scalar type T of this %MultibodyTree.
  template <template<typename Scalar> class MobilizerType>
  const MobilizerType<T>& AddMobilizer(
      std::unique_ptr<MobilizerType<T>> mobilizer) {
    static_assert(std::is_convertible<MobilizerType<T>*, Mobilizer<T>*>::value,
                  "MobilizerType must be a sub-class of mobilizer<T>.");
    if (topology_is_valid()) {
      throw std::logic_error("This MultibodyTree is finalized already. "
                             "Therefore adding more mobilizers is not allowed. "
                             "See documentation for Finalize() for details.");
    }
    if (mobilizer == nullptr) {
      throw std::logic_error("Input mobilizer is a nullptr.");
    }
    // Verifies that the inboard/outboard frames provided by the user do belong
    // to this tree. This is a pathological case, but in theory nothing
    // (but this test) stops a user from adding frames to a tree1 and attempting
    // later to define mobilizers between those frames in a second tree2.
    mobilizer->get_inboard_frame().HasThisParentTreeOrThrow(this);
    mobilizer->get_outboard_frame().HasThisParentTreeOrThrow(this);
    const int num_positions = mobilizer->get_num_positions();
    const int num_velocities = mobilizer->get_num_velocities();
    MobilizerIndex mobilizer_index = topology_.add_mobilizer(
        mobilizer->get_inboard_frame().get_index(),
        mobilizer->get_outboard_frame().get_index(),
        num_positions, num_velocities);

    // This DRAKE_ASSERT MUST be performed BEFORE owned_mobilizers_.push_back()
    // below. Do not move it around!
    DRAKE_ASSERT(mobilizer_index == get_num_mobilizers());

    // TODO(amcastro-tri): consider not depending on setting this pointer at
    // all. Consider also removing MultibodyTreeElement altogether.
    mobilizer->set_parent_tree(this, mobilizer_index);

    MobilizerType<T>* raw_mobilizer_ptr = mobilizer.get();
    owned_mobilizers_.push_back(std::move(mobilizer));
    return *raw_mobilizer_ptr;
  }

  /// Constructs a new mobilizer with type `MobilizerType` with the given
  /// `args`, and adds it to `this` %MultibodyTree, which retains ownership.
  /// The `MobilizerType` will be specialized on the scalar type T of this
  /// %MultibodyTree.
  ///
  /// Example of usage:
  /// @code
  ///   MultibodyTree<T> model;
  ///   // ... Code to define inboard and outboard frames by calling
  ///   // MultibodyTree::AddFrame() ...
  ///   // Notice RevoluteMobilizer is a template an a scalar type.
  ///   const RevoluteMobilizer<T>& pin =
  ///     model.template AddMobilizer<RevoluteMobilizer>(
  ///       inboard_frame, outboard_frame,
  ///       Vector3d::UnitZ() /*revolute axis*/);
  /// @endcode
  ///
  /// Note that for dependent names _only_ you must use the template keyword
  /// (say for instance you have a MultibodyTree<T> member within your custom
  /// class).
  ///
  /// @throws std::logic_error if Finalize() was already called on `this` tree.
  /// @throws a std::runtime_error if the new mobilizer attempts to connect a
  /// frame with itself.
  /// @throws std::runtime_error if attempting to connect two bodies with more
  /// than one mobilizer between them.
  ///
  /// @param[in] args The arguments needed to construct a valid Mobilizer of
  ///                 type `MobilizerType`. `MobilizerType` must provide a
  ///                 public constructor that takes these arguments.
  /// @returns A constant reference of type `MobilizerType` to the created
  ///          mobilizer. This reference which will remain valid for the
  ///          lifetime of `this` %MultibodyTree.
  ///
  /// @tparam MobilizerType A template for the type of Mobilizer to construct.
  ///                       The template will be specialized on the scalar type
  ///                       T of `this` %MultibodyTree.
  template<template<typename Scalar> class MobilizerType, typename... Args>
  const MobilizerType<T>& AddMobilizer(Args&&... args) {
    static_assert(std::is_base_of<Mobilizer<T>, MobilizerType<T>>::value,
                  "MobilizerType must be a sub-class of Mobilizer<T>.");
    return AddMobilizer(
        std::make_unique<MobilizerType<T>>(std::forward<Args>(args)...));
  }

  /// @}
  // Closes Doxygen section.

  /// Returns the number of Frame objects in the MultibodyTree.
  /// Frames include body frames associated with each of the bodies in
  /// the %MultibodyTree including the _world_ body. Therefore the minimum
  /// number of frames in a %MultibodyTree is one.
  int get_num_frames() const {
    return static_cast<int>(frames_.size());
  }

  /// Returns the number of bodies in the %MultibodyTree including the *world*
  /// body. Therefore the minimum number of bodies in a MultibodyTree is one.
  int get_num_bodies() const { return static_cast<int>(owned_bodies_.size()); }

  /// Returns the number of mobilizers in the %MultibodyTree. Since the world
  /// has no Mobilizer, the number of mobilizers equals the number of bodies
  /// minus one, i.e. get_num_mobilizers() returns get_num_bodies() - 1.
  // TODO(amcastro-tri): Consider adding a WorldMobilizer (0-dofs) for the world
  // body. This could be useful to query for reaction forces of the entire
  // model.
  int get_num_mobilizers() const {
    return static_cast<int>(owned_mobilizers_.size());
  }

  /// Returns the number of generalized positions of the model.
  int get_num_positions() const {
    return topology_.get_num_positions();
  }

  /// Returns the number of generalized velocities of the model.
  int get_num_velocities() const {
    return topology_.get_num_velocities();
  }

  /// Returns the height of the tree data structure of `this` %MultibodyTree.
  /// That is, the number of bodies in the longest kinematic path between the
  /// world and any other leaf body. For a model that only contains the _world_
  /// body, the height of the tree is one.
  /// Kinematic paths are created by Mobilizer objects connecting a chain of
  /// frames. Therefore, this method does not count kinematic cycles, which
  /// could only be considered in the model using constraints.
  int get_tree_height() const {
    return topology_.get_tree_height();
  }

  /// Returns a constant reference to the *world* body.
  const Body<T>& get_world_body() const {
    return *owned_bodies_[world_index()];
  }

  /// Returns a constant reference to the *world* frame.
  const BodyFrame<T>& get_world_frame() const {
    return owned_bodies_[world_index()]->get_body_frame();
  }

  /// Returns a constant reference to the body with unique index `body_index`.
  /// This method aborts in Debug builds when `body_index` does not correspond
  /// to a body in this multibody tree.
  const Body<T>& get_body(BodyIndex body_index) const {
    DRAKE_ASSERT(body_index < get_num_bodies());
    return *owned_bodies_[body_index];
  }

  /// Returns a constant reference to the frame with unique index `frame_index`.
  /// This method aborts in Debug builds when `frame_index` does not correspond
  /// to a frame in `this` multibody tree.
  const Frame<T>& get_frame(FrameIndex frame_index) const {
    DRAKE_ASSERT(frame_index < get_num_frames());
    return *frames_[frame_index];
  }

  /// Returns a constant reference to the mobilizer with unique index
  /// `mobilizer_index`. This method aborts in Debug builds when
  /// `mobilizer_index` does not correspond to a mobilizer in this multibody
  /// tree.
  const Mobilizer<T>& get_mobilizer(MobilizerIndex mobilizer_index) const {
    DRAKE_ASSERT(mobilizer_index < get_num_mobilizers());
    return *owned_mobilizers_[mobilizer_index];
  }

  /// Returns `true` if this %MultibodyTree was finalized with Finalize() after
  /// all multibody elements were added, and `false` otherwise.
  /// When a %MultibodyTree is instantiated, its topology remains invalid until
  /// Finalize() is called, which validates the topology.
  /// @see Finalize().
  bool topology_is_valid() const { return topology_.is_valid(); }

  /// Returns the topology information for this multibody tree. Users should not
  /// need to call this method since MultibodyTreeTopology is an internal
  /// bookkeeping detail. Used at Finalize() stage by multibody elements to
  /// retrieve a local copy of their topology.
  const MultibodyTreeTopology& get_topology() const { return topology_; }

  /// This method must be called after all elements in the tree (joints, bodies,
  /// force elements, constraints) were added and before any computations are
  /// performed.
  /// It essentially compiles all the necessary "topological information", i.e.
  /// how bodies, joints and, any other elements connect with each other, and
  /// performs all the required pre-processing to perform computations at a
  /// later stage.
  ///
  /// If the finalize stage is successful, the topology of this %MultibodyTree
  /// is validated, meaning that the topology is up-to-date after this call.
  /// No more multibody tree elements can be added after a call to Finalize().
  ///
  /// @throws std::logic_error If users attempt to call this method on an
  ///         already finalized %MultibodyTree.
  // TODO(amcastro-tri): Consider making this method private and calling it
  // automatically when CreateDefaultContext() is called.
  void Finalize();

  /// Allocates a new context for this %MultibodyTree uniquely identifying the
  /// state of the multibody system.
  ///
  /// @pre The method Finalize() must be called before attempting to create a
  /// context in order for the %MultibodyTree topology to be valid at the moment
  /// of allocation.
  ///
  /// @throws std::logic_error If users attempt to call this method on a
  ///         %MultibodyTree with an invalid topology.
  // TODO(amcastro-tri): Split this method into implementations to be used by
  // System::AllocateContext() so that MultibodyPlant() can make use of it
  // within the system's infrastructure. This will require at least the
  // introduction of system's methods to:
  //  - Create a context different from LeafContext, in this case MBTContext.
  //  - Create or request cache entries.
  std::unique_ptr<systems::Context<T>> CreateDefaultContext() const;

  /// Sets default values in the context. For mobilizers, this method sets them
  /// to their _zero_ configuration according to
  /// Mobilizer::set_zero_configuration().
  void SetDefaults(systems::Context<T>* context) const;

  /// Computes into the position kinematics `pc` all the kinematic quantities
  /// that depend on the generalized positions only. These include:
  /// - For each body B, the pose `X_BF` of each of the frames F attached to
  ///   body B.
  /// - Pose `X_WB` of each body B in the model as measured and expressed in
  ///   the world frame W.
  /// - Across-mobilizer Jacobian matrices `H_FM` and `H_PB_W`.
  /// - Body specific quantities such as `com_W` and `M_Bo_W`.
  ///
  /// @throws std::bad_cast if `context` is not a `MultibodyTreeContext`.
  /// Aborts if `pc` is the nullptr.
  void CalcPositionKinematicsCache(
      const systems::Context<T>& context,
      PositionKinematicsCache<T>* pc) const;

<<<<<<< HEAD
  /// @name Methods to retrieve multibody element variants.
  ///
  /// Given two variants of the same %MultibodyTree, these methods map an
  /// element in one variant, to its corresponding element in the other variant.
  ///
  /// A concrete case is the call to ToAutoDiffXd() to obtain a
  /// %MultibodyTree variant templated on AutoDiffXd from a %MultibodyTree
  /// templated on `double`. Typically, a user holding a `Body<double>` (or any
  /// other multibody element in the original variant templated on `double`)
  /// would like to retrieve the `Body<AutoDiffXd>` variant from the new
  /// AutoDiffXd tree variant.
  ///
  /// Consider the following code example:
  /// @code
  ///   // The user creates a model.
  ///   MultibodyTree<double> model;
  ///   // User adds a body and keeps a reference to it.
  ///   const RigidBody<double>& body = model.AddBody<RigidBody>(...);
  ///   // User creates an AutoDiffXd variant. Variants on other scalar types
  ///   // can be created with a call to CloneToScalar().
  ///   std::unique_ptr<MultibodyTree<Tvariant>> variant_model =
  ///       model.ToAutoDiffXd();
  ///   // User retrieves the AutoDiffXd variant corresponding to the original
  ///   // body added above.
  ///   const RigidBody<AutoDiffXd>&
  ///       variant_body = variant_model.retrieve_variant(body);
  /// @endcode
  ///
  /// MultibodyTree::retrieve_variant() is templated on the multibody element
  /// type which is deduced from its only input argument. The returned element
  /// is templated on the scalar type T of the %MultibodyTree on which this
  /// method is invoked.
  /// @{

  /// SFINAE overload for Body<T> elements.
  template <template <typename> class MultibodyElement, typename Scalar>
  std::enable_if_t<std::is_base_of<Body<T>, MultibodyElement<T>>::value,
                   const MultibodyElement<T>&> retrieve_variant(
      const MultibodyElement<Scalar>& element) {
    return retrieve_body_variant(element);
  }

  /// SFINAE overload for Mobilizer<T> elements.
  template <template <typename> class MultibodyElement, typename Scalar>
  std::enable_if_t<std::is_base_of<Mobilizer<T>, MultibodyElement<T>>::value,
                   const MultibodyElement<T>&> retrieve_variant(
      const MultibodyElement<Scalar>& element) {
    return retrieve_mobilizer_variant(element);
  }
  /// @}

  /// Creates a deep copy of `this` %MultibodyTree templated on the same
  /// scalar type T as `this` tree.
  std::unique_ptr<MultibodyTree<T>> Clone() const {
    return CloneToScalar<T>();
  }

  /// Creates a deep copy of `this` %MultibodyTree templated on AutoDiffXd.
  std::unique_ptr<MultibodyTree<AutoDiffXd>> ToAutoDiffXd() const {
    return CloneToScalar<AutoDiffXd>();
  }

  /// Creates a deep copy of `this` %MultibodyTree templated on the scalar type
  /// `ToScalar`.
  /// The new deep copy is guaranteed to have exactly the same
  /// MultibodyTreeTopology as the original tree the method is called on.
  /// This method ensures the following cloning order:
  ///   - Body objects, and their corresponding BodyFrame objects.
  ///   - Frame objects.
  ///   - If a Frame is attached to another frame, its parent frame is
  ///     guaranteed to be created first.
  ///   - Mobilizer objects are created last and therefore clones of the
  ///     original Frame objects are guaranteed to already be part of the cloned
  ///     tree.
  /// @pre Finalize() must have already been called on this %MultibodyTree.
  template <typename ToScalar>
  std::unique_ptr<MultibodyTree<ToScalar>> CloneToScalar() const {
    if (!topology_is_valid()) {
      throw std::logic_error(
          "Attempting to clone a MultibodyTree with an invalid topology."
          "MultibodyTree::Finalize() must be called before attempting to clone"
          " a MultibodyTree.");
    }
    auto tree_clone = std::make_unique<MultibodyTree<ToScalar>>();

    tree_clone->frames_.resize(get_num_frames());
    // Skipping the world body at body_index = 0.
    for (BodyIndex body_index(1); body_index < get_num_bodies(); ++body_index) {
      const Body<T>& body = get_body(body_index);
      tree_clone->CloneBodyAndAdd(body);
    }

    // Frames are cloned in the order they are indexed that is, in the exact
    // same order they were added to the original tree. Since the Frame API
    // enforces the creation of the parent frame first, this traversal
    // guarantees that parent body frames are created before their child frames.
    for (const auto& frame : owned_frames_) {
      tree_clone->CloneFrameAndAdd(*frame);
    }

    for (const auto& mobilizer : owned_mobilizers_) {
      // This call assumes that tree_clone already contains all the cloned
      // frames.
      tree_clone->CloneMobilizerAndAdd(*mobilizer);
    }

    // We can safely copy-assign here since the original multibody tree is
    // required to be finalized.
    tree_clone->topology_ = this->topology_;
    // All other internals templated on T are created with the following call to
    // FinalizeInternals().
    tree_clone->FinalizeInternals();
    return tree_clone;
  }
=======
  /// Computes all the kinematic quantities that depend on the generalized
  /// velocities and stores them in the velocity kinematics cache `vc`.
  /// These include:
  /// - Spatial velocity `V_WB` for each body B in the model as measured and
  ///   expressed in the world frame W.
  /// - Spatial velocity `V_PB` for each body B in the model as measured and
  ///   expressed in the inboard (or parent) body frame P.
  ///
  /// @pre The position kinematics `pc` must have been previously updated with a
  /// call to CalcPositionKinematicsCache().
  ///
  /// @throws std::bad_cast if `context` is not a `MultibodyTreeContext`.
  /// Aborts if `vc` is the nullptr.
  void CalcVelocityKinematicsCache(
      const systems::Context<T>& context,
      const PositionKinematicsCache<T>& pc,
      VelocityKinematicsCache<T>* vc) const;

  /// Computes all the kinematic quantities that depend on the generalized
  /// accelerations that is, the generalized velocities' time derivatives, and
  /// stores them in the acceleration kinematics cache `ac`.
  /// These include:
  /// - Spatial acceleration `A_WB` for each body B in the model as measured and
  ///   expressed in the world frame W.
  ///
  /// @param[in] context
  ///   The context containing the state of the %MultibodyTree model.
  /// @param[in] pc
  ///   A position kinematics cache object already updated to be in sync with
  ///   `context`.
  /// @param[in] vc
  ///   A velocity kinematics cache object already updated to be in sync with
  ///   `context`.
  /// @param[in] known_vdot
  ///   A vector with the generalized accelerations for the full %MultibodyTree
  ///   model.
  /// @param[out] ac
  ///   A pointer to a valid, non nullptr, acceleration kinematics cache. This
  ///   method aborts if `ac` is the nullptr.
  ///
  /// @pre The position kinematics `pc` must have been previously updated with a
  /// call to CalcPositionKinematicsCache().
  /// @pre The velocity kinematics `vc` must have been previously updated with a
  /// call to CalcVelocityKinematicsCache().
  ///
  /// @throws std::bad_cast if `context` is not a `MultibodyTreeContext`.
  void CalcAccelerationKinematicsCache(
      const systems::Context<T>& context,
      const PositionKinematicsCache<T>& pc,
      const VelocityKinematicsCache<T>& vc,
      const VectorX<T>& known_vdot,
      AccelerationKinematicsCache<T>* ac) const;

  /// Given the state of `this` %MultibodyTree in `context` and a known vector
  /// of generalized accelerations `known_vdot`, this method computes the
  /// spatial acceleration `A_WB` for each body as measured and expressed in the
  /// world frame W.
  ///
  /// @param[in] context
  ///   The context containing the state of the %MultibodyTree model.
  /// @param[in] pc
  ///   A position kinematics cache object already updated to be in sync with
  ///   `context`.
  /// @param[in] vc
  ///   A velocity kinematics cache object already updated to be in sync with
  ///   `context`.
  /// @param[in] known_vdot
  ///   A vector with the generalized accelerations for the full %MultibodyTree
  ///   model.
  /// @param[out] A_WB_array
  ///   A pointer to a valid, non nullptr, vector of spatial accelerations
  ///   containing the spatial acceleration `A_WB` for each body. It must be of
  ///   size equal to the number of bodies in the MultibodyTree. This method
  ///   will abort if the the pointer is null or if `A_WB_array` is not of size
  ///   `get_num_bodies()`. On output, entries will be ordered by BodyNodeIndex.
  ///   These accelerations can be read in the proper order with
  ///   Body::get_from_spatial_acceleration_array().
  ///
  /// @pre The position kinematics `pc` must have been previously updated with a
  /// call to CalcPositionKinematicsCache().
  /// @pre The velocity kinematics `vc` must have been previously updated with a
  /// call to CalcVelocityKinematicsCache().
  ///
  /// @throws std::bad_cast if `context` is not a `MultibodyTreeContext`.
  void CalcSpatialAccelerationsFromVdot(
      const systems::Context<T>& context,
      const PositionKinematicsCache<T>& pc,
      const VelocityKinematicsCache<T>& vc,
      const VectorX<T>& known_vdot,
      std::vector<SpatialAcceleration<T>>* A_WB_array) const;

  /// Given the state of `this` %MultibodyTree in `context` and a known vector
  /// of generalized accelerations `vdot`, this method computes the
  /// set of generalized forces `tau` that would need to be applied at each
  /// Mobilizer in order to attain the specified generalized accelerations.
  /// Mathematically, this method computes: <pre>
  ///   tau = M(q) * vdot + C(q, v) * v
  /// </pre>
  /// where `M(q)` is the %MultibodyTree mass matrix and `C(q, v) * v` is the
  /// bias term containing Coriolis and gyroscopic effects.
  /// This method does not compute explicit expressions for the mass matrix nor
  /// for the bias term, which would be of at least `O(n²)` complexity, but it
  /// implements an `O(n)` Newton-Euler recursive algorithm, where n is the
  /// number of bodies in the %MultibodyTree. The explicit formation of the
  /// mass matrix `M(q)` would require the calculation of `O(n²)` entries while
  /// explicitly forming the product `C(q, v) * v` could require up to `O(n³)`
  /// operations (see [Featherstone 1987, §4]), depending on the implementation.
  /// The recursive Newton-Euler algorithm is the most efficient currently known
  /// general method for solving inverse dynamics [Featherstone 2008].
  ///
  /// @param[in] context
  ///   The context containing the state of the %MultibodyTree model.
  /// @param[in] pc
  ///   A position kinematics cache object already updated to be in sync with
  ///   `context`.
  /// @param[in] vc
  ///   A velocity kinematics cache object already updated to be in sync with
  ///   `context`.
  /// @param[in] known_vdot
  ///   A vector with the known generalized accelerations `vdot` for the full
  ///   %MultibodyTree model. Use Mobilizer::get_velocities_from_array() to
  ///   access entries into this array for a particular Mobilizer. You can use
  ///   the mutable version of this method to write into this array.
  /// @param[out] A_WB_array
  ///   A pointer to a valid, non nullptr, vector of spatial accelerations
  ///   containing the spatial acceleration `A_WB` for each body. It must be of
  ///   size equal to the number of bodies. This method will abort if the the
  ///   pointer is null or if `A_WB_array` is not of size `get_num_bodies()`.
  ///   On output, entries will be ordered by BodyNodeIndex.
  ///   To access the acceleration `A_WB` of given body B in this array, use the
  ///   index returned by Body::get_node_index().
  /// @param[out] F_BMo_W_array
  ///   A pointer to a valid, non nullptr, vector of spatial forces
  ///   containing, for each body B, the spatial force `F_BMo_W` corresponding
  ///   to its inboard mobilizer reaction forces on body B applied at the origin
  ///   `Mo` of the inboard mobilizer, expressed in the world frame W.
  ///   It must be of size equal to the number of bodies in the MultibodyTree.
  ///   This method will abort if the the pointer is null or if `F_BMo_W_array`
  ///   is not of size `get_num_bodies()`.
  ///   On output, entries will be ordered by BodyNodeIndex.
  ///   To access a mobilizer's reaction force on given body B in this array,
  ///   use the index returned by Body::get_node_index().
  ///
  /// @note There is no mechanism to assert that either `A_WB_array` nor
  ///   `F_BMo_W_array` are ordered by BodyNodeIndex.
  ///
  /// @pre The position kinematics `pc` must have been previously updated with a
  /// call to CalcPositionKinematicsCache().
  /// @pre The velocity kinematics `vc` must have been previously updated with a
  /// call to CalcVelocityKinematicsCache().
  ///
  /// @throws std::bad_cast if `context` is not a `MultibodyTreeContext`.
  // TODO(amcastro-tri): add provision for an array of applied spatial forces
  // per body. These could contain both external as well as constraint forces.
  void CalcInverseDynamics(
      const systems::Context<T>& context,
      const PositionKinematicsCache<T>& pc,
      const VelocityKinematicsCache<T>& vc,
      const VectorX<T>& known_vdot,
      std::vector<SpatialAcceleration<T>>* A_WB_array,
      std::vector<SpatialForce<T>>* F_BMo_W_array,
      VectorX<T>* tau_array) const;
>>>>>>> a7e48e09

 private:
  // Make MultibodyTree templated on any other scalar type a friend of
  // MultibodyTree<T> so that CloneToScalar<ToAnyOtherScalar>() can access
  // private methods from MultibodyTree<T>.
  template <typename> friend class MultibodyTree;

  // Finalizes the MultibodyTreeTopology of this tree.
  void FinalizeTopology();
  // At Finalize(), this method performs all other finalization that is not
  // topological (i.e. performed by FinalizeTopology()). This includes for
  // instance the creation of BodyNode objects.
  // This method will throw a std::logic_error if FinalizeTopology() was not
  // previously called on this tree.
  void FinalizeInternals();

  void CreateBodyNode(BodyNodeIndex body_node_index);

  // Helper method to create a clone of `frame` and add it to `this` tree.
  template <typename FromScalar>
  Frame<T>* CloneFrameAndAdd(const Frame<FromScalar>& frame) {
    FrameIndex frame_index = frame.get_index();

    auto frame_clone = frame.CloneToScalar(*this);
    frame_clone->set_parent_tree(this, frame_index);

    Frame<T>* raw_frame_clone_ptr = frame_clone.get();
    // The order in which frames are added into frames_ is important to keep the
    // topology invariant. Therefore we index new clones according to the
    // original frame_index.
    frames_[frame_index] = raw_frame_clone_ptr;
    // The order within owned_frames_ does not matter.
    owned_frames_.push_back(std::move(frame_clone));
    return raw_frame_clone_ptr;
  }

  // Helper method to create a clone of `body` and add it to `this` tree.
  // Because this method is only invoked in a controlled manner from within
  // CloneToScalar(), it is guaranteed that the cloned body in this variant's
  // `owned_bodies_` will occupy the same position as its corresponding Body
  // in the source variant `body`.
  template <typename FromScalar>
  Body<T>* CloneBodyAndAdd(const Body<FromScalar>& body) {
    BodyIndex body_index = body.get_index();
    FrameIndex body_frame_index = body.get_body_frame().get_index();

    auto body_clone = body.CloneToScalar(*this);
    body_clone->set_parent_tree(this, body_index);
    // MultibodyTree can access selected private methods in Body through its
    // BodyAttorney.
    Frame<T>* body_frame_clone =
        &internal::BodyAttorney<T>::get_mutable_body_frame(body_clone.get());
    body_frame_clone->set_parent_tree(this, body_frame_index);

    // The order in which frames are added into frames_ is important to keep the
    // topology invariant. Therefore we index new clones according to the
    // original body_frame_index.
    frames_[body_frame_index] = body_frame_clone;
    Body<T>* raw_body_clone_ptr = body_clone.get();
    // The order in which bodies are added into owned_bodies_ is important to
    // keep the topology invariant. Therefore this method is called from
    // MultibodyTree::CloneToScalar() within a loop by original body_index.
    DRAKE_DEMAND(static_cast<int>(owned_bodies_.size()) == body_index);
    owned_bodies_.push_back(std::move(body_clone));
    return raw_body_clone_ptr;
  }

  // Helper method to create a clone of `mobilizer` and add it to `this` tree.
  template <typename FromScalar>
  Mobilizer<T>* CloneMobilizerAndAdd(const Mobilizer<FromScalar>& mobilizer) {
    MobilizerIndex mobilizer_index = mobilizer.get_index();
    auto mobilizer_clone = mobilizer.CloneToScalar(*this);
    mobilizer_clone->set_parent_tree(this, mobilizer_index);
    Mobilizer<T>* raw_mobilizer_clone_ptr = mobilizer_clone.get();
    owned_mobilizers_.push_back(std::move(mobilizer_clone));
    return raw_mobilizer_clone_ptr;
  }

  // Helper method to retrieve the corresponding Body<T> variant to a Body in a
  // MultibodyTree variant templated on Scalar.
  template <template <typename> class BodyType, typename Scalar>
  const BodyType<T>& retrieve_body_variant(const BodyType<Scalar>& body) {
    static_assert(std::is_convertible<BodyType<T>*, Body<T>*>::value,
                  "BodyType must be a sub-class of Body<T>.");
    BodyIndex body_index = body.get_index();
    DRAKE_DEMAND(body_index < get_num_bodies());
    const BodyType<T>* body_variant =
        dynamic_cast<const BodyType<T>*>(
            owned_bodies_[body_index].get());
    DRAKE_DEMAND(body_variant != nullptr);
    return *body_variant;
  }

  // Helper method to retrieve the corresponding Mobilizer<T> variant to a Body
  // in a MultibodyTree variant templated on Scalar.
  template <template <typename> class MobilizerType, typename Scalar>
  const MobilizerType<T>& retrieve_mobilizer_variant(
      const MobilizerType<Scalar>& mobilizer) {
    static_assert(std::is_convertible<MobilizerType<T>*, Mobilizer<T>*>::value,
                  "MobilizerType must be a sub-class of Mobilizer<T>.");
    MobilizerIndex mobilizer_index = mobilizer.get_index();
    DRAKE_DEMAND(mobilizer_index < get_num_mobilizers());
    const MobilizerType<T>* mobilizer_variant =
        dynamic_cast<const MobilizerType<T>*>(
            owned_mobilizers_[mobilizer_index].get());
    DRAKE_DEMAND(mobilizer_variant != nullptr);
    return *mobilizer_variant;
  }

  // TODO(amcastro-tri): In future PR's adding MBT computational methods, write
  // a method that verifies the state of the topology with a signature similar
  // to RoadGeometry::CheckInvariants().

  std::vector<std::unique_ptr<Body<T>>> owned_bodies_;
  std::vector<std::unique_ptr<Frame<T>>> owned_frames_;
  std::vector<std::unique_ptr<Mobilizer<T>>> owned_mobilizers_;
  std::vector<std::unique_ptr<internal::BodyNode<T>>> body_nodes_;

  // List of all frames in the system ordered by their FrameIndex.
  // This vector contains a pointer to all frames in owned_frames_ as well as a
  // pointer to each BodyFrame, which are owned by their corresponding Body.
  std::vector<const Frame<T>*> frames_;

  // Body node indexes ordered by level (a.k.a depth). Therefore for the
  // i-th level body_node_levels_[i] contains the list of all body node indexes
  // in that level.
  std::vector<std::vector<BodyNodeIndex>> body_node_levels_;

  MultibodyTreeTopology topology_;
};

}  // namespace multibody
}  // namespace drake<|MERGE_RESOLUTION|>--- conflicted
+++ resolved
@@ -7,11 +7,8 @@
 #include <vector>
 
 #include "drake/common/drake_copyable.h"
-<<<<<<< HEAD
 #include "drake/common/eigen_autodiff_types.h"
-=======
 #include "drake/multibody/multibody_tree/acceleration_kinematics_cache.h"
->>>>>>> a7e48e09
 #include "drake/multibody/multibody_tree/body.h"
 #include "drake/multibody/multibody_tree/body_node.h"
 #include "drake/multibody/multibody_tree/frame.h"
@@ -523,122 +520,6 @@
       const systems::Context<T>& context,
       PositionKinematicsCache<T>* pc) const;
 
-<<<<<<< HEAD
-  /// @name Methods to retrieve multibody element variants.
-  ///
-  /// Given two variants of the same %MultibodyTree, these methods map an
-  /// element in one variant, to its corresponding element in the other variant.
-  ///
-  /// A concrete case is the call to ToAutoDiffXd() to obtain a
-  /// %MultibodyTree variant templated on AutoDiffXd from a %MultibodyTree
-  /// templated on `double`. Typically, a user holding a `Body<double>` (or any
-  /// other multibody element in the original variant templated on `double`)
-  /// would like to retrieve the `Body<AutoDiffXd>` variant from the new
-  /// AutoDiffXd tree variant.
-  ///
-  /// Consider the following code example:
-  /// @code
-  ///   // The user creates a model.
-  ///   MultibodyTree<double> model;
-  ///   // User adds a body and keeps a reference to it.
-  ///   const RigidBody<double>& body = model.AddBody<RigidBody>(...);
-  ///   // User creates an AutoDiffXd variant. Variants on other scalar types
-  ///   // can be created with a call to CloneToScalar().
-  ///   std::unique_ptr<MultibodyTree<Tvariant>> variant_model =
-  ///       model.ToAutoDiffXd();
-  ///   // User retrieves the AutoDiffXd variant corresponding to the original
-  ///   // body added above.
-  ///   const RigidBody<AutoDiffXd>&
-  ///       variant_body = variant_model.retrieve_variant(body);
-  /// @endcode
-  ///
-  /// MultibodyTree::retrieve_variant() is templated on the multibody element
-  /// type which is deduced from its only input argument. The returned element
-  /// is templated on the scalar type T of the %MultibodyTree on which this
-  /// method is invoked.
-  /// @{
-
-  /// SFINAE overload for Body<T> elements.
-  template <template <typename> class MultibodyElement, typename Scalar>
-  std::enable_if_t<std::is_base_of<Body<T>, MultibodyElement<T>>::value,
-                   const MultibodyElement<T>&> retrieve_variant(
-      const MultibodyElement<Scalar>& element) {
-    return retrieve_body_variant(element);
-  }
-
-  /// SFINAE overload for Mobilizer<T> elements.
-  template <template <typename> class MultibodyElement, typename Scalar>
-  std::enable_if_t<std::is_base_of<Mobilizer<T>, MultibodyElement<T>>::value,
-                   const MultibodyElement<T>&> retrieve_variant(
-      const MultibodyElement<Scalar>& element) {
-    return retrieve_mobilizer_variant(element);
-  }
-  /// @}
-
-  /// Creates a deep copy of `this` %MultibodyTree templated on the same
-  /// scalar type T as `this` tree.
-  std::unique_ptr<MultibodyTree<T>> Clone() const {
-    return CloneToScalar<T>();
-  }
-
-  /// Creates a deep copy of `this` %MultibodyTree templated on AutoDiffXd.
-  std::unique_ptr<MultibodyTree<AutoDiffXd>> ToAutoDiffXd() const {
-    return CloneToScalar<AutoDiffXd>();
-  }
-
-  /// Creates a deep copy of `this` %MultibodyTree templated on the scalar type
-  /// `ToScalar`.
-  /// The new deep copy is guaranteed to have exactly the same
-  /// MultibodyTreeTopology as the original tree the method is called on.
-  /// This method ensures the following cloning order:
-  ///   - Body objects, and their corresponding BodyFrame objects.
-  ///   - Frame objects.
-  ///   - If a Frame is attached to another frame, its parent frame is
-  ///     guaranteed to be created first.
-  ///   - Mobilizer objects are created last and therefore clones of the
-  ///     original Frame objects are guaranteed to already be part of the cloned
-  ///     tree.
-  /// @pre Finalize() must have already been called on this %MultibodyTree.
-  template <typename ToScalar>
-  std::unique_ptr<MultibodyTree<ToScalar>> CloneToScalar() const {
-    if (!topology_is_valid()) {
-      throw std::logic_error(
-          "Attempting to clone a MultibodyTree with an invalid topology."
-          "MultibodyTree::Finalize() must be called before attempting to clone"
-          " a MultibodyTree.");
-    }
-    auto tree_clone = std::make_unique<MultibodyTree<ToScalar>>();
-
-    tree_clone->frames_.resize(get_num_frames());
-    // Skipping the world body at body_index = 0.
-    for (BodyIndex body_index(1); body_index < get_num_bodies(); ++body_index) {
-      const Body<T>& body = get_body(body_index);
-      tree_clone->CloneBodyAndAdd(body);
-    }
-
-    // Frames are cloned in the order they are indexed that is, in the exact
-    // same order they were added to the original tree. Since the Frame API
-    // enforces the creation of the parent frame first, this traversal
-    // guarantees that parent body frames are created before their child frames.
-    for (const auto& frame : owned_frames_) {
-      tree_clone->CloneFrameAndAdd(*frame);
-    }
-
-    for (const auto& mobilizer : owned_mobilizers_) {
-      // This call assumes that tree_clone already contains all the cloned
-      // frames.
-      tree_clone->CloneMobilizerAndAdd(*mobilizer);
-    }
-
-    // We can safely copy-assign here since the original multibody tree is
-    // required to be finalized.
-    tree_clone->topology_ = this->topology_;
-    // All other internals templated on T are created with the following call to
-    // FinalizeInternals().
-    tree_clone->FinalizeInternals();
-    return tree_clone;
-  }
-=======
   /// Computes all the kinematic quantities that depend on the generalized
   /// velocities and stores them in the velocity kinematics cache `vc`.
   /// These include:
@@ -801,7 +682,121 @@
       std::vector<SpatialAcceleration<T>>* A_WB_array,
       std::vector<SpatialForce<T>>* F_BMo_W_array,
       VectorX<T>* tau_array) const;
->>>>>>> a7e48e09
+
+  /// @name Methods to retrieve multibody element variants.
+  ///
+  /// Given two variants of the same %MultibodyTree, these methods map an
+  /// element in one variant, to its corresponding element in the other variant.
+  ///
+  /// A concrete case is the call to ToAutoDiffXd() to obtain a
+  /// %MultibodyTree variant templated on AutoDiffXd from a %MultibodyTree
+  /// templated on `double`. Typically, a user holding a `Body<double>` (or any
+  /// other multibody element in the original variant templated on `double`)
+  /// would like to retrieve the `Body<AutoDiffXd>` variant from the new
+  /// AutoDiffXd tree variant.
+  ///
+  /// Consider the following code example:
+  /// @code
+  ///   // The user creates a model.
+  ///   MultibodyTree<double> model;
+  ///   // User adds a body and keeps a reference to it.
+  ///   const RigidBody<double>& body = model.AddBody<RigidBody>(...);
+  ///   // User creates an AutoDiffXd variant. Variants on other scalar types
+  ///   // can be created with a call to CloneToScalar().
+  ///   std::unique_ptr<MultibodyTree<Tvariant>> variant_model =
+  ///       model.ToAutoDiffXd();
+  ///   // User retrieves the AutoDiffXd variant corresponding to the original
+  ///   // body added above.
+  ///   const RigidBody<AutoDiffXd>&
+  ///       variant_body = variant_model.retrieve_variant(body);
+  /// @endcode
+  ///
+  /// MultibodyTree::retrieve_variant() is templated on the multibody element
+  /// type which is deduced from its only input argument. The returned element
+  /// is templated on the scalar type T of the %MultibodyTree on which this
+  /// method is invoked.
+  /// @{
+
+  /// SFINAE overload for Body<T> elements.
+  template <template <typename> class MultibodyElement, typename Scalar>
+  std::enable_if_t<std::is_base_of<Body<T>, MultibodyElement<T>>::value,
+                   const MultibodyElement<T>&> retrieve_variant(
+      const MultibodyElement<Scalar>& element) {
+    return retrieve_body_variant(element);
+  }
+
+  /// SFINAE overload for Mobilizer<T> elements.
+  template <template <typename> class MultibodyElement, typename Scalar>
+  std::enable_if_t<std::is_base_of<Mobilizer<T>, MultibodyElement<T>>::value,
+                   const MultibodyElement<T>&> retrieve_variant(
+      const MultibodyElement<Scalar>& element) {
+    return retrieve_mobilizer_variant(element);
+  }
+  /// @}
+
+  /// Creates a deep copy of `this` %MultibodyTree templated on the same
+  /// scalar type T as `this` tree.
+  std::unique_ptr<MultibodyTree<T>> Clone() const {
+    return CloneToScalar<T>();
+  }
+
+  /// Creates a deep copy of `this` %MultibodyTree templated on AutoDiffXd.
+  std::unique_ptr<MultibodyTree<AutoDiffXd>> ToAutoDiffXd() const {
+    return CloneToScalar<AutoDiffXd>();
+  }
+
+  /// Creates a deep copy of `this` %MultibodyTree templated on the scalar type
+  /// `ToScalar`.
+  /// The new deep copy is guaranteed to have exactly the same
+  /// MultibodyTreeTopology as the original tree the method is called on.
+  /// This method ensures the following cloning order:
+  ///   - Body objects, and their corresponding BodyFrame objects.
+  ///   - Frame objects.
+  ///   - If a Frame is attached to another frame, its parent frame is
+  ///     guaranteed to be created first.
+  ///   - Mobilizer objects are created last and therefore clones of the
+  ///     original Frame objects are guaranteed to already be part of the cloned
+  ///     tree.
+  /// @pre Finalize() must have already been called on this %MultibodyTree.
+  template <typename ToScalar>
+  std::unique_ptr<MultibodyTree<ToScalar>> CloneToScalar() const {
+    if (!topology_is_valid()) {
+      throw std::logic_error(
+          "Attempting to clone a MultibodyTree with an invalid topology."
+          "MultibodyTree::Finalize() must be called before attempting to clone"
+          " a MultibodyTree.");
+    }
+    auto tree_clone = std::make_unique<MultibodyTree<ToScalar>>();
+
+    tree_clone->frames_.resize(get_num_frames());
+    // Skipping the world body at body_index = 0.
+    for (BodyIndex body_index(1); body_index < get_num_bodies(); ++body_index) {
+      const Body<T>& body = get_body(body_index);
+      tree_clone->CloneBodyAndAdd(body);
+    }
+
+    // Frames are cloned in the order they are indexed that is, in the exact
+    // same order they were added to the original tree. Since the Frame API
+    // enforces the creation of the parent frame first, this traversal
+    // guarantees that parent body frames are created before their child frames.
+    for (const auto& frame : owned_frames_) {
+      tree_clone->CloneFrameAndAdd(*frame);
+    }
+
+    for (const auto& mobilizer : owned_mobilizers_) {
+      // This call assumes that tree_clone already contains all the cloned
+      // frames.
+      tree_clone->CloneMobilizerAndAdd(*mobilizer);
+    }
+
+    // We can safely copy-assign here since the original multibody tree is
+    // required to be finalized.
+    tree_clone->topology_ = this->topology_;
+    // All other internals templated on T are created with the following call to
+    // FinalizeInternals().
+    tree_clone->FinalizeInternals();
+    return tree_clone;
+  }
 
  private:
   // Make MultibodyTree templated on any other scalar type a friend of
