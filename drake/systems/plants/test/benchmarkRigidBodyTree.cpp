--- conflicted
+++ resolved
@@ -42,12 +42,8 @@
 }
 
 template <typename Scalar>
-<<<<<<< HEAD
 void scenario1(const RigidBodyTree<double>& model,
-=======
-void scenario1(const RigidBodyTree& model,
                // TODO(#2274) Fix NOLINTNEXTLINE(runtime/references).
->>>>>>> 014bf738
                KinematicsCache<Scalar>& cache,
                const vector<Matrix<Scalar, Dynamic, 1>>& qs,
                const map<int, Matrix3Xd>& body_fixed_points) {
@@ -72,13 +68,9 @@
 
 template <typename Scalar>
 void scenario2(
-<<<<<<< HEAD
-    const RigidBodyTree<double>& model, KinematicsCache<Scalar>& cache,
-=======
-    const RigidBodyTree& model,
+    const RigidBodyTree<double>& model,
     // TODO(#2274) Fix NOLINTNEXTLINE(runtime/references).
     KinematicsCache<Scalar>& cache,
->>>>>>> 014bf738
     const vector<pair<Matrix<Scalar, Dynamic, 1>, Matrix<Scalar, Dynamic, 1>>>&
         states) {
   default_random_engine generator;
