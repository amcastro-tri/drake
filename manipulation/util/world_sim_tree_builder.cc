#include "drake/manipulation/util/world_sim_tree_builder.h"

#include <algorithm>
#include <map>
#include <utility>

#include <spruce.hh>

#include "drake/common/find_resource.h"
#include "drake/multibody/parsers/model_instance_id_table.h"
#include "drake/multibody/parsers/sdf_parser.h"
#include "drake/multibody/parsers/urdf_parser.h"
#include "drake/multibody/rigid_body_frame.h"
#include "drake/multibody/rigid_body_tree.h"
#include "drake/multibody/rigid_body_tree_construction.h"

using Eigen::aligned_allocator;
using Eigen::Vector3d;
using drake::multibody::joints::kQuaternion;
using std::allocate_shared;
using std::string;

namespace drake {
namespace manipulation {
namespace util {

template <typename T>
WorldSimTreeBuilder<T>::WorldSimTreeBuilder(bool compile_tree)
    : compile_tree_(compile_tree) {
  // TODO(SeanCurtis-TRI): These values preserve the historical behavior of the
  // compliant contact model. However, it has several issues:
  //  1. Young's modulus is far too small (it does not reflect a reasonable
  //     value for a real material).
  //     - the characteristic area is too large for the scenario, but must be
  //       this large to offset the small Young's modulus.
  //  2. the dissipation value is not a realistic value for the Hunt-Crossley
  //     model. According to the original paper, it shouldn't be much larger
  //     than 0.6 or so.
  //  3. The Young's modulus value (20000) is twice as big as the old hard-coded
  //     default. This is because,  *before*, it was a model parameter. Now it
  //     is a material property. And the combination of two identical material
  //     Young's modulus values produces an effective Young's modulus half as
  //     large.
  contact_model_parameters_.v_stiction_tolerance = 0.01;  // m/s
  contact_model_parameters_.characteristic_radius = 1.0;  // m^2
  default_contact_material_.set_youngs_modulus(20000);    // Pa
  default_contact_material_.set_dissipation(2);           // s/m
  default_contact_material_.set_friction(0.9, 0.5);
}

template <typename T>
WorldSimTreeBuilder<T>::~WorldSimTreeBuilder() {}

template <typename T>
int WorldSimTreeBuilder<T>::AddFixedModelInstance(const string& model_name,
                                                  const Vector3d& xyz,
                                                  const Vector3d& rpy) {
  DRAKE_DEMAND(!built_);

  auto weld_to_frame = allocate_shared<RigidBodyFrame<T>>(
      aligned_allocator<RigidBodyFrame<T>>(), "world", nullptr, xyz, rpy);

  return AddModelInstanceToFrame(model_name, weld_to_frame);
}

template <typename T>
int WorldSimTreeBuilder<T>::AddFloatingModelInstance(const string& model_name,
                                                     const Vector3d& xyz,
                                                     const Vector3d& rpy) {
  DRAKE_DEMAND(!built_);

  auto weld_to_frame = allocate_shared<RigidBodyFrame<T>>(
      aligned_allocator<RigidBodyFrame<T>>(), "world", nullptr, xyz, rpy);

  return AddModelInstanceToFrame(model_name, weld_to_frame, kQuaternion);
}

template <typename T>
int WorldSimTreeBuilder<T>::AddModelInstanceToFrame(
    const string& model_name, const string& weld_to_body_name,
    const int weld_to_body_model_instance_id,
    const string& frame_name, const Eigen::Isometry3d& X_BF,
    const drake::multibody::joints::FloatingBaseType floating_base_type) {
  // Create a new frame.
  auto weld_to_frame = std::make_shared<RigidBodyFrame<T>>(
      frame_name,
      rigid_body_tree_->get_mutable_body(rigid_body_tree_->FindBodyIndex(
          weld_to_body_name, weld_to_body_model_instance_id)), X_BF);
  rigid_body_tree_->addFrame(weld_to_frame);
  return AddModelInstanceToFrame(model_name, weld_to_frame, floating_base_type);
}

template <typename T>
int WorldSimTreeBuilder<T>::AddModelInstanceToFrame(
    const string& model_name, std::shared_ptr<RigidBodyFrame<T>> weld_to_frame,
    const drake::multibody::joints::FloatingBaseType floating_base_type) {
  DRAKE_DEMAND(!built_);

  spruce::path p(model_map_[model_name]);

  // Converts the file extension to be lower case.
  auto extension = p.extension();
  std::transform(extension.begin(), extension.end(), extension.begin(),
                 ::tolower);

  parsers::ModelInstanceIdTable table;

  DRAKE_DEMAND(extension == ".urdf" || extension == ".sdf");
  if (extension == ".urdf") {
    table = drake::parsers::urdf::AddModelInstanceFromUrdfFile(
        model_map_[model_name], floating_base_type, weld_to_frame,
<<<<<<< HEAD
        false, rigid_body_tree_.get());
=======
        compile_tree_, rigid_body_tree_.get());
>>>>>>> e40b9233

  } else if (extension == ".sdf") {
    table = drake::parsers::sdf::AddModelInstancesFromSdfFile(
        model_map_[model_name], floating_base_type, weld_to_frame,
<<<<<<< HEAD
        false, rigid_body_tree_.get());
=======
        compile_tree_, rigid_body_tree_.get());
>>>>>>> e40b9233
  }
  const int model_instance_id = table.begin()->second;

  ModelInstanceInfo<T> info;
  info.absolute_model_path = model_map_[model_name];
  info.instance_id = model_instance_id;
  info.world_offset = weld_to_frame;
  instance_id_to_model_info_[model_instance_id] = info;
  return model_instance_id;
}

template <typename T>
void WorldSimTreeBuilder<T>::AddGround() {
  DRAKE_DEMAND(!built_);
  drake::multibody::AddFlatTerrainToWorld(rigid_body_tree_.get());
}

template <typename T>
void WorldSimTreeBuilder<T>::StoreModel(
    const std::string& model_name, const std::string& absolute_model_path) {
  DRAKE_DEMAND(model_map_.find(model_name) == model_map_.end());
  model_map_.insert(
      std::pair<std::string, std::string>(model_name, absolute_model_path));
}

template <typename T>
void WorldSimTreeBuilder<T>::StoreDrakeModel(const std::string& model_name,
                                             const std::string& model_path) {
  StoreModel(model_name, FindResourceOrThrow(model_path));
}

template class WorldSimTreeBuilder<double>;

}  // namespace util
}  // namespace manipulation
}  // namespace drake<|MERGE_RESOLUTION|>--- conflicted
+++ resolved
@@ -109,20 +109,12 @@
   if (extension == ".urdf") {
     table = drake::parsers::urdf::AddModelInstanceFromUrdfFile(
         model_map_[model_name], floating_base_type, weld_to_frame,
-<<<<<<< HEAD
-        false, rigid_body_tree_.get());
-=======
         compile_tree_, rigid_body_tree_.get());
->>>>>>> e40b9233
 
   } else if (extension == ".sdf") {
     table = drake::parsers::sdf::AddModelInstancesFromSdfFile(
         model_map_[model_name], floating_base_type, weld_to_frame,
-<<<<<<< HEAD
-        false, rigid_body_tree_.get());
-=======
         compile_tree_, rigid_body_tree_.get());
->>>>>>> e40b9233
   }
   const int model_instance_id = table.begin()->second;
 
