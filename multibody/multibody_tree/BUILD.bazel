--- conflicted
+++ resolved
@@ -80,10 +80,6 @@
         "multibody_forces.cc",
         "multibody_tree.cc",
         "quaternion_floating_mobilizer.cc",
-<<<<<<< HEAD
-        "quaternion_mobilizer.cc",
-=======
->>>>>>> f63c2778
         "revolute_mobilizer.cc",
         "rigid_body.cc",
         "space_xyz_mobilizer.cc",
@@ -106,10 +102,6 @@
         "multibody_forces.h",
         "multibody_tree.h",
         "quaternion_floating_mobilizer.h",
-<<<<<<< HEAD
-        "quaternion_mobilizer.h",
-=======
->>>>>>> f63c2778
         "revolute_mobilizer.h",
         "rigid_body.h",
         "space_xyz_mobilizer.h",
@@ -212,10 +204,7 @@
 drake_cc_googletest(
     name = "floating_body_test",
     size = "small",
-<<<<<<< HEAD
-=======
     timeout = "moderate",
->>>>>>> f63c2778
     srcs = [
         "test/floating_body_test.cc",
     ],
