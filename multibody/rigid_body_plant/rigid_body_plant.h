#pragma once

#include <memory>
#include <string>
#include <utility>
#include <vector>

#include <Eigen/Geometry>

#include "drake/common/drake_copyable.h"
#include "drake/common/drake_optional.h"
#include "drake/multibody/constraint/constraint_solver.h"
#include "drake/multibody/rigid_body_plant/compliant_contact_model.h"
#include "drake/multibody/rigid_body_plant/kinematics_results.h"
#include "drake/multibody/rigid_body_tree.h"
#include "drake/systems/framework/leaf_system.h"

namespace drake {
namespace systems {

/// This class provides a System interface around a multibody dynamics model
/// of the world represented by a RigidBodyTree.
///
/// The %RigidBodyPlant provides a number of input and output ports. The number
/// and types of port accessors depends on the number of model instances within
/// the RigidBodyTree with actuators. The following lists the accessors for
/// obtaining the input and output ports of the %RigidBodyPlant. These accessors
/// are typically used when "wiring up" a RigidBodyPlant within a Diagram using
/// DiagramBuilder. See, for example, DiagramBuilder::Connect(),
/// DiagramBuilder::ExportInput(), and DiagramBuilder::ExportOutput().
///
/// <B>Plant-Centric Port Accessors:</B>
///
/// - actuator_command_input_port(): Contains the command vector for the
///   RigidBodyTree's actuators. This method can only be called when there is
///   only one model instance in the RigidBodyTree, as
///   determined by get_num_model_instances(), and this model instance has at
///   least one actuator. The size of this vector equals the number of
///   RigidBodyActuator's in the RigidBodyTree. Each RigidBodyActuator maps to a
///   single-DOF joint (currently actuation cannot be applied to multiple-DOF
///   joints). The units of the actuation are the same as the units of the
///   generalized force on the joint. In addition, actuators allow for a gear
///   box reduction factor and for actuation limits which are only used by
///   controllers; the RigidBodyPlant does not apply these limits. The gear box
///   factor effectively is a multiplier on the input actuation to the
///   RigidBodyPlant.
///
/// - state_output_port(): A vector-valued port containing the state vector,
///   `x`, of the system. This is useful for downstream systems that require
///   `x`, which includes DrakeVisualizer. The state vector, `x`, consists of
///   generalized positions followed by generalized velocities. Semantics of `x`
///   can be obtained using the following methods:
///
///   - RigidBodyPlant<T>::get_num_states()
///   - RigidBodyTree<T>::get_num_positions()
///   - RigidBodyTree<T>::get_num_velocities()
///   - RigidBodyTree<T>::get_position_name()
///   - RigidBodyTree<T>::get_velocity_name()
///
/// - state_derivative_output_port(): A vector-valued port containing the time
///   derivative `xcdot` of the state vector.  The order of indices within the
///   vector is identical to state_output_port() as explained above.
///
/// - kinematics_results_output_port(): An abstract-valued port containing a
///   KinematicsResults object allowing access to the results from kinematics
///   computations for each RigidBody in the RigidBodyTree.
///
/// - contact_results_output_port(): An abstract-valued port containing a
///   ContactsResults object allowing access to the results from contact
///   computations.
///
/// <B>Model-Instance-Centric Port Accessors:</B>
///
/// - model_instance_actuator_command_input_port(): Contains the command vector
///   for the actuators belonging to a particular model instance within the
///   RigidBodyTree. This method can only be called using the model instance ID
///   of a model with actuators. To determine if a model instance possesses
///   actuators, use model_instance_has_actuators().
///
/// - model_instance_state_output_port(): A vector-valued port containing the
///   state vector for a particular model instance in the RigidBodyTree.
///
/// The %RigidBodyPlant's state consists of a vector containing the generalized
/// positions followed by the generalized velocities of the system. This state
/// is applied to a RigidBodyTree, which is a multibody model that consists of a
/// set of rigid bodies connected through joints in a tree structure. Bodies may
/// have a collision model, in which case, collisions are considered. In
/// addition, the model may contain loop constraints described by
/// RigidBodyLoop instances in the multibody model. Even though loop constraints
/// are a particular case of holonomic constraints, general holonomic
/// constraints are not yet supported. For simulating discretized
/// %RigidBodyPlant systems, an additional (discrete) scalar state variable
/// stores the last time that the system's state was updated.
///
/// The system dynamics is given by the set of multibody equations written in
/// generalized coordinates including loop joints as a set of holonomic
/// constraints like so:
/// <pre>
///   H(q) * vdot + C(q, v) = tau_actuators + tau_constraints.
/// </pre>
/// where `q` is the vector of generalized coordinates (or positions), `v` is
/// the vector of generalized velocities, `C` includes the velocity-dependent
/// Coriolis and gyroscopic forces, `tau_actuators` is the vector of externally
/// applied generalized forces and finally `tau_constraints` is the vector of
/// generalized forces due to constraints.
/// `tau_constraints` is computed as
/// <pre>
///   tau_constraints = -J^T * lambda
/// </pre>
/// where `lambda` is the vector of Lagrange multipliers representing the
/// constraint forces and `J` is the constraint Jacobian.
/// The time derivative of the generalized coordinates is then obtained from the
/// generalized velocities as
/// <pre>
///   qdot = N(q) * v
/// </pre>
/// where `N(q)` is a transformation matrix only dependent on the positions.
///
/// @tparam T The scalar type. Must be a valid Eigen scalar.
/// Instantiated templates for the following kinds of T's are provided:
/// - double
/// - AutoDiffXd
///
/// @throws std::runtime_error  The AutodiffXd implementation has some
/// restrictions:
/// - The collision detection code does not yet support AutoDiff, and calls
/// to RigidBodyTree that would have required that gradient information will
/// throw a std::runtime_error.  Currently, the implication is that AutoDiff
/// calls for RigidBodyPlants with Context that do not require gradients of
/// the contact forces will succeed, but calls where Context results in
/// non-zero contact forces will throw.
/// - DoCalcDiscreteVariableUpdates does not yet support AutoDiff, and will
/// throw if called.  In practice this means that AutoDiff of the dynamics
/// are only available if the RigidBodyPlant is constructed with `timestep=0`.
///
/// @ingroup rigid_body_systems
template <typename T>
class RigidBodyPlant : public LeafSystem<T> {
 public:
  DRAKE_NO_COPY_NO_MOVE_NO_ASSIGN(RigidBodyPlant)

  /// Instantiates a %RigidBodyPlant from a Multi-Body Dynamics (MBD) model of
  /// the world in `tree`.  `tree` must not be `nullptr`.
  ///
  /// @param[in] tree the dynamic model to use with this plant.
  /// @param[in] timestep a non-negative value specifying the update period of
  ///   the model; 0.0 implies continuous-time dynamics with derivatives, and
  ///   values > 0.0 result in discrete-time dynamics implementing a
  ///   discretization of the dynamics equation.  @default 0.0.
  // TODO(SeanCurtis-TRI): It appears that the tree has to be "compiled"
  // already.  Confirm/deny and document that result.
  explicit RigidBodyPlant(std::unique_ptr<const RigidBodyTree<double>> tree,
                          double timestep = 0.0);

  /// Scalar-converting copy constructor.  See @ref system_scalar_conversion.
  template <typename U>
  explicit RigidBodyPlant(const RigidBodyPlant<U>& other);

  ~RigidBodyPlant() override;

  /// Sets the parameters of the compliance _model_. To set material parameters,
  /// use the CompliantMaterial instance associated with the collision element.
  void set_contact_model_parameters(
      const CompliantContactModelParameters& parameters);

  /// Sets the compliant material values to use for default-configured material
  /// properties on collision elements (see CompliantMaterial for details).
  void set_default_compliant_material(const CompliantMaterial& material);

  /// Returns a constant reference to the multibody dynamics model
  /// of the world.
  const RigidBodyTree<double>& get_rigid_body_tree() const;

  /// Returns the number of bodies in the world.
  int get_num_bodies() const;

  /// Returns the number of generalized coordinates of the model.
  int get_num_positions() const;

  /// Returns the number of generalized coordinates for a specific
  /// model instance.
  int get_num_positions(int model_instance_id) const;

  /// Returns the number of generalized velocities of the model.
  int get_num_velocities() const;

  /// Returns the number of generalized velocities for a specific
  /// model instance.
  int get_num_velocities(int model_instance_id) const;

  /// Returns the size of the continuous state of the system which equals
  /// get_num_positions() plus get_num_velocities().
  int get_num_states() const;

  /// Returns the size of the continuous state of a specific model
  /// instance which equals get_num_positions() plus
  /// get_num_velocities().
  int get_num_states(int model_instance_id) const;

  /// Returns the number of actuators.
  int get_num_actuators() const;

  /// Returns the number of actuators for a specific model instance.
  int get_num_actuators(int model_instance_id) const;

  /// Returns the number of model instances in the world, not including the
  /// world.
  int get_num_model_instances() const;

  /// Returns the size of the input vector to the system. This equals the
  /// number of actuators.
  int get_input_size() const;

  /// Returns the size of the output vector of the system. This equals the size
  /// of the continuous state vector.
  int get_output_size() const;

  /// Sets the generalized coordinate `position_index` to the value
  /// `position`.
  void set_position(Context<T>* context, int position_index, T position) const;

  /// Sets the generalized coordinates of the model instance specified by
  /// `model_instance_id` to the values in `position`.
  void SetModelInstancePositions(
      Context<T>* context, int model_instance_id,
      const Eigen::Ref<const VectorX<T>> positions) const;

  /// Sets the generalized velocity `velocity_index` to the value
  /// `velocity`.
  void set_velocity(Context<T>* context, int velocity_index, T velocity) const;

  /// Sets the continuous state vector of the system to be `x`.
  void set_state_vector(Context<T>* context,
                        const Eigen::Ref<const VectorX<T>> x) const;

  /// Sets the continuous state vector of the system to be `x`.
  void set_state_vector(State<T>* state,
                        const Eigen::Ref<const VectorX<T>> x) const;

  /// Sets the state in `context` so that generalized positions and velocities
  /// are zero. For quaternion based joints the quaternion is set to be the
  /// identity (or equivalently a zero rotation).
  void SetDefaultState(const Context<T>&,
                       State<T>* state) const override {
    DRAKE_DEMAND(state != nullptr);

    VectorX<T> x0 = VectorX<T>::Zero(get_num_states());
    x0.head(get_num_positions()) = tree_->getZeroConfiguration();

    if (is_state_discrete()) {
      // Extract a reference to the discrete state from the context.
      BasicVector<T>& xd =
          state->get_mutable_discrete_state().get_mutable_vector(0);

      // Write the zero configuration into the discrete state.
      xd.SetFromVector(x0);

      // Set the initial time.
      state->get_mutable_discrete_state().get_mutable_vector(1)[0] = 0;
    } else {
      // Extract a reference to continuous state from the context.
      ContinuousState<T>& xc = state->get_mutable_continuous_state();

      // Write the zero configuration into the continuous state.
      xc.SetFromVector(x0);
    }
  }

  /// Computes the force exerted by the stop when a joint hits its limit,
  /// using a linear stiffness model.
  /// Exposed for unit testing of the formula.
  ///
  /// Linear stiffness formula (and definition of "dissipation") from:
  /// https://simtk.org/api_docs/simbody/latest/classSimTK_1_1Force_1_1MobilityLinearStop.html#details
  static T JointLimitForce(const DrakeJoint& joint, const T& position,
                           const T& velocity);

  /// Returns the index into the output port for `model_instance_id`
  /// which corresponds to the world position index of
  /// `world_position_index`, or throws if the position index does not
  /// correspond to the model id.
  int FindInstancePositionIndexFromWorldIndex(int model_instance_id,
                                              int world_position_index);

  /// @name System input port descriptor accessors.
  /// These are accessors for obtaining descriptors of this RigidBodyPlant's
  /// input ports. See this class's description for details about these ports
  /// and how these accessors are typically used.
  ///@{

  /// Returns a descriptor of the actuator command input port. This method can
  /// only be called when there is only one model instance in the RigidBodyTree.
  /// Otherwise, a std::runtime_error will be thrown. It returns the same port
  /// as model_instance_actuator_command_input_port() using input
  /// parameter RigidBodyTreeConstants::kFirstNonWorldModelInstanceId.
  const InputPortDescriptor<T>& actuator_command_input_port() const {
    if (get_num_model_instances() != 1) {
      throw std::runtime_error(
          "RigidBodyPlant::actuator_command_input_port(): "
          "ERROR: This method can only called when there is only one model "
          "instance in the RigidBodyTree. There are currently " +
          std::to_string(get_num_model_instances()) +
          " model instances in the "
          "RigidBodyTree.");
    }
    return model_instance_actuator_command_input_port(
        RigidBodyTreeConstants::kFirstNonWorldModelInstanceId);
  }

  /// Returns true if and only if the model instance with the provided
  /// `model_instance_id` has actuators. This is useful when trying to determine
  /// whether it's safe to call model_instance_actuator_command_input_port().
  bool model_instance_has_actuators(int model_instance_id) const;

  /// Returns a descriptor of the input port for a specific model instance. This
  /// method can only be called when this class is instantiated with constructor
  /// parameter `export_model_instance_centric_ports` equal to `true`.
  const InputPortDescriptor<T>& model_instance_actuator_command_input_port(
      int model_instance_id) const;

  ///@}

  /// @name System output port accessors.
  /// These are accessors for obtaining this RigidBodyPlant's
  /// output ports. See this class's description for details about these ports
  /// and how these accessors are typically used.
  ///@{

  /// Returns the plant-centric state output port. The size of
  /// this port is equal to get_num_states().
  const OutputPort<T>& state_output_port() const {
    return System<T>::get_output_port(state_output_port_index_);
  }

  /// Returns the plant-centric state derivative output port. The size of
  /// this port is equal to get_num_states().
  /// @pre This %RigidBodyPlant is using continuous-time dynamics.
  const OutputPort<T>& state_derivative_output_port() const {
    DRAKE_DEMAND(state_derivative_output_port_index_.has_value());
    return System<T>::get_output_port(*state_derivative_output_port_index_);
  }

  /// Returns the output port containing the state of a
  /// particular model with instance ID equal to `model_instance_id`. Throws a
  /// std::runtime_error if `model_instance_id` does not exist. This method can
  /// only be called when this class is instantiated with constructor parameter
  /// `export_model_instance_centric_ports` equal to `true`.
  const OutputPort<T>& model_instance_state_output_port(
      int model_instance_id) const;

  /// Returns the output port containing measured joint torques.
  /// @throws std::runtime_error if this RigidBodyTree contains more than one
  /// model instances.
  const OutputPort<T>& torque_output_port() const {
    if (get_num_model_instances() != 1) {
      throw std::runtime_error(
          "RigidBodyPlant::torque_output_port(): "
          "ERROR: This method can only called when there is only one model "
          "instance in the RigidBodyTree. There are currently " +
          std::to_string(get_num_model_instances()) +
          " model instances in the "
          "RigidBodyTree.");
    }
    return model_instance_torque_output_port(
        RigidBodyTreeConstants::kFirstNonWorldModelInstanceId);
  }

  /// Returns the output port containing the measured joint torques of a
  /// particular model with @p model_instance_id.
  const OutputPort<T>& model_instance_torque_output_port(
      int model_instance_id) const;

  /// Returns the KinematicsResults output port.
  const OutputPort<T>& kinematics_results_output_port() const {
    return System<T>::get_output_port(kinematics_output_port_index_);
  }

  /// Returns the ContactResults output port.
  const OutputPort<T>& contact_results_output_port() const {
    return System<T>::get_output_port(contact_output_port_index_);
  }
  ///@}

  // Gets a constant reference to the state vector, irrespective of whether
  // the state is continuous or discrete.
  Eigen::VectorBlock<const VectorX<T>> GetStateVector(
      const Context<T>& context) const;

  /// Gets whether this system is modeled using discrete state.
  bool is_state_discrete() const { return timestep_ > 0.0; }

  /// Get the time step used to construct the plant. If the step is zero, the
  /// system is continuous. Otherwise, the step corresponds to the update rate
  /// (seconds per update).
  double get_time_step() const { return timestep_; }

 protected:
  // Constructor for derived classes to support system scalar conversion, as
  // mandated in the doxygen `system_scalar_conversion` documentation.
  explicit RigidBodyPlant(SystemScalarConverter converter,
                          std::unique_ptr<const RigidBodyTree<double>> tree,
                          double timestep = 0.0);

  // Evaluates the actuator command input ports and throws a runtime_error
  // exception if at least one of the ports is not connected.
  VectorX<T> EvaluateActuatorInputs(const Context<T>& context) const;

  // LeafSystem<T> overrides.

  std::unique_ptr<ContinuousState<T>> AllocateContinuousState() const override;
  std::unique_ptr<DiscreteValues<T>> AllocateDiscreteState() const override;

  // System<T> overrides.

  void DoCalcTimeDerivatives(const Context<T>& context,
                             ContinuousState<T>* derivatives) const override;

  void DoCalcDiscreteVariableUpdates(
      const drake::systems::Context<T>& context,
      const std::vector<const drake::systems::DiscreteUpdateEvent<T>*>& events,
      drake::systems::DiscreteValues<T>* updates) const override {
    // Pass to SFINAE compatible implementation.
    DoCalcDiscreteVariableUpdatesImpl(context, events, updates);
  }

  optional<bool> DoHasDirectFeedthrough(int, int) const override;

  // TODO(amcastro-tri): provide proper implementations for these methods to
  // track energy conservation.
  // TODO(amcastro-tri): provide a method to track applied actuator power.
  T DoCalcPotentialEnergy(const Context<T>&) const override {
    return T(NAN);
  }

  T DoCalcKineticEnergy(const Context<T>&) const override {
    return T(NAN);
  }

  T DoCalcConservativePower(const Context<T>&) const override {
    return T(NAN);
  }

  T DoCalcNonConservativePower(const Context<T>&) const override {
    return T(NAN);
  }

  void DoMapVelocityToQDot(
      const Context<T>& context,
      const Eigen::Ref<const VectorX<T>>& generalized_velocity,
      VectorBase<T>* positions_derivative) const override;

  void DoMapQDotToVelocity(
      const Context<T>& context,
      const Eigen::Ref<const VectorX<T>>& configuration_dot,
      VectorBase<T>* generalized_velocity) const override;

 private:
  friend class RigidBodyPlantTimeSteppingDataTest_NormalJacobian_Test;
  friend class RigidBodyPlantTimeSteppingDataTest_TangentJacobian_Test;

  // Common logic only intended to be called from the (multiple) constructors.
  void initialize(void);

  template <typename U = T>
  std::enable_if_t<std::is_same<U, double>::value, void>
  DoCalcDiscreteVariableUpdatesImpl(
      const drake::systems::Context<U>& context,
      const std::vector<const drake::systems::DiscreteUpdateEvent<U>*>& events,
      drake::systems::DiscreteValues<U>* updates) const;

  template <typename U = T>
  std::enable_if_t<!std::is_same<U, double>::value, void>
  DoCalcDiscreteVariableUpdatesImpl(
      const drake::systems::Context<U>& context,
      const std::vector<const drake::systems::DiscreteUpdateEvent<U>*>& events,
      drake::systems::DiscreteValues<U>* updates) const;

  OutputPortIndex DeclareContactResultsOutputPort();

  // These five are the output port calculator methods.
  void CopyStateToOutput(const Context<T>& context,
                         BasicVector<T>* state_output_vector) const;

  void CalcStateDerivativeOutput(const Context<T>& context,
                                 BasicVector<T>*) const;

  void CalcInstanceOutput(int instance_id,
                          const Context<T>& context,
                          BasicVector<T>* instance_output) const;

  // Measured torque is currently directly copied from the inputs.
  void CopyInstanceTorqueOutput(int instance_id,
                                const Context<T>& context,
                                BasicVector<T>* instance_output) const;

  void CalcKinematicsResultsOutput(const Context<T>& context,
                                   KinematicsResults<T>* output) const;

  void CalcContactResultsOutput(const Context<T>& context,
                                ContactResults<T>* output) const;

  void ExportModelInstanceCentricPorts();

  void ComputeTimeSteppingContactResults(
      const T& dt,
      const std::vector<multibody::collision::PointPair<T>>& contacts,
      const multibody::constraint::ConstraintVelProblemData<T>& data,
      const KinematicsCache<T>& kinematics_cache,
      const VectorX<T>& constraint_force,
      ContactResults<T>* contact_results) const;

    void CalcContactStiffnessDampingMuAndNumHalfConeEdges(
      const drake::multibody::collision::PointPair<T>& contact,
      double* stiffness, double* damping, double* mu,
      int* num_cone_edges) const;

  Vector3<T> CalcRelTranslationalVelocity(
      const KinematicsCache<T>& kcache, int body_a_index, int body_b_index,
      const Vector3<T>& p_W) const;

  void UpdateGeneralizedForce(
      const KinematicsCache<T>& kcache, int body_a_index, int body_b_index,
      const Vector3<T>& p, const Vector3<T>& f, VectorX<T>* gf) const;

  VectorX<T> ContactNormalJacobianMult(
      const std::vector<drake::multibody::collision::PointPair<T>>& contacts,
      const VectorX<T>& q, const VectorX<T>& v) const;

  VectorX<T> TransposedContactNormalJacobianMult(
      const std::vector<drake::multibody::collision::PointPair<T>>& contacts,
      const KinematicsCache<T>& kcache, const VectorX<T>& f) const;

  VectorX<T> ContactTangentJacobianMult(
      const std::vector<drake::multibody::collision::PointPair<T>>& contacts,
      const VectorX<T>& q, const VectorX<T>& v,
      const std::vector<int>& half_num_cone_edges) const;

  VectorX<T> TransposedContactTangentJacobianMult(
      const std::vector<drake::multibody::collision::PointPair<T>>& contacts,
      const KinematicsCache<T>& kcache, const VectorX<T>& f,
      const std::vector<int>& half_num_cone_edges) const;

  // Note: The templated ScalarTypes are used in the KinematicsCache, but all
  // KinematicsResults use RigidBodyTree<double>.  This effectively implies
  // that we can e.g. AutoDiffXd with respect to the configurations, but not
  // the RigidBodyTree parameters.
  std::unique_ptr<const RigidBodyTree<double>> tree_;

  // Object that performs all constraint computations.
  multibody::constraint::ConstraintSolver<T> constraint_solver_;

  OutputPortIndex state_output_port_index_{};
  optional<OutputPortIndex> state_derivative_output_port_index_;
  OutputPortIndex kinematics_output_port_index_{};
  OutputPortIndex contact_output_port_index_{};

  // timestep == 0.0 implies continuous-time dynamics,
  // timestep > 0.0 implies a discrete-time dynamics approximation.
  const double timestep_{0.0};

  // Maps model instance ids to input port indices.  A value of
  // kInvalidPortIdentifier indicates that a model instance has no actuators,
  // and thus no corresponding input port.
  std::vector<int> input_map_;
  // Maps model instance ids to actuator indices and number of
  // actuators in the RigidBodyTree.  Values are stored as a pair of
  // (index, count).
  std::vector<std::pair<int, int>> actuator_map_;

  // Maps model instance ids to output port indices.  A value of
  // kInvalidPortIdentifier indicates that a model instance has no state and
  // thus no corresponding output port.
  std::vector<int> output_map_;

  // Maps model instance ids to output port indices. A value of
  // kInvalidPortIdentifier indicates that a model instance has no actuators,
  // and thus no corresponding output port.
  std::vector<int> torque_output_map_;

  // Maps model instance ids to position indices and number of
  // position states in the RigidBodyTree.  Values are stored as a
  // pair of (index, count).
  std::vector<std::pair<int, int>> position_map_;
  // Maps model instance ids to velocity indices and number of
  // velocity states in the RigidBodyTree.  Values are stored as a
  // pair of (index, count).
  std::vector<std::pair<int, int>> velocity_map_;

  // Pointer to the class that encapsulates all the contact computations.
  const std::unique_ptr<CompliantContactModel<T>> compliant_contact_model_;

<<<<<<< HEAD
  // TODO(edrumwri): Remove this variable once caching is in place.
  // This variable stores the generalized force due to contact from the last
  // time stepping computation (in DoCalcDiscreteVariableUpdatesImpl()). The
  // computation should remain valid since the first-order discretized version
  // of this system is only evaluated monotonically forward in time.
  mutable ContactResults<T> time_stepping_contact_results_;

  // Structure for storing joint limit data for time stepping.
=======
  // Structure for storing joint limit data for the discretized version of the
  // plant.
>>>>>>> 72b0f5b4
  struct JointLimit {
    // The index for the joint limit.
    int v_index{-1};

    // Whether the limit is a lower limit or upper limit.
    bool lower_limit{false};

    // The signed distance from the limit. Negative signed distances correspond
    // to joint limit violations.
    T signed_distance{0};
  };

  template <typename U>
  friend class RigidBodyPlant;  // For scalar-converting copy constructor.
};

// Explicitly disable symbolic::Expression (for now).
namespace scalar_conversion {
template <>
struct Traits<RigidBodyPlant> : public NonSymbolicTraits {};
}  // namespace scalar_conversion

}  // namespace systems
}  // namespace drake<|MERGE_RESOLUTION|>--- conflicted
+++ resolved
@@ -501,7 +501,7 @@
 
   void ExportModelInstanceCentricPorts();
 
-  void ComputeTimeSteppingContactResults(
+  void ComputeDiscretizedSystemContactResults(
       const T& dt,
       const std::vector<multibody::collision::PointPair<T>>& contacts,
       const multibody::constraint::ConstraintVelProblemData<T>& data,
@@ -589,19 +589,15 @@
   // Pointer to the class that encapsulates all the contact computations.
   const std::unique_ptr<CompliantContactModel<T>> compliant_contact_model_;
 
-<<<<<<< HEAD
   // TODO(edrumwri): Remove this variable once caching is in place.
   // This variable stores the generalized force due to contact from the last
-  // time stepping computation (in DoCalcDiscreteVariableUpdatesImpl()). The
-  // computation should remain valid since the first-order discretized version
-  // of this system is only evaluated monotonically forward in time.
-  mutable ContactResults<T> time_stepping_contact_results_;
-
-  // Structure for storing joint limit data for time stepping.
-=======
-  // Structure for storing joint limit data for the discretized version of the
-  // plant.
->>>>>>> 72b0f5b4
+  // discretized system time stepping computation (in
+  // DoCalcDiscreteVariableUpdatesImpl()). The computation should remain valid
+  // since the first-order discretized version of this system is only
+  // evaluated monotonically forward in time.
+  mutable ContactResults<T> discretized_system_contact_results_;
+
+  // Structure for storing joint limit data for discretized systems.
   struct JointLimit {
     // The index for the joint limit.
     int v_index{-1};
