--- conflicted
+++ resolved
@@ -86,15 +86,10 @@
 
   const double time_step = FLAGS_is_time_stepping ? 0.001 : 0;
 
-<<<<<<< HEAD
   MultibodyPlant<double>& plant =
       *builder.AddSystem(MakeBouncingBallPlant(nspheres,
           radius, mass, coulomb_friction, -g * Vector3d::UnitZ(),
-          time_step, &geometry_system));
-=======
-  MultibodyPlant<double>& plant = *builder.AddSystem(MakeBouncingBallPlant(
-      radius, mass, coulomb_friction, -g * Vector3d::UnitZ(), &scene_graph));
->>>>>>> f11a1d97
+          time_step, &scene_graph));
   const MultibodyTree<double>& model = plant.model();
 
   double max_time_step;
