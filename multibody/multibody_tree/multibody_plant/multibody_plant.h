#pragma once

#include <map>
#include <memory>
#include <string>
#include <unordered_map>
#include <utility>
#include <vector>

#include "drake/common/drake_optional.h"
#include "drake/common/nice_type_name.h"
#include "drake/geometry/geometry_system.h"
#include "drake/multibody/multibody_tree/force_element.h"
#include "drake/multibody/multibody_tree/multibody_tree.h"
#include "drake/multibody/multibody_tree/rigid_body.h"
#include "drake/systems/framework/leaf_system.h"
#include "drake/systems/framework/scalar_conversion_traits.h"
#include "drake/multibody/multibody_tree/quaternion_floating_mobilizer.h"

namespace drake {
namespace multibody {
namespace multibody_plant {

/// @cond
// Helper macro to throw an exception within methods that should not be called
// post-finalize.
#define DRAKE_MBP_THROW_IF_FINALIZED() ThrowIfFinalized(__func__)

// Helper macro to throw an exception within methods that should not be called
// pre-finalize.
#define DRAKE_MBP_THROW_IF_NOT_FINALIZED() ThrowIfNotFinalized(__func__)
/// @endcond

/// %MultibodyPlant is a Drake system framework representation (see
/// systems::System) for the model of a physical system consisting of a
/// collection of interconnected bodies.
/// %MultibodyPlant provides a user-facing API to:
/// - add bodies, joints, force elements, and constraints,
/// - register geometries to a provided GeometrySystem instance,
/// - create and manipulate its Context,
/// - perform Context-dependent computational queries.
///
/// @section equations_of_motion System dynamics
///
/// @cond
/// TODO(amcastro-tri): Update this documentation to include:
///   - Input actuation and ports and connection to the B matrix.
///   - Externally applied forces and ports to apply them.
///   - Bilateral constraints.
///   - Unilateral constraints and contact.
/// @endcond
///
/// The state of a multibody system `x = [q; v]` is given by its generalized
/// positions vector q, of size `nq` (see num_positions()), and by its
/// generalized velocities vector v, of size `nv` (see num_velocities()).
/// As a Drake System, %MultibodyPlant implements the governing equations for a
/// multibody dynamical system in the form `ẋ = f(t, x, u)` with t being the
/// time and u the input vector of actuation forces. The governing equations for
/// the dynamics of a multibody system modeled with %MultibodyPlant are
/// [Featherstone 2008, Jain 2010]: <pre>
///          q̇ = N(q)v
///   (1)    M(q)v̇ + C(q, v)v = tau
/// </pre>
/// where `M(q)` is the mass matrix of the multibody system, `C(q, v)v`
/// corresponds to the bias term containing Coriolis and gyroscopic effects and
/// `N(q)` is the kinematic coupling matrix describing the relationship between
/// the rate of change of the generalized coordinates and the generalized
/// velocities, [Seth 2010]. N(q) is an `nq x nv` matrix.
/// The vector `tau ∈ ℝⁿᵛ` on the right hand side of Eq. (1) corresponds to
/// generalized forces applied on the system. These can include externally
/// applied body forces, constraint forces, and contact forces.
///
/// @section adding_elements Adding modeling elements
///
/// @cond
/// TODO(amcastro-tri): Update this section to add force elements and
/// constraints.
/// @endcond
///
/// Clients of a %MultibodyPlant can add multibody elements with the following
/// methods:
/// - Bodies: AddRigidBody().
/// - Joints: AddJoint().
///
/// All modeling elements **must** be added pre-finalize.
///
/// @section mbp_geometry_registration
/// Registering geometry with a GeometrySystem
///
/// %MultibodyPlant users can register geometry with a GeometrySystem for
/// essentially two purposes; a) visualization and, b) contact modeling.
// TODO(SeanCurtis-TRI): update this comment as the number of GeometrySystem
// roles changes.
/// Before any geometry registration takes place, a user **must** first make a
/// call to RegisterAsSourceForGeometrySystem() in order to register the
/// %MultibodyPlant as a client of a GeometrySystem instance, point at which the
/// plant will have assigned a valid geometry::SourceId.
/// At Finalize(), %MultibodyPlant will declare input/output ports as
/// appropriate to communicate with the GeometrySystem instance on which
/// registrations took place.
///
/// All geometry registration **must** be performed pre-finalize.
///
/// @section Finalize() stage
///
/// Once the user is done adding modeling elements and registering geometry, a
/// call to Finalize() must be performed. This call will:
/// - Build the underlying MultibodyTree topology, see MultibodyTree::Finalize()
///   for details,
/// - declare the plant's state,
/// - declare the plant's input and output ports,
/// - declare input and output ports for communication with a GeometrySystem.
/// @cond
/// TODO(amcastro-tri): Consider making the actual geometry registration with GS
/// AFTER Finalize() so that we can tell if there are any bodies welded to the
/// world to which we could just assign anchored geometry instead of dynamic
/// geometry. This is an optimization and the API, and pre/post-finalize
/// conditions should not change.
/// @endcond
///
/// @cond
/// TODO(amcastro-tri): Add next section in future PR's as funcionality lands.
/// @section computational_queries Performing computational queries
/// Once a %MultibodyPlant model of a multibody system is created, a number of
/// computational queries can be performed on a given Context:
/// - CalcMassMatrix(): Computes the mass matrix of the system in `O(n²)`.
/// - CalcInverseDynamics(): `O(n)` Newton-Euler recursive algorithm.
/// - CalcForwardDynamics(): `O(n)` Articulated Body Inertia algorithm.
/// - CalcPointsGeometricJacobianExpressedInWorld(): Jacobian matrix linearly
///   relating a set of points' translational velocities to the system's
///   generalized velocities.
/// - Others...
/// @endcond
///
/// <h3> References </h3>
/// - [Featherstone 2008] Featherstone, R., 2008.
///     Rigid body dynamics algorithms. Springer.
/// - [Jain 2010] Jain, A., 2010.
///     Robot and multibody dynamics: analysis and algorithms.
///     Springer Science & Business Media.
/// - [Seth 2010] Seth, A., Sherman, M., Eastman, P. and Delp, S., 2010.
///     Minimal formulation of joint motion for biomechanisms.
///     Nonlinear dynamics, 62(1), pp.291-303.
///
/// @tparam T The scalar type. Must be a valid Eigen scalar.
///
/// Instantiated templates for the following kinds of T's are provided:
/// - double
/// - AutoDiffXd
///
/// They are already available to link against in the containing library.
/// No other values for T are currently supported.
template<typename T>
class MultibodyPlant final : public systems::LeafSystem<T> {
 public:
  DRAKE_NO_COPY_NO_MOVE_NO_ASSIGN(MultibodyPlant)

  /// Default constructor creates a plant with a single "world" body.
  /// Therefore, right after creation, num_bodies() returns one.
  MultibodyPlant();

  /// Scalar-converting copy constructor.  See @ref system_scalar_conversion.
  template<typename U>
  explicit MultibodyPlant(const MultibodyPlant<U>& other);

  /// Returns the number of bodies in the model, including the "world" body,
  /// which is always part of the model.
  /// @see AddRigidBody().
  int num_bodies() const {
    return model_->num_bodies();
  }

  /// Returns the number of joints in the model.
  /// @see AddJoint().
  int num_joints() const {
    return model_->num_joints();
  }

  /// Returns the number of joint actuators in the model.
  /// @see AddJointActuator().
  int num_actuators() const {
    return model_->num_actuators();
  }

  /// Returns the number of joint actuators in the model.
  /// @see AddJointActuator().
  int num_actuators() const {
    return model_->get_num_actuators();
  }

  /// Returns the size of the generalized position vector `q` for `this` model.
  int num_positions() const { return model_->num_positions(); }

  /// Returns the size of the generalized velocity vector `v` for `this` model.
  int num_velocities() const { return model_->num_velocities(); }

  /// Returns the size of the multibody system state vector `x = [q; v]` for
  /// `this` model. This will equal the number of generalized positions
  /// (see num_positions()) plus the number of generalized velocities
  /// (see num_velocities()).
  /// Notice however that the state of a %MultibodyPlant, stored in its Context,
  /// can actually contain other variables such as integrated power and discrete
  /// states.
  int num_multibody_states() const { return model_->num_states(); }

  /// Returns the total number of actuated degrees of freedom.
  /// That is, the vector of actuation values u has this size.
  /// See AddJointActuator().
  int num_actuated_dofs() const { return model_->num_actuated_dofs(); }

  /// @name Adding new multibody elements
  /// %MultibodyPlant users will add modeling elements like bodies,
  /// joints, force elements, constraints, etc, using one of these methods.
  /// Once a user is done adding __all__ modeling elements, the Finalize()
  /// method **must** be called before invoking any %MultibodyPlant service to
  /// perform computations.
  /// An attempt to call any of these methods **after** a call to Finalize() on
  /// the plant, will result on an exception being thrown. See Finalize() for
  /// details.
  /// @{

  /// Creates a rigid body model with the provided name and spatial inertia.
  /// This method returns a constant reference to the body just added, which
  /// will remain valid for the lifetime of `this` %MultibodyPlant.
  ///
  /// Example of usage:
  /// @code
  ///   MultibodyPlant<T> plant;
  ///   // ... Code to define spatial_inertia, a SpatialInertia<T> object ...
  ///   const RigidBody<T>& body =
  ///     plant.AddRigidBody("BodyName", spatial_inertia);
  /// @endcode
  ///
  /// @param[in] name
  ///   A string that uniquely identifies the new body to be added to `this`
  ///   model. A std::runtime_error is thrown if a body named `name` already is
  ///   part of the model. See HasBodyNamed(), Body::name().
  /// @param[in] M_BBo_B
  ///   The SpatialInertia of the new rigid body to be added to `this` model,
  ///   computed about the body frame origin `Bo` and expressed in the body
  ///   frame B.
  /// @returns A constant reference to the new RigidBody just added, which will
  ///          remain valid for the lifetime of `this` %MultibodyPlant.
  const RigidBody<T>& AddRigidBody(
      const std::string& name, const SpatialInertia<double>& M_BBo_B) {
    DRAKE_MBP_THROW_IF_FINALIZED();
    return model_->AddRigidBody(name, M_BBo_B);
  }

  /// This method adds a Joint of type `JointType` between two bodies.
  /// The two bodies connected by this Joint object are referred to as the
  /// _parent_ and _child_ bodies. Although the terms _parent_ and _child_ are
  /// sometimes used synonymously to describe the relationship between inboard
  /// and outboard bodies in multibody models, this usage is wholly unrelated
  /// and implies nothing about the inboard-outboard relationship between the
  /// bodies.
  /// As explained in the Joint class's documentation, in Drake we define a
  /// frame F attached to the parent body P with pose `X_PF` and a frame M
  /// attached to the child body B with pose `X_BM`. This method helps creating
  /// a joint between two bodies with fixed poses `X_PF` and `X_BM`.
  /// Refer to the Joint class's documentation for more details.
  ///
  /// @param name
  ///   A string that uniquely identifies the new joint to be added to `this`
  ///   model. A std::runtime_error is thrown if a joint named `name` already is
  ///   part of the model. See HasJointNamed(), Joint::name().
  /// @param[in] parent
  ///   The parent body connected by the new joint.
  /// @param[in] X_PF
  ///   The fixed pose of frame F attached to the parent body, measured in
  ///   the frame P of that body. `X_PF` is an optional parameter; empty curly
  ///   braces `{}` imply that frame F **is** the same body frame P. If instead
  ///   your intention is to make a frame F with pose `X_PF` equal to the
  ///   identity pose, provide `Isometry3<double>::Identity()` as your input.
  /// @param[in] child
  ///   The child body connected by the new joint.
  /// @param[in] X_BM
  ///   The fixed pose of frame M attached to the child body, measured in
  ///   the frame B of that body. `X_BM` is an optional parameter; empty curly
  ///   braces `{}` imply that frame M **is** the same body frame B. If instead
  ///   your intention is to make a frame M with pose `X_BM` equal to the
  ///   identity pose, provide `Isometry3<double>::Identity()` as your input.
  /// @param[in] args
  ///   Zero or more parameters provided to the constructor of the new joint. It
  ///   must be the case that
  ///   `JointType<T>(
  ///   const std::string&, const Frame<T>&, const Frame<T>&, args)` is a valid
  ///   constructor.
  /// @tparam JointType The type of the Joint to add.
  /// @returns A constant reference to the new joint just added, of type
  ///   `JointType<T>` specialized on the scalar type T of `this`
  ///   %MultibodyPlant. It will remain valid for the lifetime of `this`
  ///   %MultibodyPlant.
  ///
  /// Example of usage:
  /// @code
  ///   MultibodyPlant<T> plant;
  ///   // Code to define bodies serving as the joint's parent and child bodies.
  ///   const RigidBody<double>& body_1 =
  ///     plant.AddRigidBody("Body1", SpatialInertia<double>(...));
  ///   const RigidBody<double>& body_2 =
  ///     plant.AddRigidBody("Body2", SpatialInertia<double>(...));
  ///   // Body 1 serves as parent, Body 2 serves as child.
  ///   // Define the pose X_BM of a frame M rigidly atached to child body B.
  ///   const RevoluteJoint<double>& elbow =
  ///     plant.AddJoint<RevoluteJoint>(
  ///       "Elbow",                /* joint name */
  ///       body_1,                 /* parent body */
  ///       {},                     /* frame F IS the parent body frame P */
  ///       body_2,                 /* child body, the pendulum */
  ///       X_BM,                   /* pose of frame M in the body frame B */
  ///       Vector3d::UnitZ());     /* revolute axis in this case */
  /// @endcode
  ///
  /// @throws if `this` model already contains a joint with the given `name`.
  /// See HasJointNamed(), Joint::name().
  ///
  /// @see The Joint class's documentation for further details on how a Joint
  /// is defined.
  template<template<typename> class JointType, typename... Args>
  const JointType<T>& AddJoint(
      const std::string& name,
      const Body<T>& parent, const optional<Isometry3<double>>& X_PF,
      const Body<T>& child, const optional<Isometry3<double>>& X_BM,
      Args&&... args) {
    DRAKE_MBP_THROW_IF_FINALIZED();
    return model_->template AddJoint<JointType>(
        name, parent, X_PF, child, X_BM, std::forward<Args>(args)...);
  }

  /// Adds a new force element model of type `ForceElementType` to `this` model.
  /// The arguments to this method `args` are forwarded to `ForceElementType`'s
  /// constructor.
  /// @param[in] args
  ///   Zero or more parameters provided to the constructor of the new force
  ///   element. It must be the case that
  ///   `JointType<T>(args)` is a valid constructor.
  /// @tparam ForceElementType The type of the ForceElement to add.
  /// @returns A constant reference to the new ForceElement just added, of type
  ///   `ForceElementType<T>` specialized on the scalar type T of `this`
  ///   %MultibodyPlant. It will remain valid for the lifetime of `this`
  ///   %MultibodyPlant.
  /// @see The ForceElement class's documentation for further details on how a
  /// force element is defined.
  template<template<typename Scalar> class ForceElementType, typename... Args>
  const ForceElementType<T>& AddForceElement(Args&&... args) {
    DRAKE_MBP_THROW_IF_FINALIZED();
    return model_->template AddForceElement<ForceElementType>(
        std::forward<Args>(args)...);
  }

<<<<<<< HEAD
  /// Creates a rigid body model with the provided name and spatial inertia.
  /// This method returns a constant reference to the body just added, which
  /// will remain valid for the lifetime of `this` %MultibodyPlant.
  ///
  /// Example of usage:
  /// @code
  ///   MultibodyPlant<T> plant;
  ///   // ... Code to define spatial_inertia, a SpatialInertia<T> object ...
  ///   const RigidBody<T>& body =
  ///     plant.AddRigidBody("BodyName", spatial_inertia);
  /// @endcode
  ///
  /// @param[in] name
  ///   A string that uniquely identifies the new body to be added to `this`
  ///   model. A std::runtime_error is thrown if a body named `name` already is
  ///   part of the model. See HasBodyNamed(), Body::get_name().
  /// @param[in] M_BBo_B
  ///   The SpatialInertia of the new rigid body to be added to `this` model,
  ///   computed about the body frame origin `Bo` and expressed in the body
  ///   frame B.
  /// @returns A constant reference to the new RigidBody just added, which will
  ///          remain valid for the lifetime of `this` %MultibodyPlant.
  const JointActuator<T>& AddJointActuator(
      const std::string& name, const Joint<T>& joint) {
=======
  /// Creates and adds a JointActuator model for an actuator acting on a given
  /// `joint`.
  /// This method returns a constant reference to the actuator just added, which
  /// will remain valid for the lifetime of `this` plant.
  ///
  /// @param[in] name
  ///   A string that uniquely identifies the new actuator to be added to `this`
  ///   model. A std::runtime_error is thrown if an actuator with the same name
  ///   already exists in the model. See HasJointActuatorNamed().
  /// @param[in] joint
  ///   The Joint to be actuated by the new JointActuator.
  /// @returns A constant reference to the new JointActuator just added, which
  /// will remain valid for the lifetime of `this` plant.
  /// @throws if `joint.num_dofs() > 1` since for now we only support actuators
  /// for single dof joints.
  const JointActuator<T>& AddJointActuator(
      const std::string& name, const Joint<T>& joint) {
    DRAKE_THROW_UNLESS(joint.num_dofs() == 1);
>>>>>>> f63c2778
    return model_->AddJointActuator(name, joint);
  }
  /// @}

  /// @name Querying for multibody elements by name
  /// These methods allow a user to query whether a given multibody element is
  /// part of this plant's model. These queries can be performed at any time
  /// during the lifetime of a %MultibodyPlant model, i.e. there is no
  /// restriction on whether they must be called before or after Finalize().
  /// That is, these queries can be performed while new multibody elements are
  /// being added to the model.
  /// @{

  /// @returns `true` if a body named `name` was added to the model.
  /// @see AddRigidBody().
  bool HasBodyNamed(const std::string& name) const {
    return model_->HasBodyNamed(name);
  }

  /// @returns `true` if a joint named `name` was added to the model.
  /// @see AddJoint().
  bool HasJointNamed(const std::string& name) const {
    return model_->HasJointNamed(name);
  }

  /// @returns `true` if an actuator named `name` was added to the model.
  /// @see AddJointActuator().
  bool HasJointActuatorNamed(const std::string& name) const {
    return model_->HasJointActuatorNamed(name);
  }
  /// @}

  /// @name Retrieving multibody elements by name
  /// These methods allow a user to retrieve a reference to a multibody element
  /// by its name. An exception is thrown if there is no element with the
  /// requested name.
  /// These queries can be performed at any time during the lifetime of a
  /// %MultibodyPlant model, i.e. there is no restriction on whether they must
  /// be called before or after Finalize(). This implies that these queries can
  /// be performed while new multibody elements are being added to the model.
  /// @{

  /// Returns a constant reference to the rigid body that is uniquely identified
  /// by the string `name` in `this` model.
  /// @throws std::logic_error if there is no body with the requested name.
  /// @see HasBodyNamed() to query if there exists a body in `this` model with a
  /// given specified name.
  const Body<T>& GetBodyByName(const std::string& name) const {
    return model_->GetBodyByName(name);
  }

  /// Returns a constant reference to the joint that is uniquely identified
  /// by the string `name` in `this` model.
  /// @throws std::logic_error if there is no joint with the requested name.
  /// @see HasJointNamed() to query if there exists a joint in `this` model with
  /// a given specified name.
  const Joint<T>& GetJointByName(const std::string& name) const {
    return model_->GetJointByName(name);
  }

  /// A templated version of GetJointByName() to return a constant reference of
  /// the specified type `JointType` in place of the base Joint class. See
  /// GetJointByName() for details.
  /// @tparam JointType The specific type of the Joint to be retrieved. It must
  /// be a subclass of Joint.
  /// @throws std::logic_error if the named joint is not of type `JointType` or
  /// if there is no Joint with that name.
  /// @see HasJointNamed() to query if there exists a joint in `this` model with
  /// a given specified name.
  template <template<typename> class JointType>
  const JointType<T>& GetJointByName(const std::string& name) const {
    return model_->template GetJointByName<JointType>(name);
  }
  /// @}

<<<<<<< HEAD
  /// @name Registering geometry for visualization
  // TODO(amcastro-tri): When GS supports it, provide argument to specify
  // visual properties.
  /// @{

  void RegisterVisualGeometry(
      const Body<T>& body,
      const Isometry3<double>& X_BG, const geometry::Shape& shape,
      geometry::GeometrySystem<double>* geometry_system);

  void RegisterAnchoredVisualGeometry(
      const Isometry3<double>& X_WG, const geometry::Shape& shape,
      geometry::GeometrySystem<double>* geometry_system);

  bool is_visual_geometry(geometry::GeometryId id) const {
    return geometry_id_to_visual_index_.find(id) !=
        geometry_id_to_visual_index_.end();
  }

  int get_num_visual_geometries() const {
    return geometry_id_to_visual_index_.size();
  }

  int get_visual_geometry_index(geometry::GeometryId id) const {
    auto it = geometry_id_to_visual_index_.find(id);
    if (it != geometry_id_to_visual_index_.end()) {
      return it->second;
    }
    return -1;
  }

  bool is_collision_geometry(geometry::GeometryId id) const {
    return geometry_id_to_collision_index_.find(id) !=
        geometry_id_to_collision_index_.end();
  }

  int get_num_collision_geometries() const {
    return geometry_id_to_collision_index_.size();
  }

  /// Register geometry for `body`.
  /// 1. If not done yet, register this plant as a source for the given GS.
  /// 2. Register frame for this body if not already done so.
  /// 3. Register geomtery for the corresponding FrameId.
  geometry::GeometryId RegisterGeometry(
      const Body<T>& body,
      const Isometry3<double>& X_BG, const geometry::Shape& shape,
      geometry::GeometrySystem<double>* geometry_system);

  geometry::GeometryId RegisterAnchoredGeometry(
      const Isometry3<double>& X_WG, const geometry::Shape& shape,
      geometry::GeometrySystem<double>* geometry_system);

  /// Returns the unique id identifying this plant as a source for a
  /// GeometrySystem.
  /// Returns `nullopt` if `this` plant did not register any geometry.
=======
  /// Registers `this` plant to serve as a source for an instance of
  /// GeometrySystem. This registration allows %MultibodyPlant to
  /// register geometry with `geometry_system` for visualization and/or
  /// collision queries.
  /// Successive registration calls with GeometrySystem **must** be performed on
  /// the same instance to which the pointer argument `geometry_system` points
  /// to. Failure to do so will result in runtime exceptions.
  /// @param geometry_system
  ///   A valid non nullptr to the GeometrySystem instance for which
  ///   `this` plant will sever as a source, see GeometrySystem documentation
  ///   for further details.
  /// @returns the SourceId of `this` plant in `geometry_system`. It can also
  /// later on be retrieved with get_source_id().
  /// @throws if called post-finalize.
  /// @throws if `geometry_system` is the nullptr.
  /// @throws if called more than once.
  geometry::SourceId RegisterAsSourceForGeometrySystem(
      geometry::GeometrySystem<T>* geometry_system);

  /// Registers geometry in a GeometrySystem with a given geometry::Shape to be
  /// used for visualization of a given `body`.
  ///
  /// @param[in] body
  ///   The body for which geometry is being registered.
  /// @param[in] X_BG
  ///   The fixed pose of the geometry frame G in the body frame B.
  /// @param[in] shape
  ///   The geometry::Shape used for visualization. E.g.: geometry::Sphere,
  ///   geometry::Cylinder, etc.
  /// @param[out] geometry_system
  ///   A valid non nullptr to a GeometrySystem on which geometry will get
  ///   registered.
  /// @throws if `geometry_system` is the nullptr.
  /// @throws if called post-finalize.
  /// @throws if `geometry_system` does not correspond to the same instance with
  /// which RegisterAsSourceForGeometrySystem() was called.
  // TODO(amcastro-tri): When GS supports it, provide argument to specify
  // visual properties.
  void RegisterVisualGeometry(
      const Body<T>& body,
      const Isometry3<double>& X_BG, const geometry::Shape& shape,
      geometry::GeometrySystem<T>* geometry_system);

  /// Returns the number of geometries registered for visualization.
  /// This method can be called at any time during the lifetime of `this` plant,
  /// either pre- or post-finalize, see Finalize().
  /// Post-finalize calls will always return the same value.
  int get_num_visual_geometries() const {
    return static_cast<int>(geometry_id_to_visual_index_.size());
  }

  /// @name Retrieving ports for communication with a GeometrySystem.
  /// @{

  /// Returns the unique id identifying `this` plant as a source for a
  /// GeometrySystem.
  /// Returns `nullopt` if `this` plant did not register any geometry.
  /// This method can be called at any time during the lifetime of `this` plant
  /// to query if `this` plant has been registered with a GeometrySystem, either
  /// pre- or post-finalize, see Finalize(). However, a geometry::SourceId is
  /// only assigned once at the first call of any of this plant's geometry
  /// registration methods, and it does not change after that.
  /// Post-finalize calls will always return the same value.
>>>>>>> f63c2778
  optional<geometry::SourceId> get_source_id() const {
    return source_id_;
  }

<<<<<<< HEAD
  const systems::InputPortDescriptor<T>& get_geometry_query_input_port() const;

  /// Returns the output port of frame id's used to communicate poses to a
  /// GeometrySystem. It throws a std::out_of_range exception if this system was
  /// not registered with a GeometrySystem.
  const systems::OutputPort<T>& get_geometry_ids_output_port() const;

  /// Returns the output port of frames' poses to communicate with a
  /// GeometrySystem. It throws a std::out_of_range exception if this system was
  /// not registered with a GeometrySystem.
  const systems::OutputPort<T>& get_geometry_poses_output_port() const;

  /// @}

  /// Returns a constant reference to the input port for external actuation.
  /// This input port is a vector valued port, indexed by JointActuatorIndex.
=======
  /// Returns the output port of frame id's used to communicate poses to a
  /// GeometrySystem.
  /// @throws if this system was not registered with a GeometrySystem.
  /// @throws if called pre-finalize. See Finalize().
  const systems::OutputPort<T>& get_geometry_ids_output_port() const;

  /// Returns the output port of frames' poses to communicate with a
  /// GeometrySystem.
  /// @throws if this system did not register geometry with a GeometrySystem.
  /// @throws if called pre-finalize. See Finalize().
  const systems::OutputPort<T>& get_geometry_poses_output_port() const;
  /// @}

  /// Returns `true` if `this` %MultibodyPlant was registered with a
  /// GeometrySystem.
  /// This method can be called at any time during the lifetime of `this` plant
  /// to query if `this` plant has been registered with a GeometrySystem, either
  /// pre- or post-finalize, see Finalize().
  bool geometry_source_is_registered() const {
    return !!source_id_;
  }

  /// If the body with `body_index` has geometry registered with it, it returns
  /// the geometry::FrameId associated with it. Otherwise this method throws
  /// an exception.
  /// @throws if no geometry has been registered with the body indicated by
  /// `body_index`.
  /// @throws if called pre-finalize.
  geometry::FrameId GetBodyFrameIdOrThrow(BodyIndex body_index) const {
    DRAKE_MBP_THROW_IF_NOT_FINALIZED();
    const auto it = body_index_to_frame_id_.find(body_index);
    if (it == body_index_to_frame_id_.end()) {
      throw std::logic_error(
          "Body '" + model().get_body(body_index).name() +
          "' does not have geometry registered with it.");
    }
    return it->second;
  }

  /// Returns a constant reference to the input port for external actuation.
  /// This input port is a vector valued port, which can be set with
  /// JointActuator::set_actuation_vector().
  /// @pre Finalize() was already called on `this` plant.
  /// @throws if called before Finalize() or if the model does not contain any
  /// actuators. See AddJointActuator() and num_actuators().
>>>>>>> f63c2778
  const systems::InputPortDescriptor<T>& get_actuation_input_port() const;

  /// Returns a constant reference to the *world* body.
  const RigidBody<T>& world_body() const {
    return model_->world_body();
  }

  /// Returns a constant reference to the underlying MultibodyTree model for
  /// `this` plant.
  /// @throws if called pre-finalize. See Finalize().
  const MultibodyTree<T>& model() const {
    DRAKE_MBP_THROW_IF_NOT_FINALIZED();
    return *model_;
  }

  const MultibodyTree<T>& model() const { return *model_; }

  /// Returns `true` if this %MultibodyPlant was finalized with a call to
  /// Finalize().
  /// @see Finalize().
  bool is_finalized() const { return model_->topology_is_valid(); }

  /// This method must be called after all elements in the model (joints,
  /// bodies, force elements, constraints, etc.) are added and before any
  /// computations are performed.
  /// It essentially compiles all the necessary "topological information", i.e.
  /// how bodies, joints and, any other elements connect with each other, and
  /// performs all the required pre-processing to enable computations at a
  /// later stage.
  ///
  /// If the finalize stage is successful, the topology of this %MultibodyPlant
  /// is valid, meaning that the topology is up-to-date after this call.
  /// No more multibody elements can be added after a call to Finalize().
  ///
  /// At Finalize(), state and input/output ports for `this` plant are declared.
  /// If `this` plant registered geometry with a GeometrySystem, input and
  /// output ports to enable communication with that GeometrySystem are declared
  /// as well.
  ///
  /// @see is_finalized().
  ///
  /// @throws std::logic_error if the %MultibodyPlant has already been
  /// finalized.
  void Finalize();

<<<<<<< HEAD
  void set_contact_penalty_stiffness(double k) {
    contact_penalty_stiffness_ = k;
  }

  void set_contact_penalty_damping(double d) {
    contact_penalty_damping_ = d;
  }

  /// Sets the state in `context` so that generalized positions and velocities
  /// are zero.
  void SetDefaultState(const systems::Context<T>& context,
                       systems::State<T>* state) const override {
=======
  /// Sets the state in `context` so that generalized positions and velocities
  /// are zero.
  /// @throws if called pre-finalize. See Finalize().
  void SetDefaultState(const systems::Context<T>& context,
                       systems::State<T>* state) const override {
    DRAKE_MBP_THROW_IF_NOT_FINALIZED();
>>>>>>> f63c2778
    DRAKE_DEMAND(state != nullptr);
    model_->SetDefaultState(context, state);
  }

 private:
  // Allow different specializations to access each other's private data for
  // scalar conversion.
  template <typename U> friend class MultibodyPlant;

  // Helper method for throwing an exception within public methods that should
  // not be called post-finalize. The invoking method should pass its name so
  // that the error message can include that detail.
  void ThrowIfFinalized(const char* source_method) const;

  // Helper method for throwing an exception within public methods that should
  // not be called pre-finalize. The invoking method should pass it's name so
  // that the error message can include that detail.
  void ThrowIfNotFinalized(const char* source_method) const;

  // Helper method that is used to finalize the plant's internals after
  // MultibodyTree::Finalize() was called.
  void FinalizePlantOnly();

  // No inputs implies no feedthrough; this makes it explicit.
  // TODO(amcastro-tri): add input ports for actuators.
  optional<bool> DoHasDirectFeedthrough(int, int) const override {
    return false;
  }

  // Helper method to declare state and ports after Finalize().
  void DeclareStateAndPorts();

  // This override gives System::AllocateContext() the chance to create a more
  // specialized context type, in this case, a MultibodyTreeContext.
  std::unique_ptr<systems::LeafContext<T>> DoMakeLeafContext() const override;

  // Implements the system dynamics according to this class's documentation.
  void DoCalcTimeDerivatives(
      const systems::Context<T>& context,
      systems::ContinuousState<T>* derivatives) const override;

  void CalcAndAddContactForcesByPenaltyMethod(
      const systems::Context<T>& context,
      const PositionKinematicsCache<T>& pc,
      const VelocityKinematicsCache<T>& vc,
      std::vector<SpatialForce<T>>* F_BBo_W_array) const;

  void DoMapQDotToVelocity(
      const systems::Context<T>& context,
      const Eigen::Ref<const VectorX<T>>& qdot,
      systems::VectorBase<T>* generalized_velocity) const override;

  void DoMapVelocityToQDot(
      const systems::Context<T>& context,
      const Eigen::Ref<const VectorX<T>>& generalized_velocity,
      systems::VectorBase<T>* qdot) const override;

  // Helper method to declare cache entries to be allocated in the context.
  void DeclareCacheEntries();

  // Helper method to Eval() position kinematics cached in the context.
  const PositionKinematicsCache<T>& EvalPositionKinematics(
      const systems::Context<T>& context) const;

  // Helper method to Eval() velocity kinematics cached in the context.
  const VelocityKinematicsCache<T>& EvalVelocityKinematics(
      const systems::Context<T>& context) const;

<<<<<<< HEAD
  // maybe geometry_source_is_registered_with(const GeometrySystem<T>& gs) ???
  bool geometry_source_is_registered() const {
    return !!source_id_;
  }

  bool body_has_registered_frame(const Body<T>& body) const {
    return body_index_to_frame_id_.find(body.get_index()) !=
=======
  // Helper method to register geometry for a given body, either visual or
  // collision. The registration includes:
  // 1. Register a frame for this body if not already done so. The body gets
  //    associated with a FrameId.
  // 2. Register geometry for the corresponding FrameId. This associates a
  //    GeometryId with the body FrameId.
  // This assumes:
  // 1. Finalize() was not called on `this` plant.
  // 2. RegisterAsSourceForGeometrySystem() was called on `this` plant.
  // 3. `geometry_system` points to the same GeometrySystem instance previously
  //    passed to RegisterAsSourceForGeometrySystem().
  geometry::GeometryId RegisterGeometry(
      const Body<T>& body,
      const Isometry3<double>& X_BG, const geometry::Shape& shape,
      geometry::GeometrySystem<T>* geometry_system);

  // Helper method to register anchored geometry to the world, either visual or
  // collision. This associates a GeometryId with the world body.
  // This assumes:
  // 1. Finalize() was not called on `this` plant.
  // 2. RegisterAsSourceForGeometrySystem() was called on `this` plant.
  // 3. `geometry_system` points to the same GeometrySystem instance previously
  //    passed to RegisterAsSourceForGeometrySystem().
  geometry::GeometryId RegisterAnchoredGeometry(
      const Isometry3<double>& X_WG, const geometry::Shape& shape,
      geometry::GeometrySystem<T>* geometry_system);

  bool body_has_registered_frame(const Body<T>& body) const {
    return body_index_to_frame_id_.find(body.index()) !=
>>>>>>> f63c2778
        body_index_to_frame_id_.end();
  }

  // Helper method to declare output ports used by this plant to communicate
  // with a GeometrySystem.
  void DeclareGeometrySystemPorts();

<<<<<<< HEAD
  // Allocate the id output.
  geometry::FrameIdVector AllocateFrameIdOutput(
      const systems::Context<T>& context) const;

  // Calculate the id output.
=======
  geometry::FrameIdVector AllocateFrameIdOutput(
      const systems::Context<T>& context) const;

>>>>>>> f63c2778
  void CalcFrameIdOutput(
      const systems::Context<T>& context,
      geometry::FrameIdVector* id_set) const;

<<<<<<< HEAD
  // Allocate the frame pose set output port value.
  geometry::FramePoseVector<T> AllocateFramePoseOutput(
      const systems::Context<T>& context) const;

  // Calculate the frame pose set output port value.
=======
  geometry::FramePoseVector<T> AllocateFramePoseOutput(
      const systems::Context<T>& context) const;

>>>>>>> f63c2778
  void CalcFramePoseOutput(const systems::Context<T>& context,
                           geometry::FramePoseVector<T>* poses) const;

  // The entire multibody model.
  std::unique_ptr<drake::multibody::MultibodyTree<T>> model_;

  // Geometry source identifier for this system to interact with geometry
  // system. It is made optional for plants that do not register geometry
  // (dynamics only).
  optional<geometry::SourceId> source_id_{nullopt};

  // Frame Id's for each body in the model:
  // Not all bodies need to be in this map.
<<<<<<< HEAD
  std::unordered_map<BodyIndex, geometry::FrameId> body_index_to_frame_id_;

  std::unordered_map<geometry::GeometryId, BodyIndex> geometry_id_to_body_index_;

  // Map provided at construction that tells how bodies (referenced by name),
  // map to frame ids.
  std::unordered_map<std::string, geometry::FrameId> body_name_to_frame_id_;

  std::unordered_map<geometry::GeometryId, int> geometry_id_to_visual_index_;

  std::unordered_map<geometry::GeometryId, int> geometry_id_to_collision_index_;

  // Port handles for geometry:
  int geometry_query_port_{-1};
  int geometry_id_port_{-1};
  int geometry_pose_port_{-1};

  // Actuation input port:
  int actuation_port_{-1};

  // Rigid contact constraint parameters.
  double contact_penalty_stiffness_{0};
  double contact_penalty_damping_{0};

=======
  // Iteraion order on this map DOES matter, and therefore we use an std::map.
  std::map<BodyIndex, geometry::FrameId> body_index_to_frame_id_;

  // Vector of FrameId ordered by BodyIndex. Const post-finalize.
  // This is the output of CalcFrameIdOutput(). Poses in CalcFramePoseOutput()
  // correspond to frame ids in the same order as arranged in ids_.
  std::vector<geometry::FrameId> ids_;

  // Map from GeometryId to BodyIndex. During contact queries, it allows to find
  // out to which body a given geometry corresponds to.
  std::unordered_map<geometry::GeometryId, BodyIndex>
      geometry_id_to_body_index_;

  // Maps a GeometryId with a visual index. This allows, for instance, to find
  // out visual properties for a given geometry.
  // TODO(amcastro-tri): verify insertions were correct once visual_index gets
  // used with the landing of visual properties in GeometrySystem.
  std::unordered_map<geometry::GeometryId, int> geometry_id_to_visual_index_;

  // Port handles for geometry:
  int geometry_id_port_{-1};
  int geometry_pose_port_{-1};

  // For geometry registration with a GS, we save a pointer to the GS instance
  // on which this plants calls RegisterAsSourceForGeometrySystem(). This is
  // ONLY (and it MUST ONLY be used) used to verify that successive registration
  // calls are performed on the same instance of GS.
  const geometry::GeometrySystem<T>* geometry_system_{nullptr};

  // Actuation input port:
  int actuation_port_{-1};

>>>>>>> f63c2778
  // Temporary solution for fake cache entries to help statbilize the API.
  // TODO(amcastro-tri): Remove these when caching lands.
  std::unique_ptr<PositionKinematicsCache<T>> pc_;
  std::unique_ptr<VelocityKinematicsCache<T>> vc_;
};

/// @cond
// Undef macros defined at the top of the file. From the GSG:
// "Exporting macros from headers (i.e. defining them in a header without
// #undefing them before the end of the header) is extremely strongly
// discouraged."
// This will require us to re-define them in the .cc file.
#undef DRAKE_MBP_THROW_IF_FINALIZED
#undef DRAKE_MBP_THROW_IF_NOT_FINALIZED
/// @endcond

}  // namespace multibody_plant
}  // namespace multibody
}  // namespace drake

// Disable support for symbolic evaluation.
// TODO(amcastro-tri): Allow symbolic evaluation once MultibodyTree supports it.
namespace drake {
namespace systems {
namespace scalar_conversion {
template <>
struct Traits<drake::multibody::multibody_plant::MultibodyPlant> :
    public NonSymbolicTraits {};
}  // namespace scalar_conversion
}  // namespace systems
}  // namespace drake<|MERGE_RESOLUTION|>--- conflicted
+++ resolved
@@ -349,32 +349,6 @@
         std::forward<Args>(args)...);
   }
 
-<<<<<<< HEAD
-  /// Creates a rigid body model with the provided name and spatial inertia.
-  /// This method returns a constant reference to the body just added, which
-  /// will remain valid for the lifetime of `this` %MultibodyPlant.
-  ///
-  /// Example of usage:
-  /// @code
-  ///   MultibodyPlant<T> plant;
-  ///   // ... Code to define spatial_inertia, a SpatialInertia<T> object ...
-  ///   const RigidBody<T>& body =
-  ///     plant.AddRigidBody("BodyName", spatial_inertia);
-  /// @endcode
-  ///
-  /// @param[in] name
-  ///   A string that uniquely identifies the new body to be added to `this`
-  ///   model. A std::runtime_error is thrown if a body named `name` already is
-  ///   part of the model. See HasBodyNamed(), Body::get_name().
-  /// @param[in] M_BBo_B
-  ///   The SpatialInertia of the new rigid body to be added to `this` model,
-  ///   computed about the body frame origin `Bo` and expressed in the body
-  ///   frame B.
-  /// @returns A constant reference to the new RigidBody just added, which will
-  ///          remain valid for the lifetime of `this` %MultibodyPlant.
-  const JointActuator<T>& AddJointActuator(
-      const std::string& name, const Joint<T>& joint) {
-=======
   /// Creates and adds a JointActuator model for an actuator acting on a given
   /// `joint`.
   /// This method returns a constant reference to the actuator just added, which
@@ -393,7 +367,6 @@
   const JointActuator<T>& AddJointActuator(
       const std::string& name, const Joint<T>& joint) {
     DRAKE_THROW_UNLESS(joint.num_dofs() == 1);
->>>>>>> f63c2778
     return model_->AddJointActuator(name, joint);
   }
   /// @}
@@ -469,64 +442,6 @@
   }
   /// @}
 
-<<<<<<< HEAD
-  /// @name Registering geometry for visualization
-  // TODO(amcastro-tri): When GS supports it, provide argument to specify
-  // visual properties.
-  /// @{
-
-  void RegisterVisualGeometry(
-      const Body<T>& body,
-      const Isometry3<double>& X_BG, const geometry::Shape& shape,
-      geometry::GeometrySystem<double>* geometry_system);
-
-  void RegisterAnchoredVisualGeometry(
-      const Isometry3<double>& X_WG, const geometry::Shape& shape,
-      geometry::GeometrySystem<double>* geometry_system);
-
-  bool is_visual_geometry(geometry::GeometryId id) const {
-    return geometry_id_to_visual_index_.find(id) !=
-        geometry_id_to_visual_index_.end();
-  }
-
-  int get_num_visual_geometries() const {
-    return geometry_id_to_visual_index_.size();
-  }
-
-  int get_visual_geometry_index(geometry::GeometryId id) const {
-    auto it = geometry_id_to_visual_index_.find(id);
-    if (it != geometry_id_to_visual_index_.end()) {
-      return it->second;
-    }
-    return -1;
-  }
-
-  bool is_collision_geometry(geometry::GeometryId id) const {
-    return geometry_id_to_collision_index_.find(id) !=
-        geometry_id_to_collision_index_.end();
-  }
-
-  int get_num_collision_geometries() const {
-    return geometry_id_to_collision_index_.size();
-  }
-
-  /// Register geometry for `body`.
-  /// 1. If not done yet, register this plant as a source for the given GS.
-  /// 2. Register frame for this body if not already done so.
-  /// 3. Register geomtery for the corresponding FrameId.
-  geometry::GeometryId RegisterGeometry(
-      const Body<T>& body,
-      const Isometry3<double>& X_BG, const geometry::Shape& shape,
-      geometry::GeometrySystem<double>* geometry_system);
-
-  geometry::GeometryId RegisterAnchoredGeometry(
-      const Isometry3<double>& X_WG, const geometry::Shape& shape,
-      geometry::GeometrySystem<double>* geometry_system);
-
-  /// Returns the unique id identifying this plant as a source for a
-  /// GeometrySystem.
-  /// Returns `nullopt` if `this` plant did not register any geometry.
-=======
   /// Registers `this` plant to serve as a source for an instance of
   /// GeometrySystem. This registration allows %MultibodyPlant to
   /// register geometry with `geometry_system` for visualization and/or
@@ -578,6 +493,28 @@
     return static_cast<int>(geometry_id_to_visual_index_.size());
   }
 
+  bool is_visual_geometry(geometry::GeometryId id) const {
+    return geometry_id_to_visual_index_.find(id) !=
+        geometry_id_to_visual_index_.end();
+  }
+
+  int get_visual_geometry_index(geometry::GeometryId id) const {
+    auto it = geometry_id_to_visual_index_.find(id);
+    if (it != geometry_id_to_visual_index_.end()) {
+      return it->second;
+    }
+    return -1;
+  }
+
+  bool is_collision_geometry(geometry::GeometryId id) const {
+    return geometry_id_to_collision_index_.find(id) !=
+        geometry_id_to_collision_index_.end();
+  }
+
+  int get_num_collision_geometries() const {
+    return geometry_id_to_collision_index_.size();
+  }
+
   /// @name Retrieving ports for communication with a GeometrySystem.
   /// @{
 
@@ -590,29 +527,12 @@
   /// only assigned once at the first call of any of this plant's geometry
   /// registration methods, and it does not change after that.
   /// Post-finalize calls will always return the same value.
->>>>>>> f63c2778
   optional<geometry::SourceId> get_source_id() const {
     return source_id_;
   }
 
-<<<<<<< HEAD
   const systems::InputPortDescriptor<T>& get_geometry_query_input_port() const;
 
-  /// Returns the output port of frame id's used to communicate poses to a
-  /// GeometrySystem. It throws a std::out_of_range exception if this system was
-  /// not registered with a GeometrySystem.
-  const systems::OutputPort<T>& get_geometry_ids_output_port() const;
-
-  /// Returns the output port of frames' poses to communicate with a
-  /// GeometrySystem. It throws a std::out_of_range exception if this system was
-  /// not registered with a GeometrySystem.
-  const systems::OutputPort<T>& get_geometry_poses_output_port() const;
-
-  /// @}
-
-  /// Returns a constant reference to the input port for external actuation.
-  /// This input port is a vector valued port, indexed by JointActuatorIndex.
-=======
   /// Returns the output port of frame id's used to communicate poses to a
   /// GeometrySystem.
   /// @throws if this system was not registered with a GeometrySystem.
@@ -658,7 +578,6 @@
   /// @pre Finalize() was already called on `this` plant.
   /// @throws if called before Finalize() or if the model does not contain any
   /// actuators. See AddJointActuator() and num_actuators().
->>>>>>> f63c2778
   const systems::InputPortDescriptor<T>& get_actuation_input_port() const;
 
   /// Returns a constant reference to the *world* body.
@@ -704,7 +623,6 @@
   /// finalized.
   void Finalize();
 
-<<<<<<< HEAD
   void set_contact_penalty_stiffness(double k) {
     contact_penalty_stiffness_ = k;
   }
@@ -713,18 +631,12 @@
     contact_penalty_damping_ = d;
   }
 
-  /// Sets the state in `context` so that generalized positions and velocities
-  /// are zero.
-  void SetDefaultState(const systems::Context<T>& context,
-                       systems::State<T>* state) const override {
-=======
   /// Sets the state in `context` so that generalized positions and velocities
   /// are zero.
   /// @throws if called pre-finalize. See Finalize().
   void SetDefaultState(const systems::Context<T>& context,
                        systems::State<T>* state) const override {
     DRAKE_MBP_THROW_IF_NOT_FINALIZED();
->>>>>>> f63c2778
     DRAKE_DEMAND(state != nullptr);
     model_->SetDefaultState(context, state);
   }
@@ -793,15 +705,6 @@
   const VelocityKinematicsCache<T>& EvalVelocityKinematics(
       const systems::Context<T>& context) const;
 
-<<<<<<< HEAD
-  // maybe geometry_source_is_registered_with(const GeometrySystem<T>& gs) ???
-  bool geometry_source_is_registered() const {
-    return !!source_id_;
-  }
-
-  bool body_has_registered_frame(const Body<T>& body) const {
-    return body_index_to_frame_id_.find(body.get_index()) !=
-=======
   // Helper method to register geometry for a given body, either visual or
   // collision. The registration includes:
   // 1. Register a frame for this body if not already done so. The body gets
@@ -831,7 +734,6 @@
 
   bool body_has_registered_frame(const Body<T>& body) const {
     return body_index_to_frame_id_.find(body.index()) !=
->>>>>>> f63c2778
         body_index_to_frame_id_.end();
   }
 
@@ -839,32 +741,16 @@
   // with a GeometrySystem.
   void DeclareGeometrySystemPorts();
 
-<<<<<<< HEAD
-  // Allocate the id output.
   geometry::FrameIdVector AllocateFrameIdOutput(
       const systems::Context<T>& context) const;
 
-  // Calculate the id output.
-=======
-  geometry::FrameIdVector AllocateFrameIdOutput(
-      const systems::Context<T>& context) const;
-
->>>>>>> f63c2778
   void CalcFrameIdOutput(
       const systems::Context<T>& context,
       geometry::FrameIdVector* id_set) const;
 
-<<<<<<< HEAD
-  // Allocate the frame pose set output port value.
   geometry::FramePoseVector<T> AllocateFramePoseOutput(
       const systems::Context<T>& context) const;
 
-  // Calculate the frame pose set output port value.
-=======
-  geometry::FramePoseVector<T> AllocateFramePoseOutput(
-      const systems::Context<T>& context) const;
-
->>>>>>> f63c2778
   void CalcFramePoseOutput(const systems::Context<T>& context,
                            geometry::FramePoseVector<T>* poses) const;
 
@@ -878,23 +764,13 @@
 
   // Frame Id's for each body in the model:
   // Not all bodies need to be in this map.
-<<<<<<< HEAD
-  std::unordered_map<BodyIndex, geometry::FrameId> body_index_to_frame_id_;
-
-  std::unordered_map<geometry::GeometryId, BodyIndex> geometry_id_to_body_index_;
 
   // Map provided at construction that tells how bodies (referenced by name),
   // map to frame ids.
   std::unordered_map<std::string, geometry::FrameId> body_name_to_frame_id_;
 
-  std::unordered_map<geometry::GeometryId, int> geometry_id_to_visual_index_;
 
   std::unordered_map<geometry::GeometryId, int> geometry_id_to_collision_index_;
-
-  // Port handles for geometry:
-  int geometry_query_port_{-1};
-  int geometry_id_port_{-1};
-  int geometry_pose_port_{-1};
 
   // Actuation input port:
   int actuation_port_{-1};
@@ -903,7 +779,6 @@
   double contact_penalty_stiffness_{0};
   double contact_penalty_damping_{0};
 
-=======
   // Iteraion order on this map DOES matter, and therefore we use an std::map.
   std::map<BodyIndex, geometry::FrameId> body_index_to_frame_id_;
 
@@ -924,6 +799,7 @@
   std::unordered_map<geometry::GeometryId, int> geometry_id_to_visual_index_;
 
   // Port handles for geometry:
+  int geometry_query_port_{-1};
   int geometry_id_port_{-1};
   int geometry_pose_port_{-1};
 
@@ -936,7 +812,6 @@
   // Actuation input port:
   int actuation_port_{-1};
 
->>>>>>> f63c2778
   // Temporary solution for fake cache entries to help statbilize the API.
   // TODO(amcastro-tri): Remove these when caching lands.
   std::unique_ptr<PositionKinematicsCache<T>> pc_;
