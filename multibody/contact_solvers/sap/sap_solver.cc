--- conflicted
+++ resolved
@@ -242,15 +242,10 @@
     const systems::Context<T>& context,
     const SearchDirectionData& search_direction_data, const T& alpha,
     systems::Context<T>* scratch, T* dell_dalpha, T* d2ell_dalpha2,
-<<<<<<< HEAD
-    VectorX<T>* vec_scratch) const {
-  if (d2ell_dalpha2 != nullptr) DRAKE_DEMAND(vec_scratch != nullptr);
-=======
     VectorX<T>* d2ell_dalpha2_scratch) const {
   DRAKE_DEMAND(scratch != nullptr);
   DRAKE_DEMAND(scratch != &context);
   if (d2ell_dalpha2 != nullptr) DRAKE_DEMAND(d2ell_dalpha2_scratch != nullptr);
->>>>>>> d2e77e76
 
   // Data.
   const VectorX<T>& R = model_->constraints_bundle().R();
@@ -268,14 +263,9 @@
   model_->GetMutableVelocities(&context_alpha) = v + alpha * dv;
 
   if (d2ell_dalpha2 != nullptr) {
-<<<<<<< HEAD
-    // We trigger the computation of relevant terms here in advance so that
-    // impulses are also updated and can be reused below.
-=======
     // Since it is more efficient to calculate impulses (gamma) and their
     // derivatives (G) together, this evaluation avoids calculating the impulses
     // twice.
->>>>>>> d2e77e76
     model_->EvalConstraintsHessian(context_alpha);
   }
 
@@ -313,13 +303,6 @@
 
   // Compute second derivative.
   if (d2ell_dalpha2 != nullptr) {
-<<<<<<< HEAD
-    const std::vector<MatrixX<T>>& G =
-        model_->EvalConstraintsHessian(context_alpha);
-
-    // First compute vec_scratch = G⋅Δvc.
-    vec_scratch->resize(model_->num_constraint_equations());
-=======
     // N.B. This evaluation should be cheap given we called
     // EvalConstraintsHessian() at the very start of the scope of this function.
     const std::vector<MatrixX<T>>& G =
@@ -327,7 +310,6 @@
 
     // First compute d2ell_dalpha2_scratch = G⋅Δvc.
     d2ell_dalpha2_scratch->resize(model_->num_constraint_equations());
->>>>>>> d2e77e76
     const int nc = model_->num_constraints();
     int constraint_start = 0;
     for (int i = 0; i < nc; ++i) {
@@ -335,20 +317,12 @@
       // Number of equations for the i-th constraint.
       const int ni = G_i.rows();
       const auto dvc_i = dvc.segment(constraint_start, ni);
-<<<<<<< HEAD
-      vec_scratch->segment(constraint_start, ni) = G_i * dvc_i;
-=======
       d2ell_dalpha2_scratch->segment(constraint_start, ni) = G_i * dvc_i;
->>>>>>> d2e77e76
       constraint_start += ni;
     }
 
     // d²ℓ/dα² = Δvcᵀ⋅G⋅Δvc
-<<<<<<< HEAD
-    const T d2ellR_dalpha2 = dvc.dot(*vec_scratch);
-=======
     const T d2ellR_dalpha2 = dvc.dot(*d2ell_dalpha2_scratch);
->>>>>>> d2e77e76
 
     *d2ell_dalpha2 = d2ellA_dalpha2 + d2ellR_dalpha2;
 
@@ -488,13 +462,10 @@
     const systems::Context<double>& context,
     const SearchDirectionData& search_direction_data,
     systems::Context<double>* scratch) const {
-<<<<<<< HEAD
-=======
   DRAKE_DEMAND(parameters_.line_search_type ==
                SapSolverParameters::LineSearchType::kExact);
   DRAKE_DEMAND(scratch != nullptr);
   DRAKE_DEMAND(scratch != &context);
->>>>>>> d2e77e76
   // dℓ/dα(α = 0) = ∇ᵥℓ(α = 0)⋅Δv.
   const VectorX<double>& ell_grad_v0 = model_->EvalCostGradient(context);
   const VectorX<double>& dv = search_direction_data.dv;
@@ -512,11 +483,7 @@
         "ill-conditioned systems. Consider revisiting your model.");
   }
 
-<<<<<<< HEAD
-  const double alpha_max = parameters_.ls_alpha_max;
-=======
   const double alpha_max = parameters_.exact_line_search.alpha_max;
->>>>>>> d2e77e76
   double dell{NAN};
   double d2ell{NAN};
   VectorX<double> vec_scratch;
@@ -524,12 +491,6 @@
       CalcCostAlongLine(context, search_direction_data, alpha_max, scratch,
                         &dell, &d2ell, &vec_scratch);
 
-<<<<<<< HEAD
-  // If the user request very tight tolerances (say, samller than 10⁻¹⁰) then we
-  // might enter the line search with a very small gradient. If close to machine
-  // epsilon, the Newton method below might return innacurate results. Therefore
-  // return early if we detect this situation.
-=======
   // If the cost is still decreasing at alpha_max, we accept this value.
   if (dell <= 0) return std::make_pair(alpha_max, 0);
 
@@ -541,38 +502,22 @@
   // minimizer of the cost. Even if the norm of the search direction Δv is
   // small, we allow the Newton solver to take a full step and therefore we
   // return with a step size of one.
->>>>>>> d2e77e76
   if (-dell_dalpha0 <
       parameters_.cost_abs_tolerance + parameters_.cost_rel_tolerance * ell0)
     return std::make_pair(1.0, 0);
 
-<<<<<<< HEAD
-  // If the cost is still decreasing at alpha_max, we accept this value.
-  if (dell <= 0) return std::make_pair(alpha_max, 0);
-
-=======
->>>>>>> d2e77e76
   // N.B. We place the data needed to evaluate cost and gradients into a single
   // struct so that cost_and_gradient only needs to capture a single pointer.
   // This avoids heap allocations when passing the lambda to
   // DoNewtonWithBisectionFallback().
   struct EvalData {
-<<<<<<< HEAD
-    const SapSolver<double>* solver;
-=======
     const SapSolver<double>& solver;
->>>>>>> d2e77e76
     const Context<double>& context0;  // Context at alpha = 0.
     const SearchDirectionData& search_direction_data;
     Context<double>& scratch;  // Context at alpha != 0.
     // N.B. We normalize the gradient to minimize round-off errors as f(alpha) =
-<<<<<<< HEAD
-    // −ℓ'(α)/ell_scale.
-    const double ell_scale;
-=======
     // −ℓ'(α)/dell_scale.
     const double dell_scale;
->>>>>>> d2e77e76
     VectorX<double> vec_scratch;
   };
 
@@ -580,19 +525,6 @@
   // was called it is because the residual (the gradient of the cost) is
   // non-zero. Therefore we can safely divide by dell_dalpha0.
   // N.B. We then define f(alpha) = −ℓ'(α)/ℓ'₀ so that f(alpha=0) = -1.
-<<<<<<< HEAD
-  const double ell_scale = -dell_dalpha0;
-  EvalData data{this, context, search_direction_data, *scratch, ell_scale};
-
-  auto cost_and_gradient = [&data](double x) {
-    double dell_dalpha;
-    double d2ell_dalpha2;
-    data.solver->CalcCostAlongLine(data.context0, data.search_direction_data, x,
-                                   &data.scratch, &dell_dalpha, &d2ell_dalpha2,
-                                   &data.vec_scratch);
-    return std::make_pair(dell_dalpha / data.ell_scale,
-                          d2ell_dalpha2 / data.ell_scale);
-=======
   const double dell_scale = -dell_dalpha0;
   EvalData data{*this, context, search_direction_data, *scratch, dell_scale};
 
@@ -605,7 +537,6 @@
                                    &data.vec_scratch);
     return std::make_pair(dell_dalpha / data.dell_scale,
                           d2ell_dalpha2 / data.dell_scale);
->>>>>>> d2e77e76
   };
 
   // To estimate a guess, we approximate the cost as being quadratic around
@@ -614,13 +545,8 @@
 
   // N.B. If we are here, then we already know that dell_dalpha0 < 0 and dell >
   // 0, and therefore [0, alpha_max] is a valid bracket.
-<<<<<<< HEAD
-  const Bracket bracket(0., dell_dalpha0 / ell_scale, alpha_max,
-                        dell / ell_scale);
-=======
   const Bracket bracket(0., dell_dalpha0 / dell_scale, alpha_max,
                         dell / dell_scale);
->>>>>>> d2e77e76
 
   // This relative tolerance was obtained by experimentation on a large set of
   // tests cases. We found out that with f_tolerance ∈ [10⁻¹⁴, 10⁻³] the solver
@@ -629,15 +555,9 @@
   // and the upper limit (close to an inexact method).
   const double f_tolerance = 1.0e-8;  // f = −ℓ'(α)/ℓ'₀ is dimensionless.
   const double alpha_tolerance = f_tolerance * alpha_guess;
-<<<<<<< HEAD
-  const auto [alpha, iters] =
-      DoNewtonWithBisectionFallback(cost_and_gradient, bracket, alpha_guess,
-                                    alpha_tolerance, f_tolerance, 100);
-=======
   const auto [alpha, iters] = DoNewtonWithBisectionFallback(
       cost_and_gradient, bracket, alpha_guess, alpha_tolerance, f_tolerance,
       parameters_.exact_line_search.max_iterations);
->>>>>>> d2e77e76
 
   return std::make_pair(alpha, iters);
 }
