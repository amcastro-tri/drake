--- conflicted
+++ resolved
@@ -93,19 +93,15 @@
   // Declares an abstract valued output port for contact information.
   contact_output_port_index_ = DeclareContactResultsOutputPort();
 
-<<<<<<< HEAD
-  // @TODO(edrumwri): Remove this once the time stepping constraint force
+  // @TODO(edrumwri): Remove this once the discretization constraint "force"
   //                  results have been cached (which will allow us to compute
   //                  the contact force outputs the "proper" way and obviate the
   //                  need to initialize the generalized contact force vector in
   //                  this way).
-  time_stepping_contact_results_.set_generalized_contact_force(
+  discretized_system_contact_results_.set_generalized_contact_force(
       VectorX<T>::Zero(tree_->get_num_velocities()));
 
-  // Schedule time stepping update.
-=======
   // Schedule discretization update.
->>>>>>> 72b0f5b4
   if (timestep_ > 0.0)
     this->DeclarePeriodicDiscreteUpdate(timestep_);
 }
@@ -1238,9 +1234,9 @@
 
   // TODO(edrumwri): Relocate this block of code to the contact output function
   // when caching is in place.
-  ComputeTimeSteppingContactResults(dt, contacts, data, kinematics_cache,
+  ComputeDiscretizedSystemContactResults(dt, contacts, data, kinematics_cache,
                                     constraint_force,
-                                    &time_stepping_contact_results_);
+                                    &discretized_system_contact_results_);
 
   // qn = q + dt*qdot.
   VectorX<T> xn(this->get_num_states());
@@ -1254,7 +1250,7 @@
 // geometric data (`contacts`), the time stepping problem data, and the computed
 // contact force (impulse) solution.
 template <typename T>
-void RigidBodyPlant<T>::ComputeTimeSteppingContactResults(
+void RigidBodyPlant<T>::ComputeDiscretizedSystemContactResults(
     const T& dt,
     const std::vector<multibody::collision::PointPair<T>>& contacts,
     const multibody::constraint::ConstraintVelProblemData<T>& data,
@@ -1467,11 +1463,10 @@
   contacts->set_generalized_contact_force(
       VectorX<T>::Zero(get_num_velocities()));
 
-  // If the state is discrete, we use the last contact results from the time
-  // stepping method, which we can do because the time stepping method
-  // progresses only forwards in time.
+  // If the state is discrete, we use the last contact results, which we can
+  // do because the discretized model only steps forward in time.
   if (is_state_discrete()) {
-    *contacts = time_stepping_contact_results_;
+    *contacts = discretized_system_contact_results_;
     return;
   }
 
