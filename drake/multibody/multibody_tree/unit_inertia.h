--- conflicted
+++ resolved
@@ -76,19 +76,12 @@
   /// @tparam Scalar The scalar type on which the new unit inertia will
   /// be templated.
   ///
-<<<<<<< HEAD
-  /// @note The cast is only valid when `Scalar` has a valid constructor from
-  /// the scalar type `T` on which `this` object is templated.
-  /// For instance, UnitInertia<double>::cast<AutoDiffXd>() is valid.
-  /// However, UnitInertia<AutoDiffXd>::cast<double>() is not.
-=======
   /// @note `UnitInertia<From>::cast<To>()` creates a new
   /// `UnitInertia<To>` from a `UnitInertia<From>` but only if
   /// type `To` is constructible from type `From`. As an example of this,
   /// `UnitInertia<double>::cast<AutoDiffXd>()` is valid since
   /// `AutoDiffXd a(1.0)` is valid. However,
   /// `UnitInertia<AutoDiffXd>::cast<double>()` is not.
->>>>>>> 1920a1e8
   template <typename Scalar>
   UnitInertia<Scalar> cast() const {
     return UnitInertia<Scalar>(RotationalInertia<T>::template cast<Scalar>());
