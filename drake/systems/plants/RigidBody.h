#pragma once

#include <Eigen/Dense>
#include <Eigen/StdVector>
#include <iostream>
#include <map>
#include <memory>
#include <set>
#include <string>

#include "drake/common/eigen_types.h"
#include "drake/drakeRBM_export.h"
#include "drake/systems/plants/collision/DrakeCollision.h"
#include "drake/systems/plants/joints/DrakeJoint.h"

class DRAKERBM_EXPORT RigidBody {
 private:
  std::unique_ptr<DrakeJoint> joint;
  DrakeCollision::bitmask collision_filter_group;
  DrakeCollision::bitmask collision_filter_ignores;

 public:
  RigidBody();

  /**
   * @brief Name of the body.
   *
   * An accessor for the name of the body that this rigid body represents.
   *
   * @return The name of the body that's modeled by this rigid body.
   */
  const std::string& get_name() const;

  /**
   * Sets the name of this rigid body.
   */
  void set_name(const std::string& name);

  /**
   * An accessor for the name of the model or robot that this rigid body is
   * a part of.
   *
   * @return The name of the model that this rigid body belongs to.
   */
  // TODO(amcastro-tri): Move concept of world out of here as per #2318.
  const std::string& get_model_name() const;

  /**
   * Sets the name of the model to which this rigid body belongs.
   */
  void set_model_name(const std::string& name);

  /**
   * Returns the ID of the model to which this rigid body belongs.
   */
  int get_model_id() const;

  /**
   * Sets the ID of the model to which this rigid body belongs.
   */
  void set_model_id(int model_id);

  /**
   * Sets the parent joint through which this rigid body connects to its parent
   * rigid body.
   *
   * @param[in] joint The parent joint of this rigid body. Note that this
   * rigid body assumes ownership of this joint.
   */
  void setJoint(std::unique_ptr<DrakeJoint> joint);

  /**
   * An accessor to this rigid body's parent joint. By "parent joint" we
   * mean the joint through which this rigid body connects to its parent rigid
   * body in the rigid body tree.
   *
   * @return The parent joint of this rigid body.
   */
  const DrakeJoint& getJoint() const;

  /**
   * Sets the parent rigid body. This is the rigid body that is connected to
   * this rigid body's joint.
   *
   * @param[in] parent A pointer to this rigid body's parent rigid body.
   */
  void set_parent(RigidBody* parent);

  /**
   * Returns a const pointer to this rigid body's parent rigid body.
   */
  const RigidBody* get_parent() const;

  bool hasParent() const;

  /**
   * Checks if a particular rigid body is the parent of this rigid body.
   *
   * @param[in] other The potential parent of this rigid body.
   * @return true if the supplied rigid body parameter other is the parent of
   * this rigid body.
   */
  bool has_as_parent(const RigidBody& other) const {
    return parent_ == &other;
  }

  /**
   * Sets the "body index" of this `RigidBody`. The "body index" is the index of
   * this `RigidBody` within the vector of `RigidBody` objects within the
   * `RigidBodyTree`.
   */
  void set_body_index(int body_index);

  /**
   * Returns the "body index" of this `RigidBody`. This is the index within the
   * vector of `RigidBody` objects within the `RigidBodyTree`.
   */
  int get_body_index() const;

  /**
   * Sets the start index of this rigid body's position state within the
   * `RigidBodyTree`'s state vector.
   */
  void set_position_start_index(int position_start_index);

  /**
   * Returns the start index of this rigid body's position state within the
   * `RigidBodyTree`'s state vector.
   */
  int get_position_start_index() const;

  /**
   * Sets the start index of this rigid body's velocity state within the
   * `RigidBodyTree`'s state vector.
   */
  void set_velocity_start_index(int velocity_start_index);

  /**
   * Returns the start index of this rigid body's velocity state within the
   * `RigidBodyTree`'s state vector.
   */
  int get_velocity_start_index() const;

  void AddVisualElement(const DrakeShapes::VisualElement& elements);

  const DrakeShapes::VectorOfVisualElements& get_visual_elements() const;

  /**
   * Adds a collision element to this rigid body by collision element @p id.
   * This effectively defines the collision geometry of this rigid body. If more
   * than one collision element is added, the resulting collision geometry is
   * the union of the individual geometries of each collision element.
   */
  void AddCollisionElement(DrakeCollision::ElementId id);

  /**
   * Adds a collision element represented by its @p id to the collision group
   * @p group_name. Collision groups are just a convenient way to group a
   * collection of collision elements so that they can be referenced by the name
   * of the group they belong to. There is no implication on whether these
   * elements can collide between them or not.
   *
   * Note that the collision element @p id must have already been passed to
   * RigidBody::AddCollisionElement().
   */
  void AddCollisionElementToGroup(const std::string& group_name,
      DrakeCollision::ElementId id);

  /**
   * @returns A reference to an `std::vector` of collision elements that
   * represent the collision geometry of this rigid body.
   */
  const std::vector<DrakeCollision::ElementId>& get_collision_element_ids()
      const;

  /**
   * @returns A reference to an `std::vector` of collision elements that
   * represent the collision geometry of this rigid body.
   */
  std::vector<DrakeCollision::ElementId>& get_mutable_collision_element_ids();

  /**
   * @returns A map of collision element group names to vectors of collision
   * element IDs. These are the collision element groups created through calls
   * to RigidBody::AddCollisionElementToGroup().
   */
  const std::map<std::string, std::vector<DrakeCollision::ElementId>>&
      get_group_to_collision_ids_map() const;

  /**
   * @returns A map of collision element group names to vectors of collision
   * element IDs. These are the collision element groups created through calls
   * to RigidBody::AddCollisionElementToGroup().
   */
  std::map<std::string, std::vector<DrakeCollision::ElementId>>&
    get_mutable_group_to_collision_ids_map();


  void setCollisionFilter(const DrakeCollision::bitmask& group,
                          const DrakeCollision::bitmask& ignores);

  const DrakeCollision::bitmask& getCollisionFilterGroup() const {
    return collision_filter_group;
  }
  void setCollisionFilterGroup(const DrakeCollision::bitmask& group) {
    this->collision_filter_group = group;
  }

  const DrakeCollision::bitmask& getCollisionFilterIgnores() const {
    return collision_filter_ignores;
  }
  void setCollisionFilterIgnores(const DrakeCollision::bitmask& ignores) {
    this->collision_filter_ignores = ignores;
  }

  void addToCollisionFilterGroup(const DrakeCollision::bitmask& group) {
    this->collision_filter_group |= group;
  }
  void ignoreCollisionFilterGroup(const DrakeCollision::bitmask& group) {
    this->collision_filter_ignores |= group;
  }
  void collideWithCollisionFilterGroup(const DrakeCollision::bitmask& group) {
    this->collision_filter_ignores &= ~group;
  }

  // TODO(amcastro-tri): Change to is_adjacent_to().
  bool adjacentTo(const RigidBody& other) const;

  bool CollidesWith(const RigidBody& other) const {
    bool ignored =
        this == &other || adjacentTo(other) ||
        (collision_filter_group & other.getCollisionFilterIgnores()).any() ||
        (other.getCollisionFilterGroup() & collision_filter_ignores).any();
    return !ignored;
  }

  bool appendCollisionElementIdsFromThisBody(
      const std::string& group_name,
      std::vector<DrakeCollision::ElementId>& ids) const;

  bool appendCollisionElementIdsFromThisBody(
      std::vector<DrakeCollision::ElementId>& ids) const;

  /**
<<<<<<< HEAD
   * Returns a matrix of contact points that this rigid body has with its
   * environment.
=======
   * Returns the contact points between this rigid body and the environment.
   * These are the contact points that were saved by
   * RigidBody::set_contact_points().
>>>>>>> d269702c
   */
  const Eigen::Matrix3Xd& get_contact_points() const;

  /**
<<<<<<< HEAD
   * Saves the contact points that this rigid body has with its environment.
=======
   * Saves the contact points between this rigid body and the environment.
   * These contact points can be obtained through
   * RigidBody::get_contact_points().
>>>>>>> d269702c
   */
  void set_contact_points(const Eigen::Matrix3Xd& contact_points);

  /**
   * Sets the mass of this rigid body.
   */
<<<<<<< HEAD
  void set_mass(int mass);
=======
  void set_mass(double mass);
>>>>>>> d269702c

  /**
   * Returns the mass of this rigid body.
   */
<<<<<<< HEAD
  int get_mass() const;
=======
  double get_mass() const;
>>>>>>> d269702c

  /**
   * Transforms all of the visual, collision, and inertial elements associated
   * with this body to the proper joint frame.  This is necessary, for instance,
   * to support SDF loading where the child frame can be specified independently
   * from the joint frame. In our RigidBodyTree classes, the body frame IS the
   * joint frame.
   *
   * @param transform_body_to_joint The transform from this body's frame to the
   * joint's frame.
   */
  void ApplyTransformToJointFrame(
      const Eigen::Isometry3d& transform_body_to_joint);

 public:
  // note: it's very ugly, but parent, dofnum, and pitch also exist currently
  // (independently) at the RigidBodyTree level to represent the featherstone
  // structure.  this version is for the kinematics.

  /// The center of mass of this rigid body.
  Eigen::Vector3d com;

  /// The spatial rigid body inertia of this rigid body.
  drake::SquareTwistMatrix<double> I;

  friend std::ostream& operator<<(std::ostream& out, const RigidBody& b);

 public:
#ifndef SWIG
  EIGEN_MAKE_ALIGNED_OPERATOR_NEW
#endif

 private:
  // The name of this rigid body.
  std::string name_;

  // The name of the model to which this rigid body belongs.
  std::string model_name_;

  // A unique ID for each model. It uses 0-index, starts from 0.
  int model_id_{0};

  // The rigid body that's connected to this rigid body's joint.
  RigidBody* parent_{nullptr};

  // The index of this rigid body in the rigid body tree.
  int body_index_{0};

  // The starting index of this rigid body's joint's position value(s) within
  // the parent tree's state vector.
  int position_start_index_{0};

  // The starting index of this rigid body's joint's velocity value(s) within
  // the parent tree's state vector.
  int velocity_start_index_{0};

  // A list of visual elements for this RigidBody.
  DrakeShapes::VectorOfVisualElements visual_elements_;

  // A list of collision element IDs of collision elements that represent the
  // geometry of this rigid body.
  std::vector<DrakeCollision::ElementId> collision_element_ids_;

  // A map of groups of collision element IDs. This is just for conveniently
  // accessing particular groups of collision elements. The groups do not imply
  // anything in terms of how the collision elements relate to each other.
  std::map<std::string, std::vector<DrakeCollision::ElementId>>
      collision_element_groups_;

  // The contact points this rigid body has with its environment.
  Eigen::Matrix3Xd contact_points_;

  // The mass of this rigid body.
  double mass_{0};
};<|MERGE_RESOLUTION|>--- conflicted
+++ resolved
@@ -242,45 +242,28 @@
       std::vector<DrakeCollision::ElementId>& ids) const;
 
   /**
-<<<<<<< HEAD
-   * Returns a matrix of contact points that this rigid body has with its
-   * environment.
-=======
    * Returns the contact points between this rigid body and the environment.
    * These are the contact points that were saved by
    * RigidBody::set_contact_points().
->>>>>>> d269702c
    */
   const Eigen::Matrix3Xd& get_contact_points() const;
 
   /**
-<<<<<<< HEAD
-   * Saves the contact points that this rigid body has with its environment.
-=======
    * Saves the contact points between this rigid body and the environment.
    * These contact points can be obtained through
    * RigidBody::get_contact_points().
->>>>>>> d269702c
    */
   void set_contact_points(const Eigen::Matrix3Xd& contact_points);
 
   /**
    * Sets the mass of this rigid body.
    */
-<<<<<<< HEAD
-  void set_mass(int mass);
-=======
   void set_mass(double mass);
->>>>>>> d269702c
 
   /**
    * Returns the mass of this rigid body.
    */
-<<<<<<< HEAD
-  int get_mass() const;
-=======
   double get_mass() const;
->>>>>>> d269702c
 
   /**
    * Transforms all of the visual, collision, and inertial elements associated
