--- conflicted
+++ resolved
@@ -97,13 +97,7 @@
   /* When T = double, this method returns the result of Clone().
      When T = AutoDiffXd this method returns a deep copy where gradients were
      discarded. */
-<<<<<<< HEAD
-  // TODO: rename to CloneToDouble() (again), since for T = double this behaves
-  // as a clone method.     
-  std::unique_ptr<SapContactProblem<double>> DiscardGradientAndClone() const;
-=======
   std::unique_ptr<SapContactProblem<double>> ToDouble() const;
->>>>>>> ad104f68
 
   /* Makes a "reduced" contact problem given the DOFs specified in
     `known_free_motion_dofs` are known to equal the free-motion velocities.
