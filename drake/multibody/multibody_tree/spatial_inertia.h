#pragma once

#include <algorithm>
#include <exception>
#include <iostream>
#include <limits>

#include "drake/common/drake_assert.h"
#include "drake/common/drake_copyable.h"
#include "drake/common/eigen_types.h"
#include "drake/math/cross_product.h"
#include "drake/multibody/multibody_tree/math/spatial_algebra.h"
#include "drake/multibody/multibody_tree/rotational_inertia.h"
#include "drake/multibody/multibody_tree/unit_inertia.h"

namespace drake {
namespace multibody {

/// This class represents the physical concept of a _Spatial Inertia_. A
/// spatial inertia (or spatial mass matrix) encapsulates the mass, center of
/// mass, and rotational inertia of the mass distribution of a body or composite
/// body S, where with "composite body" we mean a collection of bodies welded
/// together containing at least one body (throughout this documentation "body"
/// is many times used instead of "composite body" but the same concepts apply
/// to a collection of bodies as well.)
/// A spatial inertia is an element of ℝ⁶ˣ⁶ that is symmetric, and positive
/// semi-definite. It logically consists of `3x3` sub-matrices arranged like
/// so, [Jain 2010]:
/// <pre>
///              Spatial mass matrix
///           ------------ ------------
///        0 |            |            |
///        1 |    I_SP    | m p_PScm×  |
///        2 |            |            |
///           ------------ ------------
///        3 |            |            |
///        4 | -m p_PScm× |     m Id   |
///        5 |            |            |
///           ------------ ------------
///                Symbol: M
/// </pre>
/// where, with the monogram notation described in
/// @ref multibody_spatial_inertia, `I_SP` is the rotational inertia of body or
/// composite body S computed about a point P, m is the mass of this composite
/// body, `p_PScm` is the position vector from point P to the center of mass
/// `Scm` of the composite body S with `p_PScm×` denoting its skew-symmetric
/// cross product matrix (defined such that `a× b = a.cross(b)`), and `Id` is
/// the identity matrix in ℝ³ˣ³. See Section 2.1, p. 17 of [Jain 2010].
/// The logical arrangement as shown above is chosen to be consistent with our
/// logical arrangement for spatial vectors as documented in
/// @ref multibody_spatial_algebra for which the rotational component comes
/// first followed by the translational component.
///
/// In typeset material we use the symbol @f$ [M^{S/P}]_E @f$ to represent the
/// spatial inertia of a body or composite body S about point P, expressed in
/// frame E. For this inertia, the monogram notation reads `M_SP_E`. If the
/// point P is fixed to a body B, we write that point as @f$ B_P @f$ which
/// appears in code and comments as `Bp`. So if the body or composite body is B
/// and the about point is `Bp`, the monogram notation reads `M_BBp_E`, which
/// can be abbreviated to `M_Bp_E` since the about point `Bp` also identifies
/// the body. Common cases are that the about point is the origin `Bo` of the
/// body, or it's the center of mass `Bcm` for which the rotational inertia in
/// monogram notation would read as `I_Bo_E` and `I_Bcm_E`, respectively.
/// Given `M_BP_E` (@f$[M^{B/P}]_E@f$), the rotational inertia of this spatial
/// inertia is `I_BP_E` (@f$[I^{B/P}]_E@f$) and the position vector of the
/// center of mass measured from point P and expressed in E is `p_PBcm_E`
/// (@f$[^Pp^{B_{cm}}]_E@f$).
///
/// @note This class does not implement any mechanism to track the frame E in
/// which a spatial inertia is expressed or about what point is computed.
/// Methods and operators on this class have no means to determine frame
/// consistency through operations. It is therefore the responsibility of users
/// of this class to keep track of frames in which operations are performed. We
/// suggest doing that using disciplined notation, as described above.
///
/// - [Jain 2010]  Jain, A., 2010. Robot and multibody dynamics: analysis and
///                algorithms. Springer Science & Business Media.
///
/// @tparam T The underlying scalar type. Must be a valid Eigen scalar.
///
/// Instantiated templates for the following kinds of T's are provided:
/// - double
/// - AutoDiffXd
///
/// They are already available to link against in the containing library.
template <typename T>
class SpatialInertia {
 public:
  DRAKE_DEFAULT_COPY_AND_MOVE_AND_ASSIGN(SpatialInertia)

  /// Default SpatialInertia constructor initializes mass, center of mass and
  /// rotational inertia to invalid NaN's for a quick detection of
  /// uninitialized values.
  SpatialInertia() {}

  /// Constructs a spatial inertia for a physical body or composite body S about
  /// a point P from a given mass, center of mass and rotational inertia. The
  /// center of mass is specified by the position vector `p_PScm_E` from point P
  /// to the center of mass point `Scm`, expressed in a frame E.
  /// The rotational inertia is provided as the UnitInertia `G_SP_E` of the body
  /// or composite body S computed about point P and expressed in frame E.
  ///
  /// This constructor checks for the physical validity of the resulting
  /// %SpatialInertia with IsPhysicallyValid() and throws a std::runtime_error
  /// exception in the event the provided input parameters lead to
  /// non-physically viable spatial inertia.
  ///
  /// @param[in] mass The mass of the body or composite body S.
  /// @param[in] p_PScm_E The position vector from point P to the center of mass
  ///                     of body or composite body S expressed in frame E.
  /// @param[in] G_SP_E UnitInertia of the body or composite body S computed
  ///                   about origin point P and expressed in frame E.
  SpatialInertia(
      const T& mass, const Vector3<T>& p_PScm_E, const UnitInertia<T>& G_SP_E) :
      mass_(mass), p_PScm_E_(p_PScm_E), G_SP_E_(G_SP_E) {
    CheckInvariants();
  }

  /// Returns a new %SpatialInertia object templated on `Scalar` initialized
  /// from the value of `this` spatial inertia.
  ///
  /// @tparam Scalar The scalar type on which the new spatial inertia will
  /// be templated.
  ///
<<<<<<< HEAD
  /// @note The cast is only valid when `Scalar` has a valid constructor from
  /// the scalar type `T` on which `this` object is templated.
  /// For instance, SpatialInertia<double>::cast<AutoDiffXd>() is valid.
  /// However, SpatialInertia<AutoDiffXd>::cast<double>() is not.
=======
  /// @note `SpatialInertia<From>::cast<To>()` creates a new
  /// `SpatialInertia<To>` from a `SpatialInertia<From>` but only if
  /// type `To` is constructible from type `From`. As an example of this,
  /// `SpatialInertia<double>::cast<AutoDiffXd>()` is valid since
  /// `AutoDiffXd a(1.0)` is valid. However,
  /// `SpatialInertia<AutoDiffXd>::cast<double>()` is not.
>>>>>>> 1920a1e8
  template <typename Scalar>
  SpatialInertia<Scalar> cast() const {
    return SpatialInertia<Scalar>(
        get_mass(),
        get_com().template cast<Scalar>(),
        get_unit_inertia().template cast<Scalar>());
  }

  /// Get a constant reference to the mass of this spatial inertia.
  const T& get_mass() const { return mass_;}

  /// Get a constant reference to the position vector `p_PScm_E` from the
  /// _about point_ P to the center of mass `Scm` of the body or composite body
  /// S, expressed in frame E. See the documentation of this class for details.
  const Vector3<T>& get_com() const { return p_PScm_E_;}

  /// Computes the center of mass moment vector `mass * p_PScm_E` given the
  /// position vector `p_PScm_E` from the _about point_ P to the center of mass
  /// `Scm` of the body or composite body S, expressed in frame E. See the
  /// documentation of this class for details.
  Vector3<T> CalcComMoment() const { return mass_ * p_PScm_E_;}

  /// Get a constant reference to the unit inertia `G_SP_E` of this
  /// spatial inertia, computed about point P and expressed in frame E. See the
  /// documentation of this class for details.
  const UnitInertia<T>& get_unit_inertia() const { return G_SP_E_;}

  /// Computes the rotational inertia `I_SP_E = mass * G_SP_E` of this
  /// spatial inertia, computed about point P and expressed in frame E. See the
  /// documentation of this class for details.
  RotationalInertia<T> CalcRotationalInertia() const { return mass_ * G_SP_E_;}

  /// Returns `true` if any of the elements in this spatial inertia is NaN
  /// and `false` otherwise.
  bool IsNaN() const {
    using std::isnan;
    if (isnan(mass_)) return true;
    if (G_SP_E_.IsNaN()) return true;
    if (p_PScm_E_.array().isNaN().any()) return true;
    return false;
  }

  /// Performs a number of checks to verify that this is a physically valid
  /// spatial inertia.
  /// The checks performed are:
  /// - No NaN entries.
  /// - Non-negative mass.
  /// - Non-negative principal moments about the center of mass.
  /// - Principal moments about the center of mass must satisfy the triangle
  ///   inequality:
  ///   - `Ixx + Iyy >= Izz`
  ///   - `Ixx + Izz >= Iyy`
  ///   - `Iyy + Izz >= Ixx`
  /// These are the tests performed by
  /// RotationalInertia::CouldBePhysicallyValid() which become a sufficient
  /// condition when performed on a rotational inertia about a body's center of
  /// mass.
  /// @see RotationalInertia::CouldBePhysicallyValid().
  bool IsPhysicallyValid() const {
    if (IsNaN()) return false;
    if (mass_ < T(0)) return false;
    // The tests in RotationalInertia become a sufficient condition when
    // performed on a rotational inertia computed about a body's center of mass.
    const UnitInertia<T> G_SScm_E = G_SP_E_.ShiftToCenterOfMass(p_PScm_E_);
    if (!G_SScm_E.CouldBePhysicallyValid()) return false;
    return true;  // All tests passed.
  }

  /// Copy to a full 6x6 matrix representation.
  Matrix6<T> CopyToFullMatrix6() const {
    using drake::math::VectorToSkewSymmetric;
    Matrix6<T> M;
    M.template block<3, 3>(0, 0) = mass_ * G_SP_E_.CopyToFullMatrix3();
    M.template block<3, 3>(0, 3) = mass_ * VectorToSkewSymmetric(p_PScm_E_);
    M.template block<3, 3>(3, 0) = -M.template block<3, 3>(0, 3);
    M.template block<3, 3>(3, 3) = mass_ * Matrix3<T>::Identity();
    return M;
  }

  /// Sets `this` spatial inertia to have NaN entries. Typically used for quick
  /// detection of uninitialized values.
  void SetNaN() {
    mass_ = nan();
    p_PScm_E_.setConstant(nan());
    G_SP_E_.SetToNaN();
  }

  /// Adds in a spatial inertia to `this` spatial inertia.
  /// @param[in] M_BP_E A spatial inertia of some body B to be added to
  ///                  `this` spatial inertia. It must be defined about the
  ///                   same point P as `this` inertia, and expressed in the
  ///                   same frame E.
  /// @returns A reference to `this` spatial inertia, which has been updated
  ///          to include the given spatial inertia `M_BP_E`.
  ///
  /// @note This operation aborts if the mass of the resulting spatial inertia
  ///       is zero since in that case the position vector from the about point
  ///       to the center of mass is not well defined.
  ///
  /// @warning This operation is only valid if both spatial inertias are
  /// computed about the same point P and expressed in the same frame E.
  /// Considering `this` spatial inertia to be `M_SP_E` for some body or
  /// composite body S, about some point P, the supplied spatial inertia
  /// `M_BP_E` must be for some other body or composite body B about the _same_
  /// point P; B's inertia is then included in S.
  SpatialInertia& operator+=(const SpatialInertia<T>& M_BP_E) {
    const T total_mass = get_mass() + M_BP_E.get_mass();
    DRAKE_ASSERT(total_mass != 0);
    p_PScm_E_ = (CalcComMoment() + M_BP_E.CalcComMoment()) / total_mass;
    G_SP_E_.SetFromRotationalInertia(
        CalcRotationalInertia() + M_BP_E.CalcRotationalInertia(), total_mass);
    mass_ = total_mass;
    return *this;
  }

  /// Given `this` spatial inertia `M_SP_E` for some body or composite body S,
  /// taken about a point P and expressed in frame E, this method computes the
  /// same inertia re-expressed in another frame A.
  /// This operation is performed in-place modifying the original object.
  ///
  /// @param[in] R_AE Rotation matrix from frame E to frame A.
  /// @returns A reference to `this` rotational inertia about the same point P
  ///          but now re-expressed in frame A, that is, `M_SP_A`.
  ///
  /// @warning This method does not check whether the input matrix `R_AE`
  /// represents a valid rotation or not. It is the resposibility of users to
  /// provide valid rotation matrices.
  SpatialInertia& ReExpressInPlace(const Matrix3<T>& R_AE) {
    p_PScm_E_ = R_AE * p_PScm_E_;    // Now p_PScm_A
    G_SP_E_.ReExpressInPlace(R_AE);  // Now I_SP_A
    return *this;                    // Now M_SP_A
  }

  /// Given `this` spatial inertia `M_SP_E` for some body or composite body S,
  /// taken about a point P and expressed in frame E, this method computes the
  /// same inertia re-expressed in another frame A.
  ///
  /// @param[in] R_AE Rotation matrix from frame E to frame A.
  /// @retval M_SP_A The same spatial inertia of S about P but now
  ///                re-expressed in frame A.
  /// @see ReExpressInPlace() for details.
  SpatialInertia ReExpress(const Matrix3<T>& R_AE) const {
    return SpatialInertia(*this).ReExpressInPlace(R_AE);
  }

  /// Given `this` spatial inertia `M_SP_E` for some body or composite body S,
  /// computed about point P, and expressed in frame E, this method uses
  /// the _Parallel Axis Theorem_ for spatial inertias to compute the same
  /// spatial inertia about a new point Q. The result still is expressed in
  /// frame E.
  /// This operation is performed in-place modifying the original object.
  /// @see Shift() which does not modify this object.
  ///
  /// For details see Section 2.1.2, p. 20 of [Jain 2010].
  ///
  /// @param[in] p_PQ_E Vector from the original about point P to the new
  ///                   about point Q, expressed in the same frame E `this`
  ///                   spatial inertia is expressed in.
  /// @returns A reference to `this` spatial inertia for body or composite body
  ///          S but now computed about about a new point Q.
  SpatialInertia& ShiftInPlace(const Vector3<T>& p_PQ_E) {
    const Vector3<T> p_QScm_E = p_PScm_E_ - p_PQ_E;
    // The following two lines apply the parallel axis theorem (in place) so
    // that:
    //   G_SQ = G_SP + px_QScm² - px_PScm²
    G_SP_E_.ShiftFromCenterOfMassInPlace(p_QScm_E);
    G_SP_E_.ShiftToCenterOfMassInPlace(p_PScm_E_);
    p_PScm_E_ = p_QScm_E;
    // This would only mean a bug in the implementation. The Shift operation
    // should always lead to a valid spatial inertia.
    DRAKE_ASSERT_VOID(CheckInvariants());
    return *this;
  }

  /// Given `this` spatial inertia `M_SP_E` for some body or composite body S,
  /// computed about point P, and expressed in frame E, this method uses
  /// the _Parallel Axis Theorem_ for spatial inertias to compute the same
  /// spatial inertia about a new point Q. The result still is expressed in
  /// frame E.
  /// @see ShiftInPlace() for more details.
  ///
  /// @param[in] p_PQ_E Vector from the original about point P to the new
  ///                   about point Q, expressed in the same frame E `this`
  ///                   spatial inertia is expressed in.
  /// @retval `M_SQ_E` This same spatial inertia for body or composite body S
  ///                  but computed about about a new point Q.
  SpatialInertia Shift(const Vector3<T>& p_PQ_E) const {
    return SpatialInertia(*this).ShiftInPlace(p_PQ_E);
  }

  /// Multiplies `this` spatial inertia `M_Bo_E` of a body B about it's frame
  /// origin `Bo` by the spatial acceleration of the body frame B in a frame W.
  /// Mathematically: <pre>
  ///   F_Bo_E = M_Bo_E * A_WB_E
  /// </pre>
  /// or, in terms of its rotational and translational components: <pre>
  ///   t_Bo = I_Bo * alpha_WB + m * p_BoBcm x a_WBo
  ///   f_Bo = -m * p_BoBcm x alpha_WB + m * a_WBo
  /// </pre>
  /// where `alpha_WB` and `a_WBo` are the rotational and translational
  /// components of the spatial acceleration `A_WB`, respectively.
  SpatialForce<T> operator*(const SpatialAcceleration<T>& A_WB_E) const {
    const Vector3<T>& alpha_WB_E = A_WB_E.rotational();
    const Vector3<T>& a_WBo_E = A_WB_E.translational();
    const Vector3<T>& mp_BoBcm_E = CalcComMoment();
    return SpatialForce<T>(
        /* rotational */
        CalcRotationalInertia() * alpha_WB_E + mp_BoBcm_E.cross(a_WBo_E),
        /* translational */
        alpha_WB_E.cross(mp_BoBcm_E) + get_mass() * a_WBo_E);
  }

 private:
  // Helper method for NaN initialization.
  static constexpr T nan() {
    return std::numeric_limits<
        typename Eigen::NumTraits<T>::Literal>::quiet_NaN();
  }

  // Mass of the body or composite body.
  T mass_{nan()};
  // Position vector from point P to the center of mass of body or composite
  // body S, expressed in a frame E.
  Vector3<T> p_PScm_E_{Vector3<T>::Constant(nan())};
  // Rotational inertia of body or composite body S computed about point P and
  // expressed in a frame E.
  UnitInertia<T> G_SP_E_{};  // Defaults to NaN initialized inertia.

  // Checks that the SpatialInertia is physically valid and throws an
  // exception if not. This is mostly used in Debug builds to throw an
  // appropriate exception.
  void CheckInvariants() const {
    if (!IsPhysicallyValid()) {
      throw std::runtime_error(
          "The resulting spatial inertia is not physically valid. "
              "See SpatialInertia::IsPhysicallyValid()");
    }
  }
};

/// Insertion operator to write SpatialInertia objects into a `std::ostream`.
/// Especially useful for debugging.
/// @relates SpatialInertia
template <typename T> inline
std::ostream& operator<<(std::ostream& o,
                         const SpatialInertia<T>& M) {
  return o
      << " mass = " << M.get_mass() << std::endl
      << " com = [" << M.get_com().transpose() << "]ᵀ" << std::endl
      << " I = " << std::endl
      << M.CalcRotationalInertia();
}

}  // namespace multibody
}  // namespace drake<|MERGE_RESOLUTION|>--- conflicted
+++ resolved
@@ -122,19 +122,12 @@
   /// @tparam Scalar The scalar type on which the new spatial inertia will
   /// be templated.
   ///
-<<<<<<< HEAD
-  /// @note The cast is only valid when `Scalar` has a valid constructor from
-  /// the scalar type `T` on which `this` object is templated.
-  /// For instance, SpatialInertia<double>::cast<AutoDiffXd>() is valid.
-  /// However, SpatialInertia<AutoDiffXd>::cast<double>() is not.
-=======
   /// @note `SpatialInertia<From>::cast<To>()` creates a new
   /// `SpatialInertia<To>` from a `SpatialInertia<From>` but only if
   /// type `To` is constructible from type `From`. As an example of this,
   /// `SpatialInertia<double>::cast<AutoDiffXd>()` is valid since
   /// `AutoDiffXd a(1.0)` is valid. However,
   /// `SpatialInertia<AutoDiffXd>::cast<double>()` is not.
->>>>>>> 1920a1e8
   template <typename Scalar>
   SpatialInertia<Scalar> cast() const {
     return SpatialInertia<Scalar>(
