--- conflicted
+++ resolved
@@ -198,21 +198,8 @@
   /// is none in this system.)
   T DoCalcNonConservativePower(const Context<T>& context) const override;
 
-
-<<<<<<< HEAD
   void DoCalcTimeDerivatives(const Context<T>& context,
                              ContinuousState<T>* derivatives) const override;
-=======
-  // System<T> overrides.
-  /// Allocates an output vector of type SpringMassStateVector<T>.
-  std::unique_ptr<BasicVector<T>> AllocateOutputVector(
-      const OutputPortDescriptor<T>& descriptor) const override;
-
-  void DoCalcOutput(const MyContext& context, MyOutput* output) const override;
-
-  void DoCalcTimeDerivatives(const MyContext& context,
-                             MyContinuousState* derivatives) const override;
->>>>>>> 23278a5f
 
   /// Returns the closed-form position and velocity solution for this system
   /// from the given initial conditions.
@@ -256,9 +243,6 @@
                                             system_is_forced_);
   }
 
-  // LeafSystem<T> override.
-  std::unique_ptr<ContinuousState<T>> AllocateContinuousState() const override;
-
  private:
   /// This system is not direct feedthrough.
   bool DoHasDirectFeedthrough(const SparsityMatrix*, int, int) const override {
