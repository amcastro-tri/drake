#pragma once

#include <memory>
#include <vector>

#include "drake/common/drake_assert.h"
#include "drake/common/drake_copyable.h"
#include "drake/common/eigen_types.h"
#include "drake/multibody/multibody_tree/frame.h"
#include "drake/multibody/multibody_tree/mobilizer.h"
#include "drake/multibody/multibody_tree/multibody_tree_context.h"
#include "drake/multibody/multibody_tree/multibody_tree_element.h"
#include "drake/multibody/multibody_tree/multibody_tree_indexes.h"
#include "drake/multibody/multibody_tree/multibody_tree_topology.h"
#include "drake/systems/framework/context.h"

namespace drake {
namespace multibody {

/// Base class for specific Mobilizer implementations with the number of
/// generalized positions and velocities resolved at compile time as template
/// parameters. This allows specific mobilizer implementations to only work on
/// fixed-size Eigen expressions therefore allowing for optimized operations on
/// fixed-size matrices. In addition, this layer discourages the proliferation
/// of dynamic-sized Eigen matrices that would otherwise lead to run-time
/// dynamic memory allocations.
/// %MobilizerImpl also provides a number of size specific methods to retrieve
/// multibody quantities of interest from caching structures. These are common
/// to all mobilizer implementations and therefore they live in this class.
/// Users should not need to interact with this class directly unless they need
/// to implement a custom Mobilizer class.
///
/// @tparam T The scalar type. Must be a valid Eigen scalar.
template <typename T, int num_positions, int num_velocities>
class MobilizerImpl : public Mobilizer<T> {
 public:
  DRAKE_NO_COPY_NO_MOVE_NO_ASSIGN(MobilizerImpl)

  /// As with Mobilizer this the only constructor available for this base class.
  /// The minimum amount of information that we need to define a mobilizer is
  /// the knowledge of the inboard and outboard frames it connects.
  /// Subclasses of %MobilizerImpl are therefore forced to provide this
  /// information in their respective constructors.
  MobilizerImpl(const Frame<T>& inboard_frame,
                const Frame<T>& outboard_frame) :
      Mobilizer<T>(inboard_frame, outboard_frame) {}

  /// Returns the number of generalized coordinates granted by this mobilizer.
  int get_num_positions() const final { return nq;}

  /// Returns the number of generalized velocities granted by this mobilizer.
  int get_num_velocities() const final { return nv;}

  /// Default implementation to Mobilizer::set_zero_configuration() that sets
  /// all generalized positions related to this mobilizer to zero.
  /// Be aware however that this default does not apply in general to all
<<<<<<< HEAD
  /// mobilizers and specific subclases must override this method for
=======
  /// mobilizers and specific subclasses must override this method for
>>>>>>> d00d6fde
  /// correctness.
  void set_zero_configuration(systems::Context<T>* context) const override {
    auto mbt_context = dynamic_cast<MultibodyTreeContext<T>*>(context);
    DRAKE_DEMAND(mbt_context != nullptr);
    get_mutable_positions(mbt_context).setZero();
  }

  /// For MultibodyTree internal use only.
<<<<<<< HEAD
  std::unique_ptr<BodyNode<T>> CreateBodyNode(
    const Body<T>* body, const Mobilizer<T>* mobilizer) const final;
=======
  std::unique_ptr<internal::BodyNode<T>> CreateBodyNode(
    const Body<T>& body, const Mobilizer<T>* mobilizer) const final;
>>>>>>> d00d6fde

 protected:
  // Handy enum to grant specific implementations compile time sizes.
  // static constexpr int i = 42; discouraged.
  // See answer in: http://stackoverflow.com/questions/37259807/static-constexpr-int-vs-old-fashioned-enum-when-and-why
  enum : int {nq = num_positions, nv = num_velocities};

<<<<<<< HEAD
  /// @name Helper Methods to Retrieve Entries from MultibodyTreeContext.
=======
  /// @name Helper methods to retrieve entries from MultibodyTreeContext.
>>>>>>> d00d6fde

  /// Helper to return a const fixed-size Eigen::VectorBlock referencing the
  /// segment in the state vector corresponding to `this` mobilizer's state.
  Eigen::VectorBlock<const VectorX<T>, nq> get_positions(
      const MultibodyTreeContext<T>& context) const {
    return context.template get_state_segment<nq>(
        this->get_positions_start());
  }

  /// Helper to return a mutable fixed-size Eigen::VectorBlock referencing the
  /// segment in the state vector corresponding to `this` mobilizer's state.
  Eigen::VectorBlock<VectorX<T>, nq> get_mutable_positions(
      MultibodyTreeContext<T>* context) const {
    return context->template get_mutable_state_segment<nq>(
        this->get_positions_start());
  }
  /// @}

<<<<<<< HEAD
  /// @name Helper Methods to Retrieve Entries from PositionKinematicsCache.
  /// @{

  /// Returns a mutable reference to the pose `X_FM` of the outboard frame M as
  /// measured and expressed in the inboard frame F.
  Isometry3<T>& get_mutable_X_FM(PositionKinematicsCache<T>* pc) const {
    return pc->get_mutable_X_FM(this->get_topology().body_node);
  }
  /// @}

 private:
  // Returns the first entry in the global array of generalized coordinates in
  // the MultibodyTree model.
=======
 protected:
  /// Helper method to retrieve a const reference to the MultibodyTreeContext
  /// object referenced by `context`.
  /// @throws `std::logic_error` if `context` is not a MultibodyTreeContext
  /// object.
  const MultibodyTreeContext<T>& GetMultibodyTreeContextOrThrow(
      const systems::Context<T>& context) const {
    // TODO(amcastro-tri): Implement this in terms of
    // MultibodyTree::GetMultibodyTreeContextOrThrow() with additional validity
    // checks.
    const MultibodyTreeContext<T>* mbt_context =
        dynamic_cast<const MultibodyTreeContext<T>*>(&context);
    if (mbt_context == nullptr) {
      throw std::logic_error("The provided systems::Context is not a"
                             "drake::multibody::MultibodyTreeContext.");
    }
    return *mbt_context;
  }

  /// Helper method to retrieve a mutable pointer to the MultibodyTreeContext
  /// object referenced by `context`.
  /// @throws `std::logic_error` if `context` is not a MultibodyTreeContext
  /// object.
  MultibodyTreeContext<T>& GetMutableMultibodyTreeContextOrThrow(
      systems::Context<T>* context) const {
    // TODO(amcastro-tri): Implement this in terms of
    // MultibodyTree::GetMutableMultibodyTreeContextOrThrow().
    MultibodyTreeContext<T>* mbt_context =
        dynamic_cast<MultibodyTreeContext<T>*>(context);
    if (mbt_context == nullptr) {
      throw std::logic_error("The provided systems::Context is not a"
                               "drake::multibody::MultibodyTreeContext.");
    }
    return *mbt_context;
  }

 private:
  // Returns the index to the first entry in the global array of generalized
  // coordinates in the MultibodyTree model.
>>>>>>> d00d6fde
  int get_positions_start() const {
    return this->get_topology().positions_start;
  }
};

}  // namespace multibody
}  // namespace drake<|MERGE_RESOLUTION|>--- conflicted
+++ resolved
@@ -54,11 +54,7 @@
   /// Default implementation to Mobilizer::set_zero_configuration() that sets
   /// all generalized positions related to this mobilizer to zero.
   /// Be aware however that this default does not apply in general to all
-<<<<<<< HEAD
-  /// mobilizers and specific subclases must override this method for
-=======
   /// mobilizers and specific subclasses must override this method for
->>>>>>> d00d6fde
   /// correctness.
   void set_zero_configuration(systems::Context<T>* context) const override {
     auto mbt_context = dynamic_cast<MultibodyTreeContext<T>*>(context);
@@ -67,13 +63,8 @@
   }
 
   /// For MultibodyTree internal use only.
-<<<<<<< HEAD
-  std::unique_ptr<BodyNode<T>> CreateBodyNode(
-    const Body<T>* body, const Mobilizer<T>* mobilizer) const final;
-=======
   std::unique_ptr<internal::BodyNode<T>> CreateBodyNode(
     const Body<T>& body, const Mobilizer<T>* mobilizer) const final;
->>>>>>> d00d6fde
 
  protected:
   // Handy enum to grant specific implementations compile time sizes.
@@ -81,11 +72,7 @@
   // See answer in: http://stackoverflow.com/questions/37259807/static-constexpr-int-vs-old-fashioned-enum-when-and-why
   enum : int {nq = num_positions, nv = num_velocities};
 
-<<<<<<< HEAD
-  /// @name Helper Methods to Retrieve Entries from MultibodyTreeContext.
-=======
   /// @name Helper methods to retrieve entries from MultibodyTreeContext.
->>>>>>> d00d6fde
 
   /// Helper to return a const fixed-size Eigen::VectorBlock referencing the
   /// segment in the state vector corresponding to `this` mobilizer's state.
@@ -104,21 +91,6 @@
   }
   /// @}
 
-<<<<<<< HEAD
-  /// @name Helper Methods to Retrieve Entries from PositionKinematicsCache.
-  /// @{
-
-  /// Returns a mutable reference to the pose `X_FM` of the outboard frame M as
-  /// measured and expressed in the inboard frame F.
-  Isometry3<T>& get_mutable_X_FM(PositionKinematicsCache<T>* pc) const {
-    return pc->get_mutable_X_FM(this->get_topology().body_node);
-  }
-  /// @}
-
- private:
-  // Returns the first entry in the global array of generalized coordinates in
-  // the MultibodyTree model.
-=======
  protected:
   /// Helper method to retrieve a const reference to the MultibodyTreeContext
   /// object referenced by `context`.
@@ -158,7 +130,6 @@
  private:
   // Returns the index to the first entry in the global array of generalized
   // coordinates in the MultibodyTree model.
->>>>>>> d00d6fde
   int get_positions_start() const {
     return this->get_topology().positions_start;
   }
