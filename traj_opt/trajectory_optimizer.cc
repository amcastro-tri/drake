#include "drake/traj_opt/trajectory_optimizer.h"

#include <algorithm>
#include <chrono>
#include <fstream>
#include <iostream>
#include <limits>
#include <string>

#include "drake/common/profiler.h"
#include "drake/geometry/scene_graph_inspector.h"
#include "drake/multibody/math/spatial_algebra.h"
#include "drake/systems/framework/diagram.h"
#include "drake/traj_opt/penta_diagonal_solver.h"
#define PRINT_VAR(a) std::cout << #a ": " << a << std::endl;
#define PRINT_VARn(a) std::cout << #a ":\n" << a << std::endl;

namespace drake {
namespace traj_opt {

using geometry::GeometryId;
using geometry::SignedDistancePair;
using internal::PentaDiagonalFactorization;
using internal::PentaDiagonalFactorizationStatus;
using math::RigidTransform;
using multibody::Body;
using multibody::BodyIndex;
using multibody::Frame;
using multibody::Joint;
using multibody::JointIndex;
using multibody::MultibodyPlant;
using multibody::SpatialForce;
using multibody::SpatialVelocity;
using systems::System;

template <typename T>
TrajectoryOptimizer<T>::TrajectoryOptimizer(const MultibodyPlant<T>* plant,
                                            Context<T>* context,
                                            const ProblemDefinition& prob,
                                            const SolverParameters& params)
    : plant_(plant), context_(context), prob_(prob), params_(params) {
  // Define joint damping coefficients.
  joint_damping_ = VectorX<T>::Zero(plant_->num_velocities());

  for (JointIndex j(0); j < plant_->num_joints(); ++j) {
    const Joint<T>& joint = plant_->get_joint(j);
    const int velocity_start = joint.velocity_start();
    const int nv = joint.num_velocities();
    joint_damping_.segment(velocity_start, nv) = joint.damping_vector();
  }

  // Must have a target position and velocity specified for each time step
  DRAKE_DEMAND(static_cast<int>(prob.q_nom.size()) == (num_steps() + 1));
  DRAKE_DEMAND(static_cast<int>(prob.v_nom.size()) == (num_steps() + 1));

  if (params_.gradients_method == GradientsMethod::kAutoDiff) {
    throw std::runtime_error(
        "It is not possible to use automatic differentiation when only the "
        "plant is provided. Use the constructor providing the full Diagram.");
  }
}

template <typename T>
TrajectoryOptimizer<T>::TrajectoryOptimizer(const Diagram<T>* diagram,
                                            const MultibodyPlant<T>* plant,
                                            const ProblemDefinition& prob,
                                            const SolverParameters& params)
    : diagram_{diagram}, plant_(plant), prob_(prob), params_(params) {
  // Workaround for when a plant context is not provided.
  // Valid context should be obtained with EvalPlantContext() instead.
  // TODO(amcastro-tri): get rid of this.
  owned_context_ = diagram->CreateDefaultContext();
  context_ = &diagram->GetMutableSubsystemContext(*plant, owned_context_.get());

  // Define joint damping coefficients.
  joint_damping_ = VectorX<T>::Zero(plant_->num_velocities());

  for (JointIndex j(0); j < plant_->num_joints(); ++j) {
    const Joint<T>& joint = plant_->get_joint(j);
    const int velocity_start = joint.velocity_start();
    const int nv = joint.num_velocities();
    joint_damping_.segment(velocity_start, nv) = joint.damping_vector();
  }

  // Must have a target position and velocity specified for each time step
  DRAKE_DEMAND(static_cast<int>(prob.q_nom.size()) == (num_steps() + 1));
  DRAKE_DEMAND(static_cast<int>(prob.v_nom.size()) == (num_steps() + 1));

  // Create an autodiff optimizer if we need exact gradients
  if constexpr (std::is_same_v<T, double>) {
    if (params_.gradients_method == GradientsMethod::kAutoDiff) {
      diagram_ad_ = systems::System<double>::ToAutoDiffXd(*diagram);
      plant_ad_ = dynamic_cast<const MultibodyPlant<AutoDiffXd>*>(
          &diagram_ad_->GetSubsystemByName(plant->get_name()));
      DRAKE_DEMAND(plant_ad_ != nullptr);
      SolverParameters params_ad(params);
      // N.B. We'll only use optimizer_ad_ to compute inverse dynamics with
      // AutoDiffXd, not gradients. We state this explicitly so that we don't
      // get the exception below at construction.
      params_ad.gradients_method = GradientsMethod::kNoGradients;
      optimizer_ad_ = std::make_unique<TrajectoryOptimizer<AutoDiffXd>>(
          diagram_ad_.get(), plant_ad_, prob, params_ad);
      // TODO(vincekurtz): move state's destructor and possible other
      // implementation to the source?
      state_ad_ = std::unique_ptr<TrajectoryOptimizerState<AutoDiffXd>>(
          new TrajectoryOptimizerState<AutoDiffXd>(num_steps(), *diagram_ad_,
                                                   *plant_ad_));
    }
  } else {
    if (params_.gradients_method == GradientsMethod::kAutoDiff) {
      throw std::runtime_error(
          "Analytical gradients not supported for "
          "TrajectoryOptimizer<AutoDiffXd>.");
    }
  }
}

template <typename T>
const T TrajectoryOptimizer<T>::EvalCost(
    const TrajectoryOptimizerState<T>& state) const {
  if (!state.cache().cost_up_to_date) {
    state.mutable_cache().cost = CalcCost(state);
    state.mutable_cache().cost_up_to_date = true;
  }
  return state.cache().cost;
}

template <typename T>
T TrajectoryOptimizer<T>::CalcCost(
    const TrajectoryOptimizerState<T>& state) const {
  INSTRUMENT_FUNCTION("Computes the total cost.");
  const std::vector<VectorX<T>>& v = EvalV(state);
  const std::vector<VectorX<T>>& tau = EvalTau(state);
  T cost = CalcCost(state.q(), v, tau, &state.workspace);

  // Add a proximal operator term to the cost, if requested
  if (params_.proximal_operator) {
    const std::vector<VectorX<T>>& q = state.q();
    const std::vector<VectorX<T>>& q_last =
        state.proximal_operator_data().q_last;
    const std::vector<VectorX<T>>& H_diag =
        state.proximal_operator_data().H_diag;
    for (int t = 0; t <= num_steps(); ++t) {
      cost += T(0.5 * params_.rho_proximal * (q[t] - q_last[t]).transpose() *
                H_diag[t].asDiagonal() * (q[t] - q_last[t]));
    }
  }

  return cost;
}

template <typename T>
T TrajectoryOptimizer<T>::CalcCost(
    const std::vector<VectorX<T>>& q, const std::vector<VectorX<T>>& v,
    const std::vector<VectorX<T>>& tau,
    TrajectoryOptimizerWorkspace<T>* workspace) const {
  T cost = 0;
  VectorX<T>& q_err = workspace->q_size_tmp1;
  VectorX<T>& v_err = workspace->v_size_tmp1;

  // Running cost
  for (int t = 0; t < num_steps(); ++t) {
    q_err = q[t] - prob_.q_nom[t];
    v_err = v[t] - prob_.v_nom[t];
    cost += T(q_err.transpose() * prob_.Qq * q_err);
    cost += T(v_err.transpose() * prob_.Qv * v_err);
    cost += T(tau[t].transpose() * prob_.R * tau[t]);
  }

  // Scale running cost by dt (so the optimization problem we're solving doesn't
  // change so dramatically when we change the time step).
  cost *= time_step();

  // Terminal cost
  q_err = q[num_steps()] - prob_.q_nom[num_steps()];
  v_err = v[num_steps()] - prob_.v_nom[num_steps()];
  cost += T(q_err.transpose() * prob_.Qf_q * q_err);
  cost += T(v_err.transpose() * prob_.Qf_v * v_err);

  return cost;
}

template <typename T>
void TrajectoryOptimizer<T>::CalcVelocities(
    const std::vector<VectorX<T>>& q, const std::vector<MatrixX<T>>& Nplus,
    std::vector<VectorX<T>>* v) const {
  // x = [x0, x1, ..., xT]
  DRAKE_DEMAND(static_cast<int>(q.size()) == num_steps() + 1);
  DRAKE_DEMAND(static_cast<int>(Nplus.size()) == num_steps() + 1);
  DRAKE_DEMAND(static_cast<int>(v->size()) == num_steps() + 1);

  v->at(0) = prob_.v_init;
  for (int t = 1; t <= num_steps(); ++t) {
    v->at(t) = Nplus[t] * (q[t] - q[t - 1]) / time_step();
  }
}

template <typename T>
void TrajectoryOptimizer<T>::CalcAccelerations(
    const std::vector<VectorX<T>>& v, std::vector<VectorX<T>>* a) const {
  DRAKE_DEMAND(static_cast<int>(v.size()) == num_steps() + 1);
  DRAKE_DEMAND(static_cast<int>(a->size()) == num_steps());

  for (int t = 0; t < num_steps(); ++t) {
    a->at(t) = (v[t + 1] - v[t]) / time_step();
  }
}

template <typename T>
void TrajectoryOptimizer<T>::CalcInverseDynamics(
    const TrajectoryOptimizerState<T>& state, const std::vector<VectorX<T>>& a,
    TrajectoryOptimizerWorkspace<T>* workspace,
    std::vector<VectorX<T>>* tau) const {
  // Generalized forces aren't defined for the last timestep
  // TODO(vincekurtz): additional checks that q_t, v_t, tau_t are the right size
  // for the plant?
  DRAKE_DEMAND(static_cast<int>(a.size()) == num_steps());
  DRAKE_DEMAND(static_cast<int>(tau->size()) == num_steps());

  for (int t = 0; t < num_steps(); ++t) {
    const Context<T>& context_tp = EvalPlantContext(state, t + 1);
    // All dynamics terms are treated implicitly, i.e.,
    // tau[t] = M(q[t+1]) * a[t] - k(q[t+1],v[t+1]) - f_ext[t+1]
    CalcInverseDynamicsSingleTimeStep(context_tp, a[t], workspace, &tau->at(t));
  }
}

template <typename T>
void TrajectoryOptimizer<T>::CalcInverseDynamicsSingleTimeStep(
    const Context<T>& context, const VectorX<T>& a,
    TrajectoryOptimizerWorkspace<T>* workspace, VectorX<T>* tau) const {
  INSTRUMENT_FUNCTION("Computes inverse dynamics.");

  plant().CalcForceElementsContribution(context, &workspace->f_ext);

  // Add in contact force contribution to f_ext
  if (plant().geometry_source_is_registered()) {
    // Only compute contact forces if the plant is connected to a scene graph
    // TODO(vincekurtz): perform this check earlier, and maybe print some
    // warnings to stdout if we're not connected (we do want to be able to run
    // problems w/o contact sometimes)
    CalcContactForceContribution(context, &workspace->f_ext);
  }

  // Inverse dynamics computes tau = M*a - k(q,v) - f_ext
  *tau = plant().CalcInverseDynamics(context, a, workspace->f_ext);
}

template <typename T>
void TrajectoryOptimizer<T>::CalcContactForceContribution(
    const Context<T>& context, MultibodyForces<T>* forces) const {
  INSTRUMENT_FUNCTION("Computes contact forces.");

  using std::abs;
  using std::exp;
  using std::log;
  using std::max;
  using std::pow;
  using std::sqrt;

  // Compliant contact parameters. stiffness_exponent = 3/2 corresponds to Hertz
  // model for spherical contact. stiffness_exponent = 1.0 corresponds to a
  // linear spring force with stiffness F/delta.
  const double F = params_.F;
  const double delta = params_.delta;
  const double stiffness_exponent = params_.stiffness_exponent;
  const double smoothing_factor = params_.smoothing_factor;

  // (Normal) Dissipation. dissipation_exponent = 1.0 corresponds to the Hunt &
  // Crossley model of dissipation.
  const double dissipation_exponent = params_.dissipation_exponent;
  const double dissipation_velocity = params_.dissipation_velocity;

  // Friction parameters.
  const double vs = params_.stiction_velocity;     // Regularization.
  const double mu = params_.friction_coefficient;  // Coefficient of friction.

  // Get signed distance pairs
  const geometry::QueryObject<T>& query_object =
      plant()
          .get_geometry_query_input_port()
          .template Eval<geometry::QueryObject<T>>(context);
  const std::vector<SignedDistancePair<T>>& signed_distance_pairs =
      query_object.ComputeSignedDistancePairwiseClosestPoints();
  const drake::geometry::SceneGraphInspector<T>& inspector =
      query_object.inspector();

  for (const SignedDistancePair<T>& pair : signed_distance_pairs) {
    // Don't do any contact force computations if we're not in contact, unless
    // we're using a contact model that allows force at a distance.
    if ((params_.force_at_a_distance) || (pair.distance < 0)) {
      // Normal outwards from A.
      const Vector3<T> nhat = -pair.nhat_BA_W;

      // Get geometry and transformation data for the witness points
      const GeometryId geometryA_id = pair.id_A;
      const GeometryId geometryB_id = pair.id_B;

      const BodyIndex bodyA_index =
          plant().geometry_id_to_body_index().at(geometryA_id);
      const Body<T>& bodyA = plant().get_body(bodyA_index);
      const BodyIndex bodyB_index =
          plant().geometry_id_to_body_index().at(geometryB_id);
      const Body<T>& bodyB = plant().get_body(bodyB_index);

      // Body poses in world.
      const math::RigidTransform<T>& X_WA =
          plant().EvalBodyPoseInWorld(context, bodyA);
      const math::RigidTransform<T>& X_WB =
          plant().EvalBodyPoseInWorld(context, bodyB);

      // Geometry poses in body frames.
      const math::RigidTransform<T> X_AGa =
          inspector.GetPoseInParent(geometryA_id).template cast<T>();
      const math::RigidTransform<T> X_BGb =
          inspector.GetPoseInParent(geometryB_id).template cast<T>();

      // Position of the witness points in the world frame.
      const auto& p_GaCa_Ga = pair.p_ACa;
      const RigidTransform<T> X_WGa = X_WA * X_AGa;
      const Vector3<T> p_WCa_W = X_WGa * p_GaCa_Ga;
      const auto& p_GbCb_Gb = pair.p_BCb;
      const RigidTransform<T> X_WGb = X_WB * X_BGb;
      const Vector3<T> p_WCb_W = X_WGb * p_GbCb_Gb;

      // We define the (common, unique) contact point C as the midpoint between
      // witness points Ca and Cb.
      const Vector3<T> p_WC = 0.5 * (p_WCa_W + p_WCb_W);

      // Shift vectors.
      const Vector3<T> p_AC_W = p_WC - X_WA.translation();
      const Vector3<T> p_BC_W = p_WC - X_WB.translation();

      // Velocities.
      const SpatialVelocity<T>& V_WA =
          plant().EvalBodySpatialVelocityInWorld(context, bodyA);
      const SpatialVelocity<T>& V_WB =
          plant().EvalBodySpatialVelocityInWorld(context, bodyB);
      const SpatialVelocity<T> V_WAc = V_WA.Shift(p_AC_W);
      const SpatialVelocity<T> V_WBc = V_WB.Shift(p_BC_W);

      // Relative contact velocity.
      const Vector3<T> v_AcBc_W = V_WBc.translational() - V_WAc.translational();

      // Split into normal and tangential components.
      const T vn = nhat.dot(v_AcBc_W);
      const Vector3<T> vt = v_AcBc_W - vn * nhat;

      // Normal (compliant) component.
      const T sign_vn = vn > 0 ? 1.0 : -1.0;
      const T dissipation_factor = max(
          0.0, 1.0 - pow(abs(vn / dissipation_velocity), dissipation_exponent) *
                         sign_vn);

      T compliant_fn;
      if (params_.force_at_a_distance) {
        if (smoothing_factor * pair.distance < -100) {
          // If the exponent is going to be very large, replace with the
          // functional limit as smoothing_factor goes to infinity.
          compliant_fn = -F / delta * pair.distance;
        } else {
          compliant_fn = F / delta / smoothing_factor *
                         log(1 + exp(-smoothing_factor * pair.distance));
        }
      } else {
        compliant_fn = F * pow(-pair.distance / delta, stiffness_exponent);
      }
      const T fn = compliant_fn * dissipation_factor;

      // Tangential frictional component.
      // N.B. This model is algebraically equivalent to:
      //  ft = -mu*fn*sigmoid(||vt||/vs)*vt/||vt||.
      // with the algebraic sigmoid function defined as sigmoid(x) =
      // x/sqrt(1+x^2). The algebraic simplification is performed to avoid
      // division by zero when vt = 0 (or lost of precision when close to zero).
      const Vector3<T> that_regularized =
          -vt / sqrt(vs * vs + vt.squaredNorm());
      const Vector3<T> ft_BC_W = that_regularized * mu * fn;

      // Total contact force on B at C, expressed in W.
      const Vector3<T> f_BC_W = nhat * fn + ft_BC_W;

      // Spatial contact forces on bodies A and B.
      const SpatialForce<T> F_BC_W(Vector3<T>::Zero(), f_BC_W);
      const SpatialForce<T> F_BBo_W = F_BC_W.Shift(-p_BC_W);

      const SpatialForce<T> F_AC_W(Vector3<T>::Zero(), -f_BC_W);
      const SpatialForce<T> F_AAo_W = F_AC_W.Shift(-p_AC_W);

      // Add the forces into the given MultibodyForces
      forces->mutable_body_forces()[bodyA.node_index()] += F_AAo_W;
      forces->mutable_body_forces()[bodyB.node_index()] += F_BBo_W;
    }
  }
}

template <typename T>
void TrajectoryOptimizer<T>::CalcSdfData(
    const TrajectoryOptimizerState<T>& state,
    typename TrajectoryOptimizerCache<T>::SdfData* sdf_data) const {
  sdf_data->sdf_pairs.resize(num_steps());
  for (int t = 0; t < num_steps(); ++t) {
    const Context<T>& context = EvalPlantContext(state, t);
    const geometry::QueryObject<T>& query_object =
        plant()
            .get_geometry_query_input_port()
            .template Eval<geometry::QueryObject<T>>(context);
    sdf_data->sdf_pairs[t] =
        query_object.ComputeSignedDistancePairwiseClosestPoints();
  }
  sdf_data->up_to_date = true;
}

template <typename T>
const std::vector<geometry::SignedDistancePair<T>>&
TrajectoryOptimizer<T>::EvalSignedDistancePairs(
    const TrajectoryOptimizerState<T>& state, int t) const {
  DRAKE_DEMAND(0 <= t && t < num_steps());
  if (!state.cache().sdf_data.up_to_date) {
    CalcSdfData(state, &state.mutable_cache().sdf_data);
  }
  return state.cache().sdf_data.sdf_pairs[t];
}

template <typename T>
void TrajectoryOptimizer<T>::CalcContactJacobian(
    const Context<T>& context,
    const std::vector<geometry::SignedDistancePair<T>>& sdf_pairs,
    MatrixX<T>* J, std::vector<math::RotationMatrix<T>>* R_WC,
    std::vector<std::pair<BodyIndex, BodyIndex>>* body_pairs) const {
  const geometry::QueryObject<T>& query_object =
      plant()
          .get_geometry_query_input_port()
          .template Eval<geometry::QueryObject<T>>(context);
  const drake::geometry::SceneGraphInspector<T>& inspector =
      query_object.inspector();

  // TODO(amcastro-tri): consider moving into workspace to avoid heap
  // allocating.
  const int nv = plant().num_velocities();
  Matrix3X<T> Jv_WAc_W(3, nv);
  Matrix3X<T> Jv_WBc_W(3, nv);
  const int nc = sdf_pairs.size();
  J->resize(3 * nc, nv);
  R_WC->resize(nc);
  body_pairs->resize(nc);

  int ic = 0;
  const Frame<T>& frame_W = plant().world_frame();
  for (const SignedDistancePair<T>& pair : sdf_pairs) {
    // Normal outwards from A.
    const Vector3<T> nhat_W = -pair.nhat_BA_W;

    // Get geometry and transformation data for the witness points
    const GeometryId geometryA_id = pair.id_A;
    const GeometryId geometryB_id = pair.id_B;

    const BodyIndex bodyA_index =
        plant().geometry_id_to_body_index().at(geometryA_id);
    const Body<T>& bodyA = plant().get_body(bodyA_index);
    const BodyIndex bodyB_index =
        plant().geometry_id_to_body_index().at(geometryB_id);
    const Body<T>& bodyB = plant().get_body(bodyB_index);

    body_pairs->at(ic) = std::make_pair(bodyA_index, bodyB_index);

    // Body poses in world.
    const math::RigidTransform<T>& X_WA =
        plant().EvalBodyPoseInWorld(context, bodyA);
    const math::RigidTransform<T>& X_WB =
        plant().EvalBodyPoseInWorld(context, bodyB);

    // Geometry poses in body frames.
    const math::RigidTransform<T> X_AGa =
        inspector.GetPoseInParent(geometryA_id).template cast<T>();
    const math::RigidTransform<T> X_BGb =
        inspector.GetPoseInParent(geometryB_id).template cast<T>();

    // Position of the witness points in the world frame.
    const auto& p_GaCa_Ga = pair.p_ACa;
    const RigidTransform<T> X_WGa = X_WA * X_AGa;
    const Vector3<T> p_WCa_W = X_WGa * p_GaCa_Ga;
    const auto& p_GbCb_Gb = pair.p_BCb;
    const RigidTransform<T> X_WGb = X_WB * X_BGb;
    const Vector3<T> p_WCb_W = X_WGb * p_GbCb_Gb;

    // We define the (common, unique) contact point C as the midpoint between
    // witness points Ca and Cb.
    const Vector3<T> p_WC = 0.5 * (p_WCa_W + p_WCb_W);

    // Since v_AcBc_W = v_WBc - v_WAc the relative velocity Jacobian will be:
    //   J_AcBc_W = Jv_WBc_W - Jv_WAc_W.
    // That is the relative velocity at C is v_AcBc_W = J_AcBc_W * v.
    const Vector3<T> p_AoC_A = X_WA.inverse() * p_WC;
    plant().CalcJacobianTranslationalVelocity(
        context, multibody::JacobianWrtVariable::kV, bodyA.body_frame(),
        p_AoC_A, frame_W, frame_W, &Jv_WAc_W);
    const Vector3<T> p_BoC_B = X_WB.inverse() * p_WC;
    plant().CalcJacobianTranslationalVelocity(
        context, multibody::JacobianWrtVariable::kV, bodyB.body_frame(),
        p_BoC_B, frame_W, frame_W, &Jv_WBc_W);

    // Define a contact frame C at the contact point such that the z-axis Cz
    // equals nhat_W. The tangent vectors are arbitrary, with the only
    // requirement being that they form a valid right handed basis with nhat_W.
    R_WC->at(ic) = math::RotationMatrix<T>::MakeFromOneVector(nhat_W, 2);

    // Contact Jacobian J_AcBc_C, expressed in the contact frame C.
    // That is, vc = J * v stores the contact velocities expressed in the
    // contact frame C. Similarly for contact forces, they are expressed in this
    // same frame C.
    J->middleRows(3 * ic, 3) =
        R_WC->at(ic).matrix().transpose() * (Jv_WBc_W - Jv_WAc_W);

    ++ic;
  }
}

template <typename T>
void TrajectoryOptimizer<T>::CalcContactJacobianData(
    const TrajectoryOptimizerState<T>& state,
    typename TrajectoryOptimizerCache<T>::ContactJacobianData*
        contact_jacobian_data) const {
  // Resize contact data accordingly.
  // We resize to include all pairs, even for positive distances for which the
  // contact forces will be zero.
  contact_jacobian_data->J.resize(num_steps());
  contact_jacobian_data->R_WC.resize(num_steps());
  contact_jacobian_data->body_pairs.resize(num_steps());

  for (int t = 0; t < num_steps(); ++t) {
    const Context<T>& context = EvalPlantContext(state, t);
    const std::vector<geometry::SignedDistancePair<T>>& sdf_pairs =
        EvalSignedDistancePairs(state, t);
    CalcContactJacobian(context, sdf_pairs, &contact_jacobian_data->J[t],
                        &contact_jacobian_data->R_WC[t],
                        &contact_jacobian_data->body_pairs[t]);
  }
}

template <typename T>
const typename TrajectoryOptimizerCache<T>::ContactJacobianData&
TrajectoryOptimizer<T>::EvalContactJacobianData(
    const TrajectoryOptimizerState<T>& state) const {
  if (!state.cache().contact_jacobian_data.up_to_date) {
    CalcContactJacobianData(state,
                            &state.mutable_cache().contact_jacobian_data);
  }
  return state.cache().contact_jacobian_data;
}

template <typename T>
void TrajectoryOptimizer<T>::CalcInverseDynamicsPartials(
    const TrajectoryOptimizerState<T>& state,
    InverseDynamicsPartials<T>* id_partials) const {
  INSTRUMENT_FUNCTION("Computes dtau/dq.");
  switch (params_.gradients_method) {
    case GradientsMethod::kForwardDifferences: {
      CalcInverseDynamicsPartialsFiniteDiff(state, id_partials);
      break;
    }
    case GradientsMethod::kCentralDifferences: {
      CalcInverseDynamicsPartialsCentralDiff(state, id_partials);
      break;
    }
    case GradientsMethod::kCentralDifferences4: {
      // N.B. this function uses either 2nd or 4th order central differences,
      // depending on the value of params_.gradients_method
      CalcInverseDynamicsPartialsCentralDiff(state, id_partials);
      break;
    }
    case GradientsMethod::kAutoDiff: {
      if constexpr (std::is_same_v<T, double>) {
        CalcInverseDynamicsPartialsAutoDiff(state, id_partials);
      } else {
        throw std::runtime_error(
            "Analytical gradients not supported for "
            "TrajectoryOptimizer<AutoDiffXd>.");
      }
      break;
    }
    case GradientsMethod::kNoGradients: {
      throw std::runtime_error(
          "This optimizer was instantiated with GradientsMethod::kNoGradients "
          "and therefore the computation of gradients is not enabled.");
    }
  }
}

template <typename T>
void TrajectoryOptimizer<T>::CalcInverseDynamicsPartialsFiniteDiff(
    const TrajectoryOptimizerState<T>& state,
    InverseDynamicsPartials<T>* id_partials) const {
  using std::abs;
  using std::max;
  // Check that id_partials has been allocated correctly.
  DRAKE_DEMAND(id_partials->size() == num_steps());

  // Get the trajectory data
  const std::vector<VectorX<T>>& q = state.q();
  const std::vector<VectorX<T>>& v = EvalV(state);
  const std::vector<VectorX<T>>& a = EvalA(state);
  const std::vector<VectorX<T>>& tau = EvalTau(state);

  // Get references to the partials that we'll be setting
  std::vector<MatrixX<T>>& dtau_dqm = id_partials->dtau_dqm;
  std::vector<MatrixX<T>>& dtau_dqt = id_partials->dtau_dqt;
  std::vector<MatrixX<T>>& dtau_dqp = id_partials->dtau_dqp;

  // Get kinematic mapping matrices for each time step
  const std::vector<MatrixX<T>>& Nplus = EvalNplus(state);

  // Get references to perturbed versions of q, v, tau, and a, at (t-1, t, t).
  // These are all of the quantities that change when we perturb q_t.
  TrajectoryOptimizerWorkspace<T>& workspace = state.workspace;
  VectorX<T>& q_eps_t = workspace.q_size_tmp1;
  VectorX<T>& v_eps_t = workspace.v_size_tmp1;
  VectorX<T>& v_eps_tp = workspace.v_size_tmp2;
  VectorX<T>& a_eps_tm = workspace.a_size_tmp1;
  VectorX<T>& a_eps_t = workspace.a_size_tmp2;
  VectorX<T>& a_eps_tp = workspace.a_size_tmp3;
  VectorX<T>& tau_eps_tm = workspace.tau_size_tmp1;
  VectorX<T>& tau_eps_t = workspace.tau_size_tmp2;
  VectorX<T>& tau_eps_tp = workspace.tau_size_tmp3;

  // Store small perturbations
  const double eps = sqrt(std::numeric_limits<double>::epsilon());
  T dq_i;
  T dv_i;
  T da_i;
  for (int t = 0; t <= num_steps(); ++t) {
    // N.B. A perturbation of qt propagates to tau[t-1], tau[t] and tau[t+1].
    // Therefore we compute one column of grad_tau at a time. That is, once the
    // loop on position indices i is over, we effectively computed the t-th
    // column of grad_tau.

    // Set perturbed versions of variables
    q_eps_t = q[t];
    v_eps_t = v[t];
    if (t < num_steps()) {
      // v[num_steps + 1] is not defined
      v_eps_tp = v[t + 1];
      // a[num_steps] is not defined
      a_eps_t = a[t];
    }
    if (t < num_steps() - 1) {
      // a[num_steps + 1] is not defined
      a_eps_tp = a[t + 1];
    }
    if (t > 0) {
      // a[-1] is undefined
      a_eps_tm = a[t - 1];
    }

    for (int i = 0; i < plant().num_positions(); ++i) {
      // Determine perturbation sizes to avoid losing precision to floating
      // point error
      dq_i = eps * max(1.0, abs(q_eps_t(i)));

      // Make dqt_i exactly representable to minimize floating point error
      const T temp = q_eps_t(i) + dq_i;
      dq_i = temp - q_eps_t(i);

      dv_i = dq_i / time_step();
      da_i = dv_i / time_step();

      // Perturb q_t[i], v_t[i], and a_t[i]
      q_eps_t(i) += dq_i;

      if (t > 0) {
        v_eps_t += dv_i * Nplus[t].col(i);
        a_eps_tm += da_i * Nplus[t].col(i);
      }
      if (t < num_steps()) {
        v_eps_tp -= dv_i * Nplus[t + 1].col(i);
        a_eps_t -= da_i * (Nplus[t + 1].col(i) + Nplus[t].col(i));
      }
      if (t < num_steps() - 1) {
        a_eps_tp += da_i * Nplus[t + 1].col(i);
      }

      // Compute perturbed tau(q) and calculate the nonzero entries of dtau/dq
      // via finite differencing
      if (t > 0) {
        // tau[t-1] = ID(q[t], v[t], a[t-1])
        plant().SetPositions(context_, q_eps_t);
        plant().SetVelocities(context_, v_eps_t);
        CalcInverseDynamicsSingleTimeStep(*context_, a_eps_tm, &workspace,
                                          &tau_eps_tm);
        dtau_dqp[t - 1].col(i) = (tau_eps_tm - tau[t - 1]) / dq_i;
      }
      if (t < num_steps()) {
        // tau[t] = ID(q[t+1], v[t+1], a[t])
        plant().SetPositions(context_, q[t + 1]);
        plant().SetVelocities(context_, v_eps_tp);
        CalcInverseDynamicsSingleTimeStep(*context_, a_eps_t, &workspace,
                                          &tau_eps_t);
        dtau_dqt[t].col(i) = (tau_eps_t - tau[t]) / dq_i;
      }
      if (t < num_steps() - 1) {
        // tau[t+1] = ID(q[t+2], v[t+2], a[t+1])
        plant().SetPositions(context_, q[t + 2]);
        plant().SetVelocities(context_, v[t + 2]);
        CalcInverseDynamicsSingleTimeStep(*context_, a_eps_tp, &workspace,
                                          &tau_eps_tp);
        dtau_dqm[t + 1].col(i) = (tau_eps_tp - tau[t + 1]) / dq_i;
      }

      // Unperturb q_t[i], v_t[i], and a_t[i]
      q_eps_t = q[t];
      if (t > 0) {
        v_eps_t = v[t];
        a_eps_tm = a[t - 1];
      }
      if (t < num_steps()) {
        v_eps_tp = v[t + 1];
        a_eps_t = a[t];
      }
      if (t < num_steps() - 1) {
        a_eps_tp = a[t + 1];
      }
    }
  }
}

template <typename T>
void TrajectoryOptimizer<T>::CalcInverseDynamicsPartialsCentralDiff(
    const TrajectoryOptimizerState<T>& state,
    InverseDynamicsPartials<T>* id_partials) const {
  // Check that id_partials has been allocated correctly.
  DRAKE_DEMAND(id_partials->size() == num_steps());

  // Get references to the partials that we'll be setting
  std::vector<MatrixX<T>>& dtau_dqm = id_partials->dtau_dqm;
  std::vector<MatrixX<T>>& dtau_dqt = id_partials->dtau_dqt;
  std::vector<MatrixX<T>>& dtau_dqp = id_partials->dtau_dqp;

  for (int t = 0; t <= num_steps(); ++t) {
    // N.B. A perturbation of qt propagates to tau[t-1], tau[t] and tau[t+1].
    // Therefore we compute one column of grad_tau at a time. That is, once the
    // loop on position indices i is over, we effectively computed the t-th
    // column of grad_tau.

    // Compute derivatives of tau[t-1], tau[t] and tau[t+1] w.r.t. q[t].
    MatrixX<T>* dtaup_dqt = t < num_steps() - 1 ? &dtau_dqm[t + 1] : nullptr;
    MatrixX<T>* dtaut_dqt = t < num_steps() ? &dtau_dqt[t] : nullptr;
    MatrixX<T>* dtaum_dqt = t > 0 ? &dtau_dqp[t - 1] : nullptr;
    CalcInverseDynamicsPartialsWrtQtCentralDiff(t, state, dtaum_dqt, dtaut_dqt,
                                                dtaup_dqt);
  }
}

template <typename T>
void TrajectoryOptimizer<T>::CalcInverseDynamicsPartialsWrtQtCentralDiff(
    int t, const TrajectoryOptimizerState<T>& state, MatrixX<T>* dtaum_dqt,
    MatrixX<T>* dtaut_dqt, MatrixX<T>* dtaup_dqt) const {
  using std::abs;
  using std::max;

  if (t < num_steps() - 1) DRAKE_DEMAND(dtaup_dqt != nullptr);
  if (t < num_steps()) DRAKE_DEMAND(dtaut_dqt != nullptr);
  if (t > 0) DRAKE_DEMAND(dtaum_dqt != nullptr);

  // Flag indicating whether we're doing 4th order central differences. If
  // false, we just do regular 2nd order central differences
  bool fourth_order =
      (params_.gradients_method == GradientsMethod::kCentralDifferences4);

  // Get kinematic mapping matrices for each time step
  const std::vector<MatrixX<T>>& Nplus = EvalNplus(state);

  TrajectoryOptimizerWorkspace<T>& workspace = state.workspace;

  // Get references to perturbed versions of q, v, tau, and a, at (t-1, t, t).
  // These are all of the quantities that change when we perturb q_t.
  VectorX<T>& q_emm_t = workspace.q_size_tmp1;
  VectorX<T>& q_em_t = workspace.q_size_tmp2;
  VectorX<T>& q_ep_t = workspace.q_size_tmp3;
  VectorX<T>& q_epp_t = workspace.q_size_tmp4;

  VectorX<T>& v_emm_t = workspace.v_size_tmp1;
  VectorX<T>& v_em_t = workspace.v_size_tmp2;
  VectorX<T>& v_ep_t = workspace.v_size_tmp3;
  VectorX<T>& v_epp_t = workspace.v_size_tmp4;
  VectorX<T>& v_emm_tp = workspace.v_size_tmp5;
  VectorX<T>& v_em_tp = workspace.v_size_tmp6;
  VectorX<T>& v_ep_tp = workspace.v_size_tmp7;
  VectorX<T>& v_epp_tp = workspace.v_size_tmp8;

  VectorX<T>& a_emm_tm = workspace.a_size_tmp1;
  VectorX<T>& a_em_tm = workspace.a_size_tmp2;
  VectorX<T>& a_ep_tm = workspace.a_size_tmp3;
  VectorX<T>& a_epp_tm = workspace.a_size_tmp4;
  VectorX<T>& a_emm_t = workspace.a_size_tmp5;
  VectorX<T>& a_em_t = workspace.a_size_tmp6;
  VectorX<T>& a_ep_t = workspace.a_size_tmp7;
  VectorX<T>& a_epp_t = workspace.a_size_tmp8;
  VectorX<T>& a_emm_tp = workspace.a_size_tmp9;
  VectorX<T>& a_em_tp = workspace.a_size_tmp10;
  VectorX<T>& a_ep_tp = workspace.a_size_tmp11;
  VectorX<T>& a_epp_tp = workspace.a_size_tmp12;

  // TODO(vincekurtz): we only need a single set of {tau_emm, tau_m, tau_ep,
  // tau_epp}, regardless of time step (so no distinction for _tm, _t, _tp).
  // Then we can reuse them below since they get overriden.
  VectorX<T>& tau_emm_tm = workspace.tau_size_tmp1;
  VectorX<T>& tau_em_tm = workspace.tau_size_tmp2;
  VectorX<T>& tau_ep_tm = workspace.tau_size_tmp3;
  VectorX<T>& tau_epp_tm = workspace.tau_size_tmp4;
  VectorX<T>& tau_emm_t = workspace.tau_size_tmp5;
  VectorX<T>& tau_em_t = workspace.tau_size_tmp6;
  VectorX<T>& tau_ep_t = workspace.tau_size_tmp7;
  VectorX<T>& tau_epp_t = workspace.tau_size_tmp8;
  VectorX<T>& tau_emm_tp = workspace.tau_size_tmp9;
  VectorX<T>& tau_em_tp = workspace.tau_size_tmp10;
  VectorX<T>& tau_ep_tp = workspace.tau_size_tmp11;
  VectorX<T>& tau_epp_tp = workspace.tau_size_tmp12;

  // Get the trajectory data
  const std::vector<VectorX<T>>& q = state.q();
  const std::vector<VectorX<T>>& v = EvalV(state);
  const std::vector<VectorX<T>>& a = EvalA(state);

  // Set perturbed versions of variables
  q_emm_t = q[t];
  q_em_t = q[t];
  q_ep_t = q[t];
  q_epp_t = q[t];
  v_emm_t = v[t];
  v_em_t = v[t];
  v_ep_t = v[t];
  v_epp_t = v[t];
  if (t > 0) {
    // a[-1] is undefined
    a_emm_tm = a[t - 1];
    a_em_tm = a_emm_tm;
    a_ep_tm = a_emm_tm;
    a_epp_tm = a_emm_tm;
  }
  if (t < num_steps()) {
    // v[num_steps + 1] is not defined
    v_emm_tp = v[t + 1];
    v_em_tp = v_emm_tp;
    v_ep_tp = v_emm_tp;
    v_epp_tp = v_emm_tp;
    // a[num_steps] is not defined
    a_emm_t = a[t];
    a_em_t = a_emm_t;
    a_ep_t = a_emm_t;
    a_epp_t = a_emm_t;
  }
  if (t < num_steps() - 1) {
    // a[num_steps + 1] is not defined
    a_emm_tp = a[t + 1];
    a_em_tp = a_emm_tp;
    a_ep_tp = a_emm_tp;
    a_epp_tp = a_emm_tp;
  }

  // Compute small perturbations
  // N.B. the theoretically optimal step size of eps^(1/3) appears to give worse
  // performance than a smaller step size of eps^(1/2), possibly because the
  // curvature scale (x_c) of problems with contact may be significantly smaller
  // than the standard approximation of x_c = max(1,x).
  const double eps = sqrt(std::numeric_limits<double>::epsilon());

  for (int i = 0; i < plant().num_positions(); ++i) {
    // Determine perturbation sizes to avoid losing precision to floating
    // point error
    T dq = eps * max(1.0, abs(q_ep_t(i)));  // N.B. q_em_t(i) == q_ep_t(i)

    // Make dq exactly representable to minimize floating point error
    T temp = q_ep_t(i) + dq;
    dq = temp - q_ep_t(i);

    const T dv = dq / time_step();
    const T da = dv / time_step();

    // Perturb q_t[i], v_t[i], and a_t[i]
    q_em_t(i) -= dq;
    q_ep_t(i) += dq;
    if (fourth_order) {
      q_emm_t(i) -= 2.0 * dq;
      q_epp_t(i) += 2.0 * dq;
    }

    if (t > 0) {
      v_em_t -= dv * Nplus[t].col(i);
      v_ep_t += dv * Nplus[t].col(i);
      a_em_tm -= da * Nplus[t].col(i);
      a_ep_tm += da * Nplus[t].col(i);
      if (fourth_order) {
        v_emm_t -= 2.0 * dv * Nplus[t].col(i);
        v_epp_t += 2.0 * dv * Nplus[t].col(i);
        a_emm_tm -= 2.0 * da * Nplus[t].col(i);
        a_epp_tm += 2.0 * da * Nplus[t].col(i);
      }
    }

    if (t < num_steps()) {
      v_em_tp += dv * Nplus[t + 1].col(i);
      v_ep_tp -= dv * Nplus[t + 1].col(i);
      a_em_t += da * (Nplus[t + 1].col(i) + Nplus[t].col(i));
      a_ep_t -= da * (Nplus[t + 1].col(i) + Nplus[t].col(i));
      if (fourth_order) {
        v_emm_tp += 2.0 * dv * Nplus[t + 1].col(i);
        v_epp_tp -= 2.0 * dv * Nplus[t + 1].col(i);
        a_emm_t += 2.0 * da * (Nplus[t + 1].col(i) + Nplus[t].col(i));
        a_epp_t -= 2.0 * da * (Nplus[t + 1].col(i) + Nplus[t].col(i));
      }
    }

    if (t < num_steps() - 1) {
      a_em_tp -= da * Nplus[t + 1].col(i);
      a_ep_tp += da * Nplus[t + 1].col(i);
      if (fourth_order) {
        a_emm_tp -= 2.0 * da * Nplus[t + 1].col(i);
        a_epp_tp += 2.0 * da * Nplus[t + 1].col(i);
      }
    }

    // Compute perturbed tau(q) and calculate the nonzero entries of dtau/dq
    // via finite differencing
    if (t > 0) {
      // tau[t-1] = ID(q[t], v[t], a[t-1])
      plant().SetPositions(context_, q_em_t);
      plant().SetVelocities(context_, v_em_t);
      CalcInverseDynamicsSingleTimeStep(*context_, a_em_tm, &workspace,
                                        &tau_em_tm);
      plant().SetPositions(context_, q_ep_t);
      plant().SetVelocities(context_, v_ep_t);
      CalcInverseDynamicsSingleTimeStep(*context_, a_ep_tm, &workspace,
                                        &tau_ep_tm);
      if (fourth_order) {
        plant().SetPositions(context_, q_emm_t);
        plant().SetVelocities(context_, v_emm_t);
        CalcInverseDynamicsSingleTimeStep(*context_, a_emm_tm, &workspace,
                                          &tau_emm_tm);
        plant().SetPositions(context_, q_epp_t);
        plant().SetVelocities(context_, v_epp_t);
        CalcInverseDynamicsSingleTimeStep(*context_, a_epp_tm, &workspace,
                                          &tau_epp_tm);
        dtaum_dqt->col(i) = 2.0 / 3.0 * (tau_ep_tm - tau_em_tm) / dq -
                            1.0 / 12.0 * (tau_epp_tm - tau_emm_tm) / dq;
      } else {
        dtaum_dqt->col(i) = 0.5 * (tau_ep_tm - tau_em_tm) / dq;
      }
    }
    if (t < num_steps()) {
      // tau[t] = ID(q[t+1], v[t+1], a[t])
      plant().SetPositions(context_, q[t + 1]);
      plant().SetVelocities(context_, v_ep_tp);
      CalcInverseDynamicsSingleTimeStep(*context_, a_ep_t, &workspace,
                                        &tau_ep_t);

      plant().SetPositions(context_, q[t + 1]);
      plant().SetVelocities(context_, v_em_tp);
      CalcInverseDynamicsSingleTimeStep(*context_, a_em_t, &workspace,
                                        &tau_em_t);
      if (fourth_order) {
        plant().SetPositions(context_, q[t + 1]);
        plant().SetVelocities(context_, v_epp_tp);
        CalcInverseDynamicsSingleTimeStep(*context_, a_epp_t, &workspace,
                                          &tau_epp_t);

        plant().SetPositions(context_, q[t + 1]);
        plant().SetVelocities(context_, v_emm_tp);
        CalcInverseDynamicsSingleTimeStep(*context_, a_emm_t, &workspace,
                                          &tau_emm_t);
        dtaut_dqt->col(i) = 2.0 / 3.0 * (tau_ep_t - tau_em_t) / dq -
                            1.0 / 12.0 * (tau_epp_t - tau_emm_t) / dq;
      } else {
        dtaut_dqt->col(i) = 0.5 * (tau_ep_t - tau_em_t) / dq;
      }
    }
    if (t < num_steps() - 1) {
      // tau[t+1] = ID(q[t+2], v[t+2], a[t+1])
      plant().SetPositions(context_, q[t + 2]);
      plant().SetVelocities(context_, v[t + 2]);
      CalcInverseDynamicsSingleTimeStep(*context_, a_em_tp, &workspace,
                                        &tau_em_tp);
      plant().SetPositions(context_, q[t + 2]);
      plant().SetVelocities(context_, v[t + 2]);
      CalcInverseDynamicsSingleTimeStep(*context_, a_ep_tp, &workspace,
                                        &tau_ep_tp);
      if (fourth_order) {
        plant().SetPositions(context_, q[t + 2]);
        plant().SetVelocities(context_, v[t + 2]);
        CalcInverseDynamicsSingleTimeStep(*context_, a_emm_tp, &workspace,
                                          &tau_emm_tp);
        plant().SetPositions(context_, q[t + 2]);
        plant().SetVelocities(context_, v[t + 2]);
        CalcInverseDynamicsSingleTimeStep(*context_, a_epp_tp, &workspace,
                                          &tau_epp_tp);
        dtaup_dqt->col(i) = 2.0 / 3.0 * (tau_ep_tp - tau_em_tp) / dq -
                            1.0 / 12.0 * (tau_epp_tp - tau_emm_tp) / dq;
      } else {
        dtaup_dqt->col(i) = 0.5 * (tau_ep_tp - tau_em_tp) / dq;
      }
    }

    // Unperturb q_t[i], v_t[i], and a_t[i]
    q_em_t = q[t];
    q_ep_t = q[t];
    v_em_t = v[t];
    v_ep_t = v[t];
    if (fourth_order) {
      q_emm_t = q[t];
      q_epp_t = q[t];
      v_emm_t = v[t];
      v_epp_t = v[t];
    }

    if (t < num_steps()) {
      v_em_tp = v[t + 1];
      v_ep_tp = v[t + 1];
      a_em_t = a[t];
      a_ep_t = a[t];

      if (fourth_order) {
        v_emm_tp = v[t + 1];
        v_epp_tp = v[t + 1];
        a_emm_t = a[t];
        a_epp_t = a[t];
      }
    }
    if (t < num_steps() - 1) {
      a_em_tp = a[t + 1];
      a_ep_tp = a[t + 1];

      if (fourth_order) {
        a_emm_tp = a[t + 1];
        a_epp_tp = a[t + 1];
      }
    }
    if (t > 0) {
      a_em_tm = a[t - 1];
      a_ep_tm = a[t - 1];

      if (fourth_order) {
        a_emm_tm = a[t - 1];
        a_epp_tm = a[t - 1];
      }
    }
  }
}

template <>
void TrajectoryOptimizer<AutoDiffXd>::CalcInverseDynamicsPartialsAutoDiff(
    const TrajectoryOptimizerState<double>&,
    InverseDynamicsPartials<double>*) const {}

template <typename T>
void TrajectoryOptimizer<T>::CalcInverseDynamicsPartialsAutoDiff(
    const TrajectoryOptimizerState<double>& state,
    InverseDynamicsPartials<double>* id_partials) const {
  DRAKE_DEMAND(id_partials->size() == num_steps());

  // Get references to the partials that we'll be setting
  std::vector<MatrixX<double>>& dtau_dqm = id_partials->dtau_dqm;
  std::vector<MatrixX<double>>& dtau_dqt = id_partials->dtau_dqt;
  std::vector<MatrixX<double>>& dtau_dqp = id_partials->dtau_dqp;

  // Heap allocations.
  std::vector<VectorX<AutoDiffXd>> q_ad(num_steps() + 1);
  VectorX<AutoDiffXd> tau_ad(plant().num_velocities());
  TrajectoryOptimizerWorkspace<AutoDiffXd> workspace_ad(num_steps(),
                                                        *plant_ad_);

  // Initialize q_ad. First with no derivatives, as a constant.
  const std::vector<VectorX<double>>& q = state.q();
  for (int t = 0; t <= num_steps(); ++t) {
    q_ad[t].resize(q[t].size());
    q_ad[t] = q[t];
  }

  // At each t we will compute derivatives of tau[t-1], tau[t] and tau[t+1 with
  // respect to q[t].
  for (int t = 0; t <= num_steps(); ++t) {
    // Set derivatives with respect to q[t].
    // q[t] will propagate directly to v[t], v[t+1], a[t-1], a[t] and a[t+1].
    q_ad[t] = math::InitializeAutoDiff(q[t]);
    state_ad_->set_q(q_ad);

    // N.B. All dynamics terms are treated implicitly, i.e.,
    // tau[t] = M(q[t+1]) * a[t] - k(q[t+1],v[t+1]) - f_ext[t+1]

    const std::vector<VectorX<AutoDiffXd>>& a_ad =
        optimizer_ad_->EvalA(*state_ad_);

    // dtau_dqt[t].
    if (t < num_steps()) {
      const Context<AutoDiffXd>& context_ad_tp =
          optimizer_ad_->EvalPlantContext(*state_ad_, t + 1);
      optimizer_ad_->CalcInverseDynamicsSingleTimeStep(context_ad_tp, a_ad[t],
                                                       &workspace_ad, &tau_ad);
      dtau_dqt[t] = math::ExtractGradient(tau_ad);
    }

    // dtau_dqt[t+1].
    if (t < num_steps() - 1) {
      const Context<AutoDiffXd>& context_ad_tpp =
          optimizer_ad_->EvalPlantContext(*state_ad_, t + 2);
      optimizer_ad_->CalcInverseDynamicsSingleTimeStep(
          context_ad_tpp, a_ad[t + 1], &workspace_ad, &tau_ad);
      dtau_dqm[t + 1] = math::ExtractGradient(tau_ad);
    }

    // dtau_dqt[t-1].
    if (t > 0) {
      const Context<AutoDiffXd>& context_ad_t =
          optimizer_ad_->EvalPlantContext(*state_ad_, t);
      optimizer_ad_->CalcInverseDynamicsSingleTimeStep(
          context_ad_t, a_ad[t - 1], &workspace_ad, &tau_ad);
      dtau_dqp[t - 1] = math::ExtractGradient(tau_ad);
    }

    // Unset derivatives.
    q_ad[t] = q[t];
  }
}

template <typename T>
void TrajectoryOptimizer<T>::CalcVelocityPartials(
    const TrajectoryOptimizerState<T>& state,
    VelocityPartials<T>* v_partials) const {
  const std::vector<MatrixX<T>>& Nplus = EvalNplus(state);
  for (int t = 0; t <= num_steps(); ++t) {
    v_partials->dvt_dqt[t] = 1 / time_step() * Nplus[t];
    if (t > 0) {
      v_partials->dvt_dqm[t] = -1 / time_step() * Nplus[t];
    }
  }
}

template <typename T>
void TrajectoryOptimizer<T>::CalcGradientFiniteDiff(
    const TrajectoryOptimizerState<T>& state, EigenPtr<VectorX<T>> g) const {
  using std::abs;
  using std::max;

  // Perturbed versions of q
  std::vector<VectorX<T>>& q_plus = state.workspace.q_sequence_tmp1;
  std::vector<VectorX<T>>& q_minus = state.workspace.q_sequence_tmp2;
  q_plus = state.q();
  q_minus = state.q();

  // non-constant copy of state that we can perturb
  TrajectoryOptimizerState<T> state_eps = CreateState();

  // Set first block of g (derivatives w.r.t. q_0) to zero, since q0 = q_init
  // are constant.
  g->topRows(plant().num_positions()).setZero();

  // Iterate through rows of g using finite differences
  const double eps = cbrt(std::numeric_limits<double>::epsilon());
  T dqt_i;
  int j = plant().num_positions();
  for (int t = 1; t <= num_steps(); ++t) {
    for (int i = 0; i < plant().num_positions(); ++i) {
      // Set finite difference step size
      dqt_i = eps * max(1.0, abs(state.q()[t](i)));
      q_plus[t](i) += dqt_i;
      q_minus[t](i) -= dqt_i;

      // Set g_j = using central differences
      state_eps.set_q(q_plus);
      T L_plus = CalcCost(state_eps);
      state_eps.set_q(q_minus);
      T L_minus = CalcCost(state_eps);
      (*g)(j) = (L_plus - L_minus) / (2 * dqt_i);

      // reset our perturbed Q and move to the next row of g.
      q_plus[t](i) = state.q()[t](i);
      q_minus[t](i) = state.q()[t](i);
      ++j;
    }
  }
}

template <typename T>
void TrajectoryOptimizer<T>::CalcGradient(
    const TrajectoryOptimizerState<T>& state, EigenPtr<VectorX<T>> g) const {
  INSTRUMENT_FUNCTION("Assembly of the gradient.");
  const double dt = time_step();
  const int nq = plant().num_positions();
  TrajectoryOptimizerWorkspace<T>* workspace = &state.workspace;

  const std::vector<VectorX<T>>& q = state.q();
  const std::vector<VectorX<T>>& v = EvalV(state);
  const std::vector<VectorX<T>>& tau = EvalTau(state);

  const VelocityPartials<T>& v_partials = EvalVelocityPartials(state);
  const InverseDynamicsPartials<T>& id_partials =
      EvalInverseDynamicsPartials(state);
  const std::vector<MatrixX<T>>& dvt_dqt = v_partials.dvt_dqt;
  const std::vector<MatrixX<T>>& dvt_dqm = v_partials.dvt_dqm;
  const std::vector<MatrixX<T>>& dtau_dqp = id_partials.dtau_dqp;
  const std::vector<MatrixX<T>>& dtau_dqt = id_partials.dtau_dqt;
  const std::vector<MatrixX<T>>& dtau_dqm = id_partials.dtau_dqm;

  // Set first block of g (derivatives w.r.t. q_0) to zero, since q0 = q_init
  // are constant.
  g->topRows(plant().num_positions()).setZero();

  // Scratch variables for storing intermediate cost terms
  VectorX<T>& qt_term = workspace->q_size_tmp1;
  VectorX<T>& vt_term = workspace->v_size_tmp1;
  VectorX<T>& vp_term = workspace->v_size_tmp2;
  VectorX<T>& taum_term = workspace->tau_size_tmp1;
  VectorX<T>& taut_term = workspace->tau_size_tmp2;
  VectorX<T>& taup_term = workspace->tau_size_tmp3;

  for (int t = 1; t < num_steps(); ++t) {
    // Contribution from position cost
    qt_term = (q[t] - prob_.q_nom[t]).transpose() * 2 * prob_.Qq * dt;

    // Contribution from velocity cost
    vt_term =
        (v[t] - prob_.v_nom[t]).transpose() * 2 * prob_.Qv * dt * dvt_dqt[t];
    if (t == num_steps() - 1) {
      // The terminal cost needs to be handled differently
      vp_term = (v[t + 1] - prob_.v_nom[t + 1]).transpose() * 2 * prob_.Qf_v *
                dvt_dqm[t + 1];
    } else {
      vp_term = (v[t + 1] - prob_.v_nom[t + 1]).transpose() * 2 * prob_.Qv *
                dt * dvt_dqm[t + 1];
    }

    // Contribution from control cost
    taum_term = tau[t - 1].transpose() * 2 * prob_.R * dt * dtau_dqp[t - 1];
    taut_term = tau[t].transpose() * 2 * prob_.R * dt * dtau_dqt[t];
    if (t == num_steps() - 1) {
      // There is no constrol input at the final timestep
      taup_term.setZero(nq);
    } else {
      taup_term = tau[t + 1].transpose() * 2 * prob_.R * dt * dtau_dqm[t + 1];
    }

    // Put it all together to get the gradient w.r.t q[t]
    g->segment(t * nq, nq) =
        qt_term + vt_term + vp_term + taum_term + taut_term + taup_term;
  }

  // Last step is different, because there is terminal cost and v[t+1] doesn't
  // exist
  taum_term = tau[num_steps() - 1].transpose() * 2 * prob_.R * dt *
              dtau_dqp[num_steps() - 1];
  qt_term =
      (q[num_steps()] - prob_.q_nom[num_steps()]).transpose() * 2 * prob_.Qf_q;
  vt_term = (v[num_steps()] - prob_.v_nom[num_steps()]).transpose() * 2 *
            prob_.Qf_v * dvt_dqt[num_steps()];
  g->tail(nq) = qt_term + vt_term + taum_term;

  // Add proximal operator term to the gradient, if requested
  if (params_.proximal_operator) {
    const std::vector<VectorX<T>>& q_last =
        state.proximal_operator_data().q_last;
    const std::vector<VectorX<T>>& H_diag =
        state.proximal_operator_data().H_diag;
    for (int t = 0; t <= num_steps(); ++t) {
      g->segment(t * nq, nq) +=
          params_.rho_proximal * H_diag[t].asDiagonal() * (q[t] - q_last[t]);
    }
  }
}

template <typename T>
const VectorX<T>& TrajectoryOptimizer<T>::EvalGradient(
    const TrajectoryOptimizerState<T>& state) const {
  if (!state.cache().gradient_up_to_date) {
    CalcGradient(state, &state.mutable_cache().gradient);
  }
  return state.cache().gradient;
}

template <typename T>
void TrajectoryOptimizer<T>::CalcHessian(
    const TrajectoryOptimizerState<T>& state, PentaDiagonalMatrix<T>* H) const {
  DRAKE_DEMAND(H->is_symmetric());
  DRAKE_DEMAND(H->block_rows() == num_steps() + 1);
  DRAKE_DEMAND(H->block_size() == plant().num_positions());
  INSTRUMENT_FUNCTION("Assembly of the Hessian.");

  // Some convienient aliases
  const double dt = time_step();
  const MatrixX<T> Qq = 2 * prob_.Qq * dt;
  const MatrixX<T> Qv = 2 * prob_.Qv * dt;
  const MatrixX<T> R = 2 * prob_.R * dt;
  const MatrixX<T> Qf_q = 2 * prob_.Qf_q;
  const MatrixX<T> Qf_v = 2 * prob_.Qf_v;

  const VelocityPartials<T>& v_partials = EvalVelocityPartials(state);
  const InverseDynamicsPartials<T>& id_partials =
      EvalInverseDynamicsPartials(state);
  const std::vector<MatrixX<T>>& dvt_dqt = v_partials.dvt_dqt;
  const std::vector<MatrixX<T>>& dvt_dqm = v_partials.dvt_dqm;
  const std::vector<MatrixX<T>>& dtau_dqp = id_partials.dtau_dqp;
  const std::vector<MatrixX<T>>& dtau_dqt = id_partials.dtau_dqt;
  const std::vector<MatrixX<T>>& dtau_dqm = id_partials.dtau_dqm;

  // Get mutable references to the non-zero bands of the Hessian
  std::vector<MatrixX<T>>& A = H->mutable_A();  // 2 rows below diagonal
  std::vector<MatrixX<T>>& B = H->mutable_B();  // 1 row below diagonal
  std::vector<MatrixX<T>>& C = H->mutable_C();  // diagonal

  // Fill in the non-zero blocks
  C[0].setIdentity();  // Initial condition q0 fixed at t=0
  for (int t = 1; t < num_steps(); ++t) {
    // dg_t/dq_t
    MatrixX<T>& dgt_dqt = C[t];
    dgt_dqt = Qq;
    dgt_dqt += dvt_dqt[t].transpose() * Qv * dvt_dqt[t];
    dgt_dqt += dtau_dqp[t - 1].transpose() * R * dtau_dqp[t - 1];
    dgt_dqt += dtau_dqt[t].transpose() * R * dtau_dqt[t];
    if (t < num_steps() - 1) {
      dgt_dqt += dtau_dqm[t + 1].transpose() * R * dtau_dqm[t + 1];
      dgt_dqt += dvt_dqm[t + 1].transpose() * Qv * dvt_dqm[t + 1];
    } else {
      dgt_dqt += dvt_dqm[t + 1].transpose() * Qf_v * dvt_dqm[t + 1];
    }

    // dg_t/dq_{t+1}
    MatrixX<T>& dgt_dqp = B[t + 1];
    dgt_dqp = dtau_dqp[t].transpose() * R * dtau_dqt[t];
    if (t < num_steps() - 1) {
      dgt_dqp += dtau_dqt[t + 1].transpose() * R * dtau_dqm[t + 1];
      dgt_dqp += dvt_dqt[t + 1].transpose() * Qv * dvt_dqm[t + 1];
    } else {
      dgt_dqp += dvt_dqt[t + 1].transpose() * Qf_v * dvt_dqm[t + 1];
    }

    // dg_t/dq_{t+2}
    if (t < num_steps() - 1) {
      MatrixX<T>& dgt_dqpp = A[t + 2];
      dgt_dqpp = dtau_dqp[t + 1].transpose() * R * dtau_dqm[t + 1];
    }
  }

  // dg_t/dq_t for the final timestep
  MatrixX<T>& dgT_dqT = C[num_steps()];
  dgT_dqT = Qf_q;
  dgT_dqT += dvt_dqt[num_steps()].transpose() * Qf_v * dvt_dqt[num_steps()];
  dgT_dqT +=
      dtau_dqp[num_steps() - 1].transpose() * R * dtau_dqp[num_steps() - 1];

  // Add proximal operator terms to the Hessian, if requested
  if (params_.proximal_operator) {
    for (int t = 0; t <= num_steps(); ++t) {
      C[t] += params_.rho_proximal *
              state.proximal_operator_data().H_diag[t].asDiagonal();
    }
  }

  // Copy lower triangular part to upper triangular part
  H->MakeSymmetric();
}

template <typename T>
const PentaDiagonalMatrix<T>& TrajectoryOptimizer<T>::EvalHessian(
    const TrajectoryOptimizerState<T>& state) const {
  if (!state.cache().hessian_up_to_date) {
    CalcHessian(state, &state.mutable_cache().hessian);
    state.mutable_cache().hessian_up_to_date = true;
  }
  return state.cache().hessian;
}

template <typename T>
void TrajectoryOptimizer<T>::CalcCacheTrajectoryData(
    const TrajectoryOptimizerState<T>& state) const {
  TrajectoryOptimizerCache<T>& cache = state.mutable_cache();

  // The generalized positions that everything is computed from
  const std::vector<VectorX<T>>& q = state.q();

  // Compute corresponding generalized velocities
  std::vector<VectorX<T>>& v = cache.trajectory_data.v;
  const std::vector<MatrixX<T>>& Nplus = EvalNplus(state);
  CalcVelocities(q, Nplus, &v);

  // Compute corresponding generalized accelerations
  std::vector<VectorX<T>>& a = cache.trajectory_data.a;
  CalcAccelerations(v, &a);

  // Set cache invalidation flag
  cache.trajectory_data.up_to_date = true;
}

template <typename T>
void TrajectoryOptimizer<T>::CalcInverseDynamicsCache(
    const TrajectoryOptimizerState<T>& state,
    typename TrajectoryOptimizerCache<T>::InverseDynamicsCache* cache) const {
  TrajectoryOptimizerWorkspace<T>& workspace = state.workspace;

  // Compute corresponding generalized torques
  const std::vector<VectorX<T>>& a = EvalA(state);
  CalcInverseDynamics(state, a, &workspace, &cache->tau);

  // Set cache invalidation flag
  cache->up_to_date = true;
}

template <typename T>
void TrajectoryOptimizer<T>::CalcContextCache(
    const TrajectoryOptimizerState<T>& state,
    typename TrajectoryOptimizerCache<T>::ContextCache* cache) const {
  if (diagram_ == nullptr) {
    throw std::runtime_error(
        "No Diagram was provided at construction of the TrajectoryOptimizer. "
        "Use the constructor that takes a Diagram to enable the caching of "
        "contexts.");
  }
  const std::vector<VectorX<T>>& q = state.q();
  const std::vector<VectorX<T>>& v = EvalV(state);
  auto& plant_contexts = cache->plant_contexts;
  for (int t = 0; t <= num_steps(); ++t) {
    plant().SetPositions(plant_contexts[t], q[t]);
    plant().SetVelocities(plant_contexts[t], v[t]);
  }
  cache->up_to_date = true;
}

template <typename T>
const Context<T>& TrajectoryOptimizer<T>::EvalPlantContext(
    const TrajectoryOptimizerState<T>& state, int t) const {
  if (diagram_ == nullptr) {
    throw std::runtime_error(
        "No Diagram was provided at construction of the TrajectoryOptimizer. "
        "Use the constructor that takes a Diagram to enable the caching of "
        "contexts.");
  }
  if (!state.cache().context_cache->up_to_date) {
    CalcContextCache(state, state.mutable_cache().context_cache.get());
  }
  return *state.cache().context_cache->plant_contexts[t];
}

template <typename T>
const std::vector<VectorX<T>>& TrajectoryOptimizer<T>::EvalV(
    const TrajectoryOptimizerState<T>& state) const {
  if (!state.cache().trajectory_data.up_to_date) CalcCacheTrajectoryData(state);
  return state.cache().trajectory_data.v;
}

template <typename T>
const std::vector<VectorX<T>>& TrajectoryOptimizer<T>::EvalA(
    const TrajectoryOptimizerState<T>& state) const {
  if (!state.cache().trajectory_data.up_to_date) CalcCacheTrajectoryData(state);
  return state.cache().trajectory_data.a;
}

template <typename T>
const std::vector<VectorX<T>>& TrajectoryOptimizer<T>::EvalTau(
    const TrajectoryOptimizerState<T>& state) const {
  if (!state.cache().inverse_dynamics_cache.up_to_date)
    CalcInverseDynamicsCache(state,
                             &state.mutable_cache().inverse_dynamics_cache);
  return state.cache().inverse_dynamics_cache.tau;
}

template <typename T>
void TrajectoryOptimizer<T>::CalcCacheDerivativesData(
    const TrajectoryOptimizerState<T>& state) const {
  TrajectoryOptimizerCache<T>& cache = state.mutable_cache();

  // Some aliases
  InverseDynamicsPartials<T>& id_partials = cache.derivatives_data.id_partials;
  VelocityPartials<T>& v_partials = cache.derivatives_data.v_partials;

  // Compute partial derivatives of inverse dynamics d(tau)/d(q)
  CalcInverseDynamicsPartials(state, &id_partials);

  // Compute partial derivatives of velocities d(v)/d(q)
  CalcVelocityPartials(state, &v_partials);

  // Set cache invalidation flag
  cache.derivatives_data.up_to_date = true;
}

template <typename T>
const VelocityPartials<T>& TrajectoryOptimizer<T>::EvalVelocityPartials(
    const TrajectoryOptimizerState<T>& state) const {
  if (!state.cache().derivatives_data.up_to_date)
    CalcCacheDerivativesData(state);
  return state.cache().derivatives_data.v_partials;
}

template <typename T>
const InverseDynamicsPartials<T>&
TrajectoryOptimizer<T>::EvalInverseDynamicsPartials(
    const TrajectoryOptimizerState<T>& state) const {
  if (!state.cache().derivatives_data.up_to_date)
    CalcCacheDerivativesData(state);
  return state.cache().derivatives_data.id_partials;
}

template <typename T>
const std::vector<MatrixX<T>>& TrajectoryOptimizer<T>::EvalNplus(
    const TrajectoryOptimizerState<T>& state) const {
  if (!state.cache().n_plus_up_to_date) {
    CalcNplus(state, &state.mutable_cache().N_plus);
    state.mutable_cache().n_plus_up_to_date = true;
  }
  return state.cache().N_plus;
}

template <typename T>
void TrajectoryOptimizer<T>::CalcNplus(const TrajectoryOptimizerState<T>& state,
                                       std::vector<MatrixX<T>>* N_plus) const {
  DRAKE_DEMAND(static_cast<int>(N_plus->size()) == (num_steps() + 1));
  for (int t = 0; t <= num_steps(); ++t) {
    // Get a context storing q at time t
    // TODO(vincekurtz): consider using EvalPlantContext instead. In that case
    // we do need to be a bit careful, however, since EvalPlantContext requires
    // EvalV, which in turn requires EvalNplus.
    plant().SetPositions(context_, state.q()[t]);

    // Compute N+(q_t)
    plant().CalcNplusMatrix(*context_, &N_plus->at(t));
  }
}

template <typename T>
void TrajectoryOptimizer<T>::SaveLinePlotDataFirstVariable(
    TrajectoryOptimizerState<T>* scratch_state) const {
  std::ofstream data_file;
  data_file.open("lineplot_data.csv");
  data_file << "q, L, g, H\n";  // header

  // Establish sample points
  const double q_min = params_.lineplot_q_min;
  const double q_max = params_.lineplot_q_max;
  const double num_samples = 10000;
  const double dq = (q_max - q_min) / num_samples;

  const int nq = plant().num_positions();

  // Make a mutable copy of the decision variables
  std::vector<VectorX<T>> q = scratch_state->q();
  double qi = q_min;
  for (int i = 0; i < num_samples; ++i) {
    // Set the decision variables q
    q[1](0) = qi;
    scratch_state->set_q(q);

    // Compute cost, gradient, and Hessian for the first decision variable
    const T& L = EvalCost(*scratch_state);
    const T& g = EvalGradient(*scratch_state)[nq];
    const T& H = EvalHessian(*scratch_state).C()[1](0, 0);

    // Write to the file
    data_file << fmt::format("{}, {}, {}, {}\n", qi, L, g, H);

    // Move to the next value of q
    qi += dq;
  }
}

template <typename T>
void TrajectoryOptimizer<T>::SetupIterationDataFile() const {
  std::ofstream data_file;
  data_file.open("iteration_data.csv");
  data_file << "iter, q, cost, Delta, rho, dq\n";
  data_file.close();
}

template <typename T>
void TrajectoryOptimizer<T>::SaveIterationData(
    const int iter, const double Delta, const double rho, const double dq,
    const TrajectoryOptimizerState<T>& state) const {
  std::ofstream data_file;
  data_file.open("iteration_data.csv", std::ios_base::app);

  const T& q = state.q()[1](0);  // assuming 1-DoF and 1 timestep
  const T& cost = EvalCost(state);

  data_file << fmt::format("{}, {}, {}, {}, {}, {}\n", iter, q, cost, Delta,
                           rho, dq);

  data_file.close();
}

template <typename T>
void TrajectoryOptimizer<T>::SaveContourPlotDataFirstTwoVariables(
    TrajectoryOptimizerState<T>* scratch_state) const {
  using std::sqrt;
  std::ofstream data_file;
  data_file.open("contour_data.csv");
  data_file
      << "q1, q2, L, g1, g2, H11, H12, H21, H22, g_norm, H_norm\n";  // header

  // Establish sample points
  const double q1_min = params_.contour_q1_min;
  const double q1_max = params_.contour_q1_max;
  const double q2_min = params_.contour_q2_min;
  const double q2_max = params_.contour_q2_max;
  const int nq1 = 150;
  const int nq2 = 150;
  const double dq1 = (q1_max - q1_min) / nq1;
  const double dq2 = (q2_max - q2_min) / nq2;

  T cost;
  std::vector<VectorX<T>> q = scratch_state->q();
  double q1 = q1_min;
  for (int i = 0; i < nq1; ++i) {
    double q2 = q2_min;
    for (int j = 0; j < nq2; ++j) {
      // Update q
      q[1](0) = q1;
      q[1](1) = q2;

      // Compute L(q)
      scratch_state->set_q(q);
      cost = EvalCost(*scratch_state);

      const MatrixX<T> H = EvalHessian(*scratch_state).MakeDense();
      const VectorX<T> g = EvalGradient(*scratch_state);

      // Write to the file
      data_file << fmt::format("{}, {}, {}, {}, {}, {}, {}, {}, {}, {}, {}\n",
                               q1, q2, cost, g(2), g(3), H(2, 2), H(2, 3),
                               H(3, 2), H(3, 3), g.norm(),
                               H.block(2, 2, 2, 2).norm());

      q2 += dq2;
    }
    q1 += dq1;
  }

  data_file.close();
}

template <typename T>
void TrajectoryOptimizer<T>::SetupQuadraticDataFile() const {
  std::ofstream data_file;
  data_file.open("quadratic_data.csv");
  data_file << "iter, q1, q2, dq1, dq2, Delta, cost , g1, g2, H11, H12, H21, "
               "H22, g_norm, H_norm\n";
  data_file.close();
}

template <typename T>
void TrajectoryOptimizer<T>::SaveQuadraticDataFirstTwoVariables(
    const int iter, const double Delta, const VectorX<T>& dq,
    const TrajectoryOptimizerState<T>& state) const {
  std::ofstream data_file;
  data_file.open("quadratic_data.csv", std::ios_base::app);

  const int nq = plant().num_positions();
  const T q1 = state.q()[1](0);
  const T q2 = state.q()[1](1);
  const T dq1 = dq(nq);
  const T dq2 = dq(nq + 1);

  const VectorX<T>& g = EvalGradient(state);
  const MatrixX<T>& H = EvalHessian(state).MakeDense();
  const T g1 = g(nq);
  const T g2 = g(nq + 1);
  const T H11 = H(nq, nq);
  const T H12 = H(nq, nq + 1);
  const T H21 = H(nq + 1, nq);
  const T H22 = H(nq + 1, nq + 1);

  data_file << fmt::format(
      "{}, {}, {}, {}, {}, {}, {}, {}, {}, {}, {}, {}, {}, {}, {}\n", iter, q1,
      q2, dq1, dq2, Delta, EvalCost(state), g1, g2, H11, H12, H21, H22,
      g.norm(), H.block(2, 2, 2, 2).norm());
  data_file.close();
}

template <typename T>
void TrajectoryOptimizer<T>::SaveLinesearchResidual(
    const TrajectoryOptimizerState<T>& state, const VectorX<T>& dq,
    TrajectoryOptimizerState<T>* scratch_state,
    const std::string filename) const {
  double alpha_min = -0.2;
  double alpha_max = 1.2;
  double dalpha = 0.01;

  std::ofstream data_file;
  data_file.open(filename);
  data_file << "alpha, cost, gradient, dq, L_prime \n";  // header

  double alpha = alpha_min;
  while (alpha <= alpha_max) {
    // Record the linesearch parameter alpha
    data_file << alpha << ", ";

    // Record the linesearch residual
    // phi(alpha) = L(q + alpha * dq) - L
    scratch_state->set_q(state.q());
    scratch_state->AddToQ(alpha * dq);
    data_file << EvalCost(*scratch_state) - EvalCost(state) << ", ";

    // Record the norm of the gradient
    const VectorX<T>& g = EvalGradient(*scratch_state);
    data_file << g.norm() << ", ";

    // Record the norm of the search direction
    data_file << dq.norm() << ", ";

    // Record the derivative of the linesearch residual w.r.t alpha
    data_file << g.dot(dq) << "\n";

    alpha += dalpha;
  }
  data_file.close();
}

template <typename T>
std::tuple<double, int> TrajectoryOptimizer<T>::Linesearch(
    const TrajectoryOptimizerState<T>& state, const VectorX<T>& dq,
    TrajectoryOptimizerState<T>* scratch_state) const {
  // The state's cache must be up to date, since we'll use the gradient and cost
  // information stored there.
  if (params_.linesearch_method == LinesearchMethod::kArmijo) {
    return ArmijoLinesearch(state, dq, scratch_state);
  } else if (params_.linesearch_method == LinesearchMethod::kBacktracking) {
    return BacktrackingLinesearch(state, dq, scratch_state);
  } else {
    throw std::runtime_error("Unknown linesearch method");
  }
}

template <typename T>
std::tuple<double, int> TrajectoryOptimizer<T>::BacktrackingLinesearch(
    const TrajectoryOptimizerState<T>& state, const VectorX<T>& dq,
    TrajectoryOptimizerState<T>* scratch_state) const {
  using std::abs;

  // Compute the cost and gradient
  const T L = EvalCost(state);
  const VectorX<T>& g = EvalGradient(state);

  // Linesearch parameters
  const double c = 1e-4;
  const double rho = 0.8;

  double alpha = 1.0;
  T L_prime = g.transpose() * dq;  // gradient of L w.r.t. alpha

  // Make sure this is a descent direction
  DRAKE_DEMAND(L_prime <= 0);

  // Exit early with alpha = 1 when we are close to convergence
  const double convergence_threshold =
      10 * std::numeric_limits<double>::epsilon() / time_step() / time_step();
  if (abs(L_prime) / abs(L) <= convergence_threshold) {
    return {1.0, 0};
  }

  // Try with alpha = 1
  scratch_state->set_q(state.q());
  scratch_state->AddToQ(alpha * dq);
  T L_old = EvalCost(*scratch_state);

  // L_new stores cost at iteration i:   L(q + alpha_i * dq)
  // L_old stores cost at iteration i-1: L(q + alpha_{i-1} * dq)
  T L_new = L_old;

  // We'll keep reducing alpha until (1) we meet the Armijo convergence
  // criteria and (2) the cost increases, indicating that we're near a local
  // minimum.
  int i = 0;
  bool armijo_met = false;
  while (!(armijo_met && (L_new > L_old))) {
    // Save L_old = L(q + alpha_{i-1} * dq)
    L_old = L_new;

    // Reduce alpha
    alpha *= rho;

    // Compute L_new = L(q + alpha_i * dq)
    scratch_state->set_q(state.q());
    scratch_state->AddToQ(alpha * dq);
    L_new = EvalCost(*scratch_state);

    // Check the Armijo conditions
    if (L_new <= L + c * alpha * L_prime) {
      armijo_met = true;
    }

    ++i;
  }

  return {alpha / rho, i};
}

template <typename T>
std::tuple<double, int> TrajectoryOptimizer<T>::ArmijoLinesearch(
    const TrajectoryOptimizerState<T>& state, const VectorX<T>& dq,
    TrajectoryOptimizerState<T>* scratch_state) const {
  using std::abs;

  // Compute the cost and gradient
  const T L = EvalCost(state);
  const VectorX<T>& g = EvalGradient(state);

  // Linesearch parameters
  const double c = 1e-4;
  const double rho = 0.8;

  double alpha = 1.0 / rho;        // get alpha = 1 on first iteration
  T L_prime = g.transpose() * dq;  // gradient of L w.r.t. alpha
  T L_new;                         // L(q + alpha * dq)

  // Make sure this is a descent direction
  DRAKE_DEMAND(L_prime <= 0);

  // Exit early with alpha = 1 when we are close to convergence
  const double convergence_threshold =
      10 * std::numeric_limits<double>::epsilon() / time_step() / time_step();
  if (abs(L_prime) / abs(L) <= convergence_threshold) {
    return {1.0, 0};
  }

  int i = 0;  // Iteration counter
  do {
    // Reduce alpha
    // N.B. we start with alpha = 1/rho, so we get alpha = 1 on the first
    // iteration.
    alpha *= rho;

    // Compute L_ls = L(q + alpha * dq)
    scratch_state->set_q(state.q());
    scratch_state->AddToQ(alpha * dq);
    L_new = EvalCost(*scratch_state);

    ++i;
  } while ((L_new > L + c * alpha * L_prime) &&
           (i < params_.max_linesearch_iterations));

  return {alpha, i};
}

template <typename T>
T TrajectoryOptimizer<T>::CalcTrustRatio(
    const TrajectoryOptimizerState<T>& state, const VectorX<T>& dq,
    TrajectoryOptimizerState<T>* scratch_state) const {
  // Compute predicted reduction in cost
  const VectorX<T>& g = EvalGradient(state);
  const PentaDiagonalMatrix<T>& H = EvalHessian(state);
  const T gradient_term = g.dot(dq);
  VectorX<T>& Hdq = state.workspace.q_times_num_steps_size_tmp;
  H.MultiplyBy(dq, &Hdq);
  const T hessian_term = 0.5 * dq.transpose() * Hdq;
  const T predicted_reduction = -gradient_term - hessian_term;

  // Compute actual reduction in cost
  scratch_state->set_q(state.q());
  scratch_state->AddToQ(dq);
  const T L_old = EvalCost(state);           // L(q)
  const T L_new = EvalCost(*scratch_state);  // L(q + dq)
  const T actual_reduction = L_old - L_new;

  // Threshold for determining when the actual and predicted reduction in cost
  // are essentially zero. This is determined by the approximate level of
  // floating point error in our computation of the cost, L(q).
  const double eps =
      10 * std::numeric_limits<T>::epsilon() / time_step() / time_step();
  if ((predicted_reduction < eps) && (actual_reduction < eps)) {
    // Actual and predicted improvements are both essentially zero, so we set
    // the trust ratio to a value such that the step will be accepted, but the
    // size of the trust region will not change.
    return 0.5;
  }

  return actual_reduction / predicted_reduction;
}

template <typename T>
T TrajectoryOptimizer<T>::SolveDoglegQuadratic(const T& a, const T& b,
                                               const T& c) const {
  using std::sqrt;
  // Check that a is positive
  DRAKE_DEMAND(a > 0);

  T s;
  if (a < std::numeric_limits<double>::epsilon()) {
    // If a is essentially zero, just solve bx + c = 0
    s = -c / b;
  } else {
    // Normalize everything by a
    const T b_tilde = b / a;
    const T c_tilde = c / a;

    const T determinant = b_tilde * b_tilde - 4 * c_tilde;
    DRAKE_DEMAND(determinant > 0);  // We know a real root exists

    // We know that there is only one positive root, so we just take the big
    // root
    s = (-b_tilde + sqrt(determinant)) / 2;
  }

  // We know the solution is between zero and one
  DRAKE_DEMAND(0 < s);
  DRAKE_DEMAND(s < 1);

  return s;
}

template <typename T>
bool TrajectoryOptimizer<T>::CalcDoglegPoint(const TrajectoryOptimizerState<T>&,
                                             const double, VectorX<T>*,
                                             VectorX<T>*) const {
  // Only T=double is supported here, since pentadigonal matrix factorization is
  // (sometimes) required to compute the dogleg point.
  throw std::runtime_error(
      "TrajectoryOptimizer::CalcDoglegPoint only supports T=double");
}

template <>
bool TrajectoryOptimizer<double>::CalcDoglegPoint(
    const TrajectoryOptimizerState<double>& state, const double Delta,
    VectorXd* dq, VectorXd* dqH) const {
  INSTRUMENT_FUNCTION("Find search direction with dogleg method.");

  // N.B. We'll rescale pU and pH by Δ to avoid roundoff error
  const VectorXd& g = EvalGradient(state);
  const PentaDiagonalMatrix<double>& H = EvalHessian(state);
  VectorXd& Hg = state.workspace.q_times_num_steps_size_tmp;
  H.MultiplyBy(g, &Hg);
  const double gHg = g.transpose() * Hg;

  // Compute the full Gauss-Newton step
  // N.B. We can avoid computing pH when pU is the dog-leg solution.
  // However, we compute it here for logging stats since thus far the cost of
  // computing pH is negligible compared to other costs (namely the computation
  // of gradients of the inverse dynamics.)
  // TODO(amcastro-tri): move this to after pU whenever we make the cost of
  // gradients computation negligible.
  VectorXd& pH = state.workspace.q_size_tmp2;

<<<<<<< HEAD
  // Use dense algebra rather than our pentadiagonal solver to avoid a bug that
  // results in dq'g > 0 (search direction is not descent direction.)
  // TODO(vincekurtz): debug the sparse solver and use sparse algebra again.
  pH = H.MakeDense().ldlt().solve(-g / Delta);

  VectorXd pH_sparse = -g / Delta;  // normalize by Δ
  PentaDiagonalFactorization Hchol(H);
  DRAKE_DEMAND(Hchol.status() == PentaDiagonalFactorizationStatus::kSuccess);
  Hchol.SolveInPlace(&pH_sparse);

  //std::cout << "H :\n";
  //std::cout << H.MakeDense() << std::endl;
  //std::cout << std::endl;
  //std::cout << "g : " << g.transpose()/Delta << std::endl;
  //std::cout << std::endl;

  std::cout << "sparse vs dense error: " << (pH - pH_sparse).norm() / pH.norm()
            << std::endl;

  pH = pH_sparse;
=======
  pH = -g / Delta;  // normalize by Δ
  PentaDiagonalFactorization Hchol(H);
  DRAKE_DEMAND(Hchol.status() == PentaDiagonalFactorizationStatus::kSuccess);
  Hchol.SolveInPlace(&pH);

  if (params_.debug_compare_against_dense) {
    // From experiments in penta_diagonal_solver_test.cc
    // (PentaDiagonalMatrixTest.SolvePentaDiagonal), LDLT is the most stable
    // solver to round-off errors. We therefore use it as a reference solution
    // for debugging.
    const VectorXd pH_dense = H.MakeDense().ldlt().solve(-g / Delta);
    std::cout << fmt::format("Sparse vs. Dense error: {}\n",
                             (pH - pH_dense).norm() / pH_dense.norm());
  }

>>>>>>> 9a1876c7
  *dqH = pH * Delta;

  // Compute the unconstrained minimizer of m(δq) = L(q) + g(q)'*δq + 1/2
  // δq'*H(q)*δq along -g
  VectorXd& pU = state.workspace.q_size_tmp1;
  pU = -(g.dot(g) / gHg) * g / Delta;  // normalize by Δ

  // Check if the trust region is smaller than this unconstrained minimizer
  if (1.0 <= pU.norm()) {
    // If so, δq is where the first leg of the dogleg path intersects the trust
    // region.
    *dq = (Delta / pU.norm()) * pU;
    return true;  // the trust region constraint is active
  }

  // Check if the trust region is large enough to just take the full Newton step
  if (1.0 >= pH.norm()) {
    *dq = pH * Delta;
    return false;  // the trust region constraint is not active
  }

  // Compute the intersection between the second leg of the dogleg path and the
  // trust region. We'll do this by solving the (scalar) quadratic
  //
  //    ‖ pU + s( pH − pU ) ‖² = y²
  //
  // for s ∈ (0,1),
  //
  // and setting
  //
  //    δq = pU + s( pH − pU ).
  //
  // Note that we normalize by Δ to minimize roundoff error.
  const double a = (pH - pU).dot(pH - pU);
  const double b = 2 * pU.dot(pH - pU);
  const double c = pU.dot(pU) - 1.0;
  const double s = SolveDoglegQuadratic(a, b, c);

  *dq = (pU + s * (pH - pU)) * Delta;

  return true;  // the trust region constraint is active
}

template <typename T>
SolverFlag TrajectoryOptimizer<T>::Solve(const std::vector<VectorX<T>>&,
                                         TrajectoryOptimizerSolution<T>*,
                                         TrajectoryOptimizerStats<T>*,
                                         ConvergenceReason*) const {
  throw std::runtime_error(
      "TrajectoryOptimizer::Solve only supports T=double.");
}

template <>
SolverFlag TrajectoryOptimizer<double>::Solve(
    const std::vector<VectorXd>& q_guess,
    TrajectoryOptimizerSolution<double>* solution,
    TrajectoryOptimizerStats<double>* stats, ConvergenceReason* reason) const {
  INSTRUMENT_FUNCTION("Main entry point.");

  // The guess must be consistent with the initial condition
  DRAKE_DEMAND(q_guess[0] == prob_.q_init);
  DRAKE_DEMAND(static_cast<int>(q_guess.size()) == num_steps() + 1);

  // stats must be empty
  DRAKE_DEMAND(stats->is_empty());

  if (params_.method == SolverMethod::kLinesearch) {
    return SolveWithLinesearch(q_guess, solution, stats);
  } else if (params_.method == SolverMethod::kTrustRegion) {
    return SolveWithTrustRegion(q_guess, solution, stats, reason);
  } else {
    throw std::runtime_error("Unsupported solver strategy!");
  }
}

template <typename T>
SolverFlag TrajectoryOptimizer<T>::SolveWithLinesearch(
    const std::vector<VectorX<T>>&, TrajectoryOptimizerSolution<T>*,
    TrajectoryOptimizerStats<T>*) const {
  throw std::runtime_error(
      "TrajectoryOptimizer::SolveWithLinesearch only supports T=double.");
}

template <>
SolverFlag TrajectoryOptimizer<double>::SolveWithLinesearch(
    const std::vector<VectorXd>& q_guess,
    TrajectoryOptimizerSolution<double>* solution,
    TrajectoryOptimizerStats<double>* stats) const {
  // Allocate a state variable
  TrajectoryOptimizerState<double> state = CreateState();
  state.set_q(q_guess);

  // Allocate a separate state variable for linesearch
  TrajectoryOptimizerState<double> scratch_state = CreateState();

  // Allocate cost and search direction
  double cost;
  VectorXd dq((num_steps() + 1) * plant().num_positions());

  // Set proximal operator data for the first iteration
  // N.B. since state.proximal_operator_data.H_diag is initialized to zero, this
  // first computation of the Hessian, which is for scaling purposes only, will
  // not include the proximal operator term.
  if (params_.proximal_operator) {
    state.set_proximal_operator_data(q_guess, EvalHessian(state));
    scratch_state.set_proximal_operator_data(q_guess, EvalHessian(state));
  }

  if (params_.verbose) {
    // Define printout data
    std::cout << "-------------------------------------------------------------"
                 "---------"
              << std::endl;
    std::cout << "|  iter  |   cost   |  alpha  |  LS_iters  |  time (s)  |  "
                 "|g|/cost  |"
              << std::endl;
    std::cout << "-------------------------------------------------------------"
                 "---------"
              << std::endl;
  }

  // Allocate timing variables
  auto start_time = std::chrono::high_resolution_clock::now();
  auto iter_start_time = std::chrono::high_resolution_clock::now();
  std::chrono::duration<double> iter_time;
  std::chrono::duration<double> solve_time;

  // Gauss-Newton iterations
  int k = 0;                       // iteration counter
  bool linesearch_failed = false;  // linesearch success flag
  do {
    iter_start_time = std::chrono::high_resolution_clock::now();

    // Compute the total cost
    cost = EvalCost(state);

    // Compute gradient and Hessian
    const VectorXd& g = EvalGradient(state);
    const PentaDiagonalMatrix<double>& H = EvalHessian(state);

    // Solve for search direction H*dq = -g
    dq = -g;
    PentaDiagonalFactorization Hchol(H);
    if (Hchol.status() != PentaDiagonalFactorizationStatus::kSuccess) {
      return SolverFlag::kFactorizationFailed;
    }
    Hchol.SolveInPlace(&dq);

    // Solve the linsearch
    // N.B. we use a separate state variable since we will need to compute
    // L(q+alpha*dq) (at the very least), and we don't want to change state.q
    auto [alpha, ls_iters] = Linesearch(state, dq, &scratch_state);

    // Record linesearch data, if requested
    if (params_.linesearch_plot_every_iteration) {
      SaveLinesearchResidual(state, dq, &scratch_state,
                             fmt::format("linesearch_data_{}.csv", k));
    }

    if (ls_iters >= params_.max_linesearch_iterations) {
      linesearch_failed = true;

      if (params_.verbose) {
        std::cout << "LINESEARCH FAILED" << std::endl;
        std::cout << "Reached maximum linesearch iterations ("
                  << params_.max_linesearch_iterations << ")." << std::endl;
      }

      // Save the linesearch residual to a csv file so we can plot in python
      SaveLinesearchResidual(state, dq, &scratch_state);
    }

    // Compute the trust ratio (actual cost reduction / model cost reduction)
    double trust_ratio = CalcTrustRatio(state, alpha * dq, &scratch_state);

    // Update the decision variables
    state.AddToQ(alpha * dq);

    // Update the stored decision variables for the proximal operator cost
    if (params_.proximal_operator) {
      state.set_proximal_operator_data(state.q(), H);
      scratch_state.set_proximal_operator_data(state.q(), H);
    }

    iter_time = std::chrono::high_resolution_clock::now() - iter_start_time;

    // Nice little printout of our problem data
    if (params_.verbose) {
      printf("| %6d ", k);
      printf("| %8.3f ", cost);
      printf("| %7.4f ", alpha);
      printf("| %6d     ", ls_iters);
      printf("| %8.8f ", iter_time.count());
      printf("| %10.3e |\n", g.norm() / cost);
    }

    // Print additional debuging information
    if (params_.print_debug_data) {
      double condition_number = 1 / H.MakeDense().ldlt().rcond();
      double L_prime = g.transpose() * dq;
      std::cout << "Condition #: " << condition_number << std::endl;
      std::cout << "|| dq ||   : " << dq.norm() << std::endl;
      std::cout << "||  g ||   : " << g.norm() << std::endl;
      std::cout << "L'         : " << L_prime << std::endl;
      std::cout << "L          : " << cost << std::endl;
      std::cout << "L' / L     : " << L_prime / cost << std::endl;
      std::cout << "||diag(H)||: " << H.MakeDense().diagonal().norm()
                << std::endl;
      if (k > 0) {
        std::cout << "L[k] - L[k-1]: " << cost - stats->iteration_costs[k - 1]
                  << std::endl;
      }
    }

    const double dL_dq = g.dot(dq) / cost;

    // Record iteration data
    stats->push_data(iter_time.count(),  // iteration time
                     cost,               // cost
                     ls_iters,           // sub-problem iterations
                     alpha,              // linesearch parameter
                     NAN,                // trust region size
                     state.norm(),       // q norm
                     dq.norm(),          // step size
                     dq.norm(),          // step size
                     trust_ratio,        // trust ratio
                     g.norm(),           // gradient size
                     dL_dq,              // gradient along dqH (dqH = dq)
                     dL_dq);             // Gradient along dq

    ++k;
  } while (k < params_.max_iterations && !linesearch_failed);

  // End the problem data printout
  if (params_.verbose) {
    std::cout << "-------------------------------------------------------------"
                 "---------"
              << std::endl;
  }

  // Record the total solve time
  solve_time = std::chrono::high_resolution_clock::now() - start_time;
  stats->solve_time = solve_time.count();

  // Record the solution
  solution->q = state.q();
  solution->v = EvalV(state);
  solution->tau = EvalTau(state);

  if (linesearch_failed) {
    return SolverFlag::kLinesearchMaxIters;
  } else {
    return SolverFlag::kSuccess;
  }
}

template <typename T>
SolverFlag TrajectoryOptimizer<T>::SolveWithTrustRegion(
    const std::vector<VectorX<T>>&, TrajectoryOptimizerSolution<T>*,
    TrajectoryOptimizerStats<T>*, ConvergenceReason*) const {
  throw std::runtime_error(
      "TrajectoryOptimizer::SolveWithTrustRegion only supports T=double.");
}

template <>
SolverFlag TrajectoryOptimizer<double>::SolveWithTrustRegion(
    const std::vector<VectorXd>& q_guess,
    TrajectoryOptimizerSolution<double>* solution,
    TrajectoryOptimizerStats<double>* stats,
    ConvergenceReason* reason_out) const {
  INSTRUMENT_FUNCTION("Trust region solver.");
  using std::min;
  // Allocate a state variable to store q and everything that is computed from q
  TrajectoryOptimizerState<double> state = CreateState();
  state.set_q(q_guess);

  // Allocate a separate state variable for computations like L(q + dq)
  TrajectoryOptimizerState<double> scratch_state = CreateState();

  // Allocate the update vector q_{k+1} = q_k + dq
  VectorXd dq(plant().num_positions() * (num_steps() + 1));
  VectorXd dqH(dq.size());

  // Set up a file to record iteration data for a contour plot
  if (params_.save_contour_data) {
    SetupQuadraticDataFile();
  }
  if (params_.save_lineplot_data) {
    SetupIterationDataFile();
  }

  // Allocate timing variables
  auto start_time = std::chrono::high_resolution_clock::now();
  auto iter_start_time = std::chrono::high_resolution_clock::now();
  std::chrono::duration<double> iter_time;
  std::chrono::duration<double> solve_time;

  // Trust region parameters
  const double Delta_max = 1.0;  // Maximum trust region size
  const double Delta0 = 1e0;     // Initial trust region size
  const double eta = 0.0;        // Trust ratio threshold - we accept steps if
                                 // the trust ratio is above this threshold

  // Variables that we'll update throughout the main loop
  int k = 0;                  // iteration counter
  double Delta = Delta0;      // trust region size
  double rho;                 // trust region ratio
  bool tr_constraint_active;  // flag for whether the trust region constraint is
                              // active

  // Define printout data
  const std::string separator_bar =
      "------------------------------------------------------------------------"
      "--------";
  const std::string printout_labels =
      "|  iter  |   cost   |    Δ    |    ρ    |  time (s)  |  |g|/cost  | "
      "dL_dq/cost |";

  double previous_cost = EvalCost(state);
  while (k < params_.max_iterations) {
    // Obtain the candiate update dq
    tr_constraint_active = CalcDoglegPoint(state, Delta, &dq, &dqH);

    // Verify that dq is a descent direction
    const VectorXd& g = EvalGradient(state);
    DRAKE_DEMAND(dq.transpose() * g < 0);

    // Compute some quantities for logging.
    // N.B. These should be computed before q is updated.
    const double cost = EvalCost(state);
    const double dL_dqH = g.dot(dqH) / cost;
    const double dL_dq = g.dot(dq) / cost;
    const double q_norm = state.norm();

    // Compute the trust region ratio
    rho = CalcTrustRatio(state, dq, &scratch_state);

    // Save data related to our quadratic approximation (for the first two
    // variables)
    if (params_.save_contour_data) {
      SaveQuadraticDataFirstTwoVariables(k, Delta, dq, state);
    }
    if (params_.save_lineplot_data) {
      SaveIterationData(k, Delta, rho, dq(1), state);
    }

    // If the ratio is large enough, accept the change
    if (rho > eta) {
      // Update the coefficients for the proximal operator cost
      if (params_.proximal_operator) {
        state.set_proximal_operator_data(state.q(), EvalHessian(state));
        scratch_state.set_proximal_operator_data(state.q(), EvalHessian(state));
      }

      state.AddToQ(dq);  // q += dq
    }
    // Else (rho <= eta), the trust region ratio is too small to accept dq, so
    // we'll need to so keep reducing the trust region. Note that the trust
    // region will be reduced in this case, since eta < 0.25.

    // N.B. if this is the case (q_{k+1} = q_k), we haven't touched state, so we
    // should be reusing the cached gradient and Hessian in the next iteration.
    // TODO(vincekurtz): should we be caching the factorization of the Hessian,
    // as well as the Hessian itself?

    // Compute iteration timing
    // N.B. this is in kind of a weird place because we want to record
    // statistics before updating the trust-region size. That ensures that
    // ‖ δq ‖ ≤ Δ in our logs.
    iter_time = std::chrono::high_resolution_clock::now() - iter_start_time;
    iter_start_time = std::chrono::high_resolution_clock::now();

    // Printout statistics from this iteration
    if (params_.verbose) {
      if ((k % 50) == 0) {
        // Refresh the labels for easy reading
        std::cout << separator_bar << std::endl;
        std::cout << printout_labels << std::endl;
        std::cout << separator_bar << std::endl;
      }
      std::cout << fmt::format(
          "| {:>6} | {:>8.3g} | {:>7.2} | {:>7.1} | {:>10.5} | {:>10.5} | "
          "{:>10.4} |\n",
          k, cost, Delta, rho, iter_time.count(), g.norm() / cost, dL_dq);
    }

    // Record statistics from this iteration
    stats->push_data(iter_time.count(),  // iteration time
                     cost,               // cost
                     0,                  // linesearch iterations
                     NAN,                // linesearch parameter
                     Delta,              // trust region size
                     q_norm,             // q norm
                     dq.norm(),          // step size
                     dqH.norm(),         // Unconstrained step size
                     rho,                // trust region ratio
                     g.norm(),           // gradient size
                     dL_dqH,             // Gradient along dqH
                     dL_dq);             // Gradient along dq

    // Only check convergence criteria for valid steps.
    ConvergenceReason reason{
        ConvergenceReason::kNoConvergenceCriteriaSatisfied};
    if (rho > eta) {
      reason = VerifyConvergenceCriteria(state, previous_cost, dq);
      previous_cost = EvalCost(state);
      if (reason_out) *reason_out = reason;
    }

    if (reason != ConvergenceReason::kNoConvergenceCriteriaSatisfied) {
      break;
    }

    // Update the size of the trust-region, if necessary
    if (rho < 0.25) {
      // If the ratio is small, our quadratic approximation is bad, so reduce
      // the trust region
      Delta *= 0.25;
    } else if ((rho > 0.75) && tr_constraint_active) {
      // If the ratio is large and we're at the boundary of the trust
      // region, increase the size of the trust region.
      Delta = min(2 * Delta, Delta_max);
    }

    ++k;
  }

  // Finish our printout
  if (params_.verbose) {
    std::cout << separator_bar << std::endl;
  }

  solve_time = std::chrono::high_resolution_clock::now() - start_time;
  stats->solve_time = solve_time.count();

  // Record the solution
  solution->q = state.q();
  solution->v = EvalV(state);
  solution->tau = EvalTau(state);

  // Record L(q) for various values of q so we can make plots
  if (params_.save_contour_data) {
    SaveContourPlotDataFirstTwoVariables(&scratch_state);
  }
  if (params_.save_lineplot_data) {
    SaveLinePlotDataFirstVariable(&scratch_state);
  }

  if (k == params_.max_iterations) return SolverFlag::kMaxIterationsReached;

  return SolverFlag::kSuccess;
}

template <typename T>
ConvergenceReason TrajectoryOptimizer<T>::VerifyConvergenceCriteria(
    const TrajectoryOptimizerState<T>& state, const T& previous_cost,
    const VectorX<T>& dq) const {
  using std::abs;

  const auto& tolerances = params_.convergence_tolerances;

  int reason(ConvergenceReason::kNoConvergenceCriteriaSatisfied);

  // Cost reduction criterion:
  //   |Lᵏ−Lᵏ⁺¹| < εₐ + εᵣ Lᵏ⁺¹
  const T cost = EvalCost(state);
  if (abs(previous_cost - cost) <
      tolerances.abs_cost_reduction + tolerances.rel_cost_reduction * cost) {
    reason |= ConvergenceReason::kCostReductionCriterionSatisfied;
  }

  // Gradient criterion:
  //   g⋅Δq < εₐ + εᵣ Lᵏ
  const VectorX<T>& g = EvalGradient(state);
  if (abs(g.dot(dq)) < tolerances.abs_gradient_along_dq +
                           tolerances.rel_gradient_along_dq * cost) {
    reason |= ConvergenceReason::kGradientCriterionSatisfied;
  }

  // Relative state (q) change:
  //   ‖Δq‖ < εₐ + εᵣ‖qᵏ‖
  const T q_norm = state.norm();
  const T dq_norm = dq.norm();
  if (dq_norm <
      tolerances.abs_state_change + tolerances.rel_state_change * q_norm) {
    reason |= ConvergenceReason::kSateCriterionSatisfied;
  }

  return ConvergenceReason(reason);
}

}  // namespace traj_opt
}  // namespace drake

DRAKE_DEFINE_CLASS_TEMPLATE_INSTANTIATIONS_ON_DEFAULT_NONSYMBOLIC_SCALARS(
    class ::drake::traj_opt::TrajectoryOptimizer)<|MERGE_RESOLUTION|>--- conflicted
+++ resolved
@@ -1932,28 +1932,6 @@
   // gradients computation negligible.
   VectorXd& pH = state.workspace.q_size_tmp2;
 
-<<<<<<< HEAD
-  // Use dense algebra rather than our pentadiagonal solver to avoid a bug that
-  // results in dq'g > 0 (search direction is not descent direction.)
-  // TODO(vincekurtz): debug the sparse solver and use sparse algebra again.
-  pH = H.MakeDense().ldlt().solve(-g / Delta);
-
-  VectorXd pH_sparse = -g / Delta;  // normalize by Δ
-  PentaDiagonalFactorization Hchol(H);
-  DRAKE_DEMAND(Hchol.status() == PentaDiagonalFactorizationStatus::kSuccess);
-  Hchol.SolveInPlace(&pH_sparse);
-
-  //std::cout << "H :\n";
-  //std::cout << H.MakeDense() << std::endl;
-  //std::cout << std::endl;
-  //std::cout << "g : " << g.transpose()/Delta << std::endl;
-  //std::cout << std::endl;
-
-  std::cout << "sparse vs dense error: " << (pH - pH_sparse).norm() / pH.norm()
-            << std::endl;
-
-  pH = pH_sparse;
-=======
   pH = -g / Delta;  // normalize by Δ
   PentaDiagonalFactorization Hchol(H);
   DRAKE_DEMAND(Hchol.status() == PentaDiagonalFactorizationStatus::kSuccess);
@@ -1969,7 +1947,6 @@
                              (pH - pH_dense).norm() / pH_dense.norm());
   }
 
->>>>>>> 9a1876c7
   *dqH = pH * Delta;
 
   // Compute the unconstrained minimizer of m(δq) = L(q) + g(q)'*δq + 1/2
