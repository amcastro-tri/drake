#pragma once

#include <memory>
#include <vector>

#include "drake/common/drake_copyable.h"
#include "drake/multibody/contact_solvers/sap/partial_permutation.h"
#include "drake/multibody/contact_solvers/sap/sap_constraint_bundle.h"
#include "drake/multibody/contact_solvers/sap/sap_contact_problem.h"
<<<<<<< HEAD
#include "drake/multibody/contact_solvers/sap/sap_hessian_factorization.h"
=======
#include "drake/multibody/contact_solvers/supernodal_solver.h"
>>>>>>> ad104f68
#include "drake/systems/framework/context.h"
#include "drake/systems/framework/leaf_system.h"

namespace drake {
namespace multibody {
namespace contact_solvers {
namespace internal {

// Enum to specify the type of the factorization to be used by SAP.
enum class SapHessianFactorizationType {
  // Supernodal KKT solver as implemented in conex [Permenter, 2020].
  //
  // [Permenter, 2020] Permenter, Frank. "A geodesic interior-point method for
  // linear optimization over symmetric cones." SIAM Journal on
  // Optimization 33.2 (2023): 1006-1034.
  kConex,
  // Block sparse supernodal solver implemented by BlockSparseCholeskySolver.
  kBlockSparseCholesky,
  // Dense algebra. Typically used for testing.
  kDense,
};

// N.B. Ideally we'd like to nest the caching structs below into SapModel.
// The structs below used for caching computations are stored by our systems::
// framework as `Value<{}>` types. Value<{}> suffers from impaired performance
// if these structs are nested within a templated class such as SapModel. To
// avoid this issue, we opt for not using nested definitions.

// Struct used to store SapConstraintBundleData in a cache entry.
// It is made cloneable to provide drake::Value semantics.
struct SapConstraintBundleDataCache {
  // Copy semantics not allowed.
  SapConstraintBundleDataCache(const SapConstraintBundleDataCache&) = delete;
  void operator=(const SapConstraintBundleDataCache&) = delete;

  // Move semantics allowed.
  SapConstraintBundleDataCache(SapConstraintBundleDataCache&&) = default;
  SapConstraintBundleDataCache& operator=(SapConstraintBundleDataCache&&) =
      default;
  SapConstraintBundleDataCache() = default;

  SapConstraintBundleData bundle_data;

  // Returns a deep-copy of `this` cache data.
  std::unique_ptr<SapConstraintBundleDataCache> Clone() const {
    auto clone = std::make_unique<SapConstraintBundleDataCache>();
    clone->bundle_data.reserve(bundle_data.size());
    for (const auto& data : bundle_data) {
      clone->bundle_data.emplace_back(data->Clone());
    }
    return clone;
  }
};

// Struct used to store the the result of updating impulses.
template <typename T>
struct ImpulsesCache {
  void Resize(int num_constraint_equations) {
    gamma.resize(num_constraint_equations);
  }
  VectorX<T> gamma;  // Impulse γ = P(y), with P(y) the projection operator.
};

// Struct used to store the result of updating the momentum gain A⋅(v−v*).
template <typename T>
struct MomentumGainCache {
  void Resize(int nv) {
    p.resize(nv);
    velocity_gain.resize(nv);
    momentum_gain.resize(nv);
  }
  VectorX<T> p;              // = A⋅v
  VectorX<T> velocity_gain;  // = v-v*
  VectorX<T> momentum_gain;  // = A⋅(v-v*)
};

// Struct used to store the cost update.
template <typename T>
struct CostCache {
  T cost{NAN};  // Total primal cost, = momentum_cost + regularizer_cost.
  T momentum_cost{NAN};  // Momentum cost, = 1/2⋅(v−v*)ᵀ⋅A⋅(v−v*).
  T regularizer_cost{NAN};  // Regularizer cost, = 1/2⋅γᵀ⋅R⋅γ.
};

// Struct used to store the result of updating the gradient of the cost.
template <typename T>
struct GradientsCache {
  void Resize(int nv) {
    j.resize(nv);
    cost_gradient.resize(nv);
  }
  VectorX<T> j;              // Generalized impulses, j = Jᵀ⋅γ.
  VectorX<T> cost_gradient;  // Gradient of the cost in v.
};

// Struct used to store the result of updating the constraint's Hessian G =
// d²ℓ/dvc² = -dγ/dvc.
template <typename T>
struct HessianCache {
  void Resize(int num_constraints, int num_constraint_equations) {
    impulses.Resize(num_constraint_equations);
    G.resize(num_constraints);
  }
  // Impulses are computed as a side effect of updating G. We keep a separate
  // copy to avoid heap allocation of auxiliary variables.
  ImpulsesCache<T> impulses;
  std::vector<MatrixX<T>> G;  // Constraint Hessian, G = -dγ/dvc = dP/dy⋅R⁻¹.
};

// This class stores the factorization of the Hessian matrix as a
// SuperNodalSolver, with the underlying type specified by
// SapHessianFactorizationType.
class HessianFactorizationCache {
 public:
  /* We allow move semantics and forbid (expensive) copy semantics. */
  HessianFactorizationCache(const HessianFactorizationCache&) = delete;
  HessianFactorizationCache& operator=(const HessianFactorizationCache&) =
      delete;
  HessianFactorizationCache(HessianFactorizationCache&&) = default;
  HessianFactorizationCache& operator=(HessianFactorizationCache&&) = default;

  // Creates an empty cache, with no heap allocation. This is used to delay the
  // creation of the expensive Hessian structure to when it is strictly needed.
  // After instantiations with this constructor is_empty() is `true`.
  HessianFactorizationCache() = default;

  // Constructor for a cache entry that stores the factorization of a SAP
  // Hessian.
  // This class can hold references to A and J and therefore they must outlive
  // an instance of this class.
  //
  // @note is_empty() will be `false` after construction with this constructor.
  //
  // @warning This is a potentially expensive constructor, performing the
  // necessary symbolic analysis for the case of sparse factorizations.
  //
  // @pre A and J are not nullptr.
  HessianFactorizationCache(SapHessianFactorizationType type,
                            const std::vector<MatrixX<double>>* A,
                            const BlockSparseMatrix<double>* J);

  // @returns `true` if `this` factorization was never provided with a type and
  // matrices A and J.
  bool is_empty() const { return factorization_ == nullptr; }

  // Returns pointer to the underlying factorization. nullptr iff is_empty().
  const SuperNodalSolver* factorization() const { return factorization_.get(); }

  // Mutable pointer to the underlying factorization. nullptr iff is_empty().
  SuperNodalSolver* mutable_factorization() { return factorization_.get(); }

  // Updates the weight matrix G in H = A + Jᵀ⋅G⋅J and the factorization of H.
  // @pre is_empty() is false.
  void UpdateWeightMatrixAndFactor(const std::vector<MatrixX<double>>& G);

  // Solves the system x = H⁻¹⋅b in place. That is, b must store the right hand
  // side on input and it will store x on output.
  // This signature can solve a system with multiple right hand sides, stored as
  // columns of b.
  // @pre is_empty() is false and UpdateWeightMatrixAndFactor() was already
  // called.
  void SolveInPlace(EigenPtr<MatrixX<double>> b) const;

  // This Clone() implementation is provided to satisfy the "drake::Value"
  // semantics needed to place this object in a cache entry for SAP. We know
  // however that cloning this object is an expensive operation that must be
  // avoided at all costs. Therefore this implementation always throws. We can
  // do this because in the well controlled lifespan of a context generated by a
  // SapModel, we know that a HessianFactorizationCache is default constructed
  // and a Clone() method is never invoked.
  std::unique_ptr<HessianFactorizationCache> Clone() const;

 private:
  std::unique_ptr<SuperNodalSolver> factorization_;
};

/* This class represents the underlying computational model built by the SAP
 solver given a SapContactProblem.
 The model re-arranges constraints to exploit the block sparse structure of the
 problem and it only includes participating cliques, that is, cliques that
 connect to a cluster (edge) in the contact graph. The solution for
 non-participating cliques is trivial (v=v*) and therefore they are excluded
 from the main (expensive) SAP computation.

 This model is meant to be constructed once per time step, it does not persist
 over multiple time steps. Given a multibody system with state x, this model is
 built for a given state x₀ at time t so that we can take a discrete time step
 of size δt and advance the state of the system to time t+δt. In other words,
 the model is a function of state x₀ and therefore it must be updated at the
 next time step.

 Our SAP solver will create an instance of a SapModel to solve a given
 SapContactProblem per discrete time step. The model remains "const" after
 creation and only (const) state dependent queries on this model can be
 performed. The state of the model is stored as a systems::Context. This Context
 is created by the SAP solver invoking the method SapModel::MakeContext(). Once
 a context is available, the solver can perform queries on this model; e.g.
 SapModel::EvalMomentumCost(context).

 [Castro et al., 2021] Castro A., Permenter F. and Han X., 2021. An
 Unconstrained Convex Formulation of Compliant Contact. Available at
 https://arxiv.org/abs/2110.10107

 @tparam_nonsymbolic_scalar */
template <typename T>
class SapModel {
 public:
  DRAKE_NO_COPY_NO_MOVE_NO_ASSIGN(SapModel);

  /* Constructs a model of `problem` optimized to be used by the SAP solver.
   The input `problem` must outlive `this` model. */
  explicit SapModel(const SapContactProblem<T>* problem,
<<<<<<< HEAD
                    SapHessianFactorizationType hessian_type);
=======
                    SapHessianFactorizationType hessian_type =
                        SapHessianFactorizationType::kBlockSparseCholesky);
>>>>>>> ad104f68

  /* Returns a reference to the contact problem being modeled by this class. */
  const SapContactProblem<T>& problem() const {
    DRAKE_ASSERT(problem_ != nullptr);
    return *problem_;
  }

  /* Returns the number of (participating) cliques. */
  int num_cliques() const;

  /* Returns the number of (participating) generalized velocities. */
  int num_velocities() const;

  int num_constraints() const;
  int num_constraint_equations() const;

  /* Returns the permutation to map back and forth between participating
   velocities in this model and the full vector of generalized velocities in the
   original contact problem. Given a vector v of generalized velocities for
   the contact problem associated with this model,
   velocities_permutation().Apply(v, &vp) writes the participating velocities in
   this model into vp. Similarly, given a vector vp of participating velocities,
   velocities_permutation().ApplyInverse(vp, &v) places participating velocities
   in the full vector of generalized velocities v, leaving non-participating
   velocities untouched. */
  const PartialPermutation& velocities_permutation() const {
    return const_model_data_.velocities_permutation;
  }

  /* Returns permutation to go back and forth between constraint equations in
   the original contact problem and constraint equations as ordered in this
   model for computational efficiency. This mapping can be used on impulses,
   constraint velocities or any other quantity indexed with constraint equations
   indexes. */
  const PartialPermutation& impulses_permutation() const {
    return const_model_data_.impulses_permutation;
  }

  /* The time step of problem(). */
  const T& time_step() const { return problem_->time_step(); }

  /* Returns the system dynamics matrix A, refer to SapContactProblem's
   documentation for how this matrix is defined. This method returns a vector of
   diagonal blocks in A for participating cliques only. Blocks in the returned
   vector appear in the order specified by the permutation of participating
   cliques in the problem's graph, see
   ContactProblemGraph::participating_cliques(). */
  const std::vector<MatrixX<T>>& dynamics_matrix() const;

  /* Returns free-motion velocities v*, Participating velocities only. */
  const VectorX<T>& v_star() const;

  /* Returns free-motion generalized momenta. Participating momenta only. */
  const VectorX<T>& p_star() const;

  // Inverse of the diagonal matrix formed with the square root of the diagonal
  // entries of the momentum matrix, i.e. diag(A)^{-1/2}, of size
  // num_velocities(). This matrix is used to compute a scaled momentum
  // residual, see [Castro et al. 2022].
  const VectorX<T>& inv_sqrt_dynamics_matrix() const;

  /* Const access to the bundle for this model. */
  const SapConstraintBundle<T>& constraints_bundle() const;

  /* Performs multiplication p = A⋅v. Only participating velocities are
   considered.
   @pre p must be a valid pointer.
   @pre both v and p must be of size num_participating_velocities(). */
  void MultiplyByDynamicsMatrix(const VectorX<T>& v, VectorX<T>* p) const;

  /* Makes a context to be used on queries with this model. */
  std::unique_ptr<systems::Context<T>> MakeContext() const;

  /* Retrieves the generalized velocities stored in `context`. Of size
   num_velocities().
   @pre `context` is created with a call to MakeContext(). */
  const VectorX<T>& GetVelocities(const systems::Context<T>& context) const;

  /* Mutable version of GetVelocities().
   @pre `context` is created with a call to MakeContext().
   @warning Holding onto this mutable reference and modifying it repeatedly can
   lead to wrong answers from Eval methods. Use with care and when possible use
   SetVelocities() instead. */
  Eigen::VectorBlock<VectorX<T>> GetMutableVelocities(
      systems::Context<T>* context) const;

  /* Stores generalized velocities `v` in `context`.
   @pre v.size() equals num_velocities().
   @pre `context` is created with a call to MakeContext(). */
  void SetVelocities(const VectorX<T>& v, systems::Context<T>* context) const;

  /* Evaluates the constraint velocities vc = J⋅v.
   @pre `context` is created with a call to MakeContext(). */
  const VectorX<T>& EvalConstraintVelocities(
      const systems::Context<T>& context) const {
    return system_
        ->get_cache_entry(system_->cache_indexes().constraint_velocities)
        .template Eval<VectorX<T>>(context);
  }

  const SapConstraintBundleData& EvalSapConstraintBundleData(
      const systems::Context<T>& context) const {
    return system_->get_cache_entry(system_->cache_indexes().bundle_data)
        .template Eval<SapConstraintBundleDataCache>(context)
        .bundle_data;
  }

  /* Evaluates the contact impulses γ(v) according to the analytical inverse
   dynamics, see [Castro et al. 2022].
   @pre `context` is created with a call to MakeContext(). */
  const VectorX<T>& EvalImpulses(const systems::Context<T>& context) const {
    return EvalImpulsesCache(context).gamma;
  }

  /* Evaluates the generalized impulses j = Jᵀ⋅γ, where J is the constraints'
   Jacobian and γ is the vector of impulses, see EvalImpulses(). The size of the
   generalized impulses j is num_velocities().
   @pre `context` is created with a call to MakeContext(). */
  const VectorX<T>& EvalGeneralizedImpulses(
      const systems::Context<T>& context) const {
    return system_->get_cache_entry(system_->cache_indexes().gradients)
        .template Eval<GradientsCache<T>>(context)
        .j;
  }

  /* Evaluates the generalized momentum p = A⋅v as a function of the generalized
   velocities stored in `context`. */
  const VectorX<T>& EvalMomentum(const systems::Context<T>& context) const {
    return EvalMomentumGainCache(context).p;
  }

  /* Evaluates the momentum gain defined as momentum_gain = A⋅(v - v*).
   @pre `context` is created with a call to MakeContext(). */
  const VectorX<T>& EvalMomentumGain(const systems::Context<T>& context) const {
    return EvalMomentumGainCache(context).momentum_gain;
  }

  /* Evaluates the momentum cost defined as
   momentum_cost = 1/2⋅(v-v*)ᵀ⋅A⋅(v-v*).
   @pre `context` is created with a call to MakeContext(). */
  const T& EvalMomentumCost(const systems::Context<T>& context) const {
    return system_->get_cache_entry(system_->cache_indexes().cost)
        .template Eval<CostCache<T>>(context)
        .momentum_cost;
  }

  /* Evaluates the primal cost ℓₚ(v) = 1/2⋅(v-v*)ᵀ⋅A⋅(v-v*) + 1/2⋅γᵀ⋅R⋅γ.
   @pre `context` is created with a call to MakeContext(). */
  const T& EvalCost(const systems::Context<T>& context) const {
    return system_->get_cache_entry(system_->cache_indexes().cost)
        .template Eval<CostCache<T>>(context)
        .cost;
  }

  const T& EvalConstraintsCost(const systems::Context<T>& context) const {
    return system_->get_cache_entry(system_->cache_indexes().cost)
        .template Eval<CostCache<T>>(context)
        .regularizer_cost;
  }

  /* Evaluates the gradient w.r.t. participating generalized velocities of the
   cost.
   @pre `context` is created with a call to MakeContext(). */
  const VectorX<T>& EvalCostGradient(const systems::Context<T>& context) const {
    return system_->get_cache_entry(system_->cache_indexes().gradients)
        .template Eval<GradientsCache<T>>(context)
        .cost_gradient;
  }

  /* Evaluates the constraints's Hessian G, a vector of size num_constraints().
   For the i-th constraint, its Hessian is defined as Gᵢ(v) = d²ℓᵢ/dvcᵢ², where
   ℓᵢ is the regularizer's cost ℓᵢ = 1/2⋅γᵢᵀ⋅Rᵢ⋅γᵢ and vcᵢ is the constraint's
   velocity. Gᵢ is an SPD matrix. It turns out that the Hessian of SAP's cost is
   H = A + Jᵀ⋅G⋅J, see [Castro et al. 2022].
   @pre `context` is created with a call to MakeContext(). */
  const std::vector<MatrixX<T>>& EvalConstraintsHessian(
      const systems::Context<T>& context) const {
    return system_->get_cache_entry(system_->cache_indexes().hessian)
        .template Eval<HessianCache<T>>(context)
        .G;
  }

<<<<<<< HEAD
  // TODO: this should only be enabled for T = double.
  const SapHessianFactorization& EvalHessianFactorization(
      const systems::Context<T>& context) const {
    return system_
        ->get_cache_entry(system_->cache_indexes().hessian_factorization)
        .template Eval<SapHessianFactorization>(context);
=======
  // This method evaluates the Hessian H of the primal cost ℓₚ(v).
  //
  // @note This is an expensive computation and therefore only T = double is
  // supported. When working with T = AutoDiffXd there are much more efficient
  // and accurate ways to propagate gradients (namely implicit function theorem)
  // than by a simple brute force propagation of gradients through the
  // factorization itself. Therefore we discourage this practice by only
  // providing Hessian support for T = double.
  //
  // @throws std::runtime_error when attempting to perform the computation on T
  // != double.
  const HessianFactorizationCache& EvalHessianFactorizationCache(
      const systems::Context<T>& context) const {
    return system_
        ->get_cache_entry(system_->cache_indexes().hessian_factorization)
        .template Eval<HessianFactorizationCache>(context);
>>>>>>> ad104f68
  }

 private:
  // Facilitate testing.
  friend class SapModelTester;

  /* System used to manage context resources. */
  class SapModelSystem : public systems::LeafSystem<T> {
   public:
    /* Struct used to conglomerate the indexes of all cache entries declared by
     the model. */
    struct CacheIndexes {
      systems::CacheIndex constraint_velocities;
      systems::CacheIndex bundle_data;
      systems::CacheIndex cost;
      systems::CacheIndex gradients;
      systems::CacheIndex hessian;
      systems::CacheIndex hessian_factorization;
      systems::CacheIndex impulses;
      systems::CacheIndex momentum_gain;
    };

    /* Constructs a system that declares a discrete state of size
     num_velocities. */
    explicit SapModelSystem(int num_velocities) {
      velocities_index_ = this->DeclareDiscreteState(num_velocities);
    }

    /* Promote system methods so that SapModel can use them to declare state and
     cache entries. */
    using systems::SystemBase::DeclareCacheEntry;

    /* Index of the discrete state declared by this system. */
    systems::DiscreteStateIndex velocities_index() const {
      return velocities_index_;
    }

    /* Accessors to cache indexes. */
    const CacheIndexes& cache_indexes() const { return cache_indexes_; }
    CacheIndexes& mutable_cache_indexes() { return cache_indexes_; }

   private:
    systems::DiscreteStateIndex velocities_index_;
    CacheIndexes cache_indexes_;
  };

  // SapModel builds a model at construction that is meant to remain const for
  // its lifetime. We place all this model data into this structure as a way to
  // properly document its intent to future developers.
  struct ConstModelData {
    /* Permutation to map back and forth between DOFs in problem_ and DOFs in
     this model. */
    PartialPermutation velocities_permutation;
    /* Permutation to map back and forth between impulses in problem_ and
     impulses as ordered according to the contact graph in this model. */
    PartialPermutation impulses_permutation;
    /* Per-clique blocks of the system's dynamic matrix A. Only participating
     cliques. */
    std::vector<MatrixX<T>> dynamics_matrix;
    VectorX<T> v_star;  // Free motion generalized velocity v*.
    VectorX<T> p_star;  // Free motion generalized impulse, i.e. p* = A⋅v*.
    // Inverse of the diagonal matrix formed with the square root of the
    // diagonal entries of the momentum matrix, i.e. diag(A)^{-1/2}.
    VectorX<T> inv_sqrt_A;
    VectorX<T> delassus_diagonal;  // Delassus operator diagonal approximation.
    std::unique_ptr<SapConstraintBundle<T>> constraints_bundle;
  };

  /* N.B. on the use of systems::Context and caching to future developers.
   The SapModel class uses systems::Context to store its state and make use of
   the very well tested caching system. To accomplish this, SapModel privately
   owns a SapModelSystem used to manage this resources in the context, even
   though SapModel is NOT a systems::System. A few important notes on
   DeclareCacheEntries():
     1. This method is intended to be called ONLY from the model's constructor,
        AFTER the SapModelSystem used to manage its resources is created.
        Calling this method before the SapModelSystem is created will trigger an
        assertion failure.
     2. The Calc() and Eval() methods for these cache entries belong to
        SapModel, not to the system used to declare them. This is required by
        the fact that model data belongs to SapModel. */
  void DeclareCacheEntries();

  /* Makes a permutation to go back and forth between dofs in the original
   contact problem and "participating dofs" in this model. */
  static PartialPermutation MakeParticipatingVelocitiesPermutation(
      const SapContactProblem<T>& problem);

  /* Makes a permutation to go back and forth between constraint equations in
   the original contact problem and constraint equations as ordered in this
   model for computational efficiency. This mapping can be used on impulses,
   constraint velocities or any other quantity indexed as constraint equations.
   */
  PartialPermutation MakeImpulsesPermutation(
      const ContactProblemGraph& graph) const;

  // Computes a diagonal approximation of the Delassus operator used to compute
  // a per constraint diagonal scaling into delassus_diagonal. Given an
  // approximation Wᵢᵢ of the block diagonal element corresponding to the i-th
  // constraint, the scaling is computed as delassus_diagonal[i] = ‖Wᵢᵢ‖ᵣₘₛ =
  // ‖Wᵢᵢ‖/nᵢ, where nᵢ is the number of equations for the i-th constraint (and
  // the size of Wᵢᵢ). See [Castro et al. 2022] for details.
  //
  // @param[in]  A linear dynamics matrix for each participating clique in the
  // model.
  // @param[out] delassus_diagonal On output an array of size nc (number of
  // constraints) where each entry stores the Delassus operator constraint
  // scaling. That is, wi = delassus_diagonal[i] corresponds to the scaling for
  // the i-th constraint.
  //
  // @pre delassus_diagonal is not nullptr.
  // @pre A.size() equals num_cliques().
  // @pre Matrix entries stored in `A` are SPD.
  void CalcDelassusDiagonalApproximation(const std::vector<MatrixX<T>>& A,
                                         VectorX<T>* delassus_diagonal) const;

  /* Calc methods to update cache entries. See the documentation for the
  corresponding Eval methods for details. */
  void CalcConstraintVelocities(const systems::Context<T>& context,
                                VectorX<T>* vc) const;
  void CalcConstraintBundleDataCache(
      const systems::Context<T>& context,
      SapConstraintBundleDataCache* bundle_data) const;
  void CalcImpulsesCache(const systems::Context<T>& context,
                         ImpulsesCache<T>* cache) const;
  void CalcMomentumGainCache(const systems::Context<T>& context,
                             MomentumGainCache<T>* cache) const;
  void CalcCostCache(const systems::Context<T>& context,
                     CostCache<T>* cache) const;
  void CalcGradientsCache(const systems::Context<T>& context,
                          GradientsCache<T>* cache) const;
  void CalcHessianCache(const systems::Context<T>& context,
                        HessianCache<T>* cache) const;
  void CalcHessianFactorizationCache(const systems::Context<T>& context,
<<<<<<< HEAD
                                     SapHessianFactorization* hessian) const;
=======
                                     HessianFactorizationCache* hessian) const;
>>>>>>> ad104f68

  /* Evaluates the velocity gain defined as velocity_gain = v - v*. */
  const VectorX<T>& EvalVelocityGain(const systems::Context<T>& context) const {
    return EvalMomentumGainCache(context).velocity_gain;
  }

  /* Evaluates the momentum gain A⋅(v−v*). */
  const MomentumGainCache<T>& EvalMomentumGainCache(
      const systems::Context<T>& context) const {
    return system_->get_cache_entry(system_->cache_indexes().momentum_gain)
        .template Eval<MomentumGainCache<T>>(context);
  }

  /* Helper to evaluate the impulses cache entry. */
  const ImpulsesCache<T>& EvalImpulsesCache(
      const systems::Context<T>& context) const {
    return system_->get_cache_entry(system_->cache_indexes().impulses)
        .template Eval<ImpulsesCache<T>>(context);
  }

  const SapContactProblem<T>* problem_{nullptr};
  SapHessianFactorizationType hessian_type_{
      SapHessianFactorizationType::kBlockSparseCholesky};

  // TODO(amcastro-tri): Data below is heap allocated once per time step.
  // Consider how to pre-allocate once to minimize heap allocation.
  // N.B. For developers, this model data is set once at construction and is
  // meant to remain const for the lifetime of the SapModel object. The name of
  // the struct and the name of the data variable should be enough for
  // developers to think twice before mutating any of this.
  // Future efforts to mutate this data (for instance to reuse the model) must
  // move data out of this struct and document properly its mutability.
  ConstModelData const_model_data_;

  // System used to manage context resources.
  std::unique_ptr<SapModelSystem> system_;
};

// Forward-declare specializations, prior to DRAKE_DECLARE... below.
// We use these to specialize functions that do not support AutoDiffXd.
//template <>
//void SapModel<double>::CalcHessianFactorizationCache(
//    const systems::Context<double>& context,
//    SapHessianFactorization* hessian) const;

}  // namespace internal
}  // namespace contact_solvers
}  // namespace multibody
}  // namespace drake<|MERGE_RESOLUTION|>--- conflicted
+++ resolved
@@ -7,11 +7,7 @@
 #include "drake/multibody/contact_solvers/sap/partial_permutation.h"
 #include "drake/multibody/contact_solvers/sap/sap_constraint_bundle.h"
 #include "drake/multibody/contact_solvers/sap/sap_contact_problem.h"
-<<<<<<< HEAD
-#include "drake/multibody/contact_solvers/sap/sap_hessian_factorization.h"
-=======
 #include "drake/multibody/contact_solvers/supernodal_solver.h"
->>>>>>> ad104f68
 #include "drake/systems/framework/context.h"
 #include "drake/systems/framework/leaf_system.h"
 
@@ -224,12 +220,8 @@
   /* Constructs a model of `problem` optimized to be used by the SAP solver.
    The input `problem` must outlive `this` model. */
   explicit SapModel(const SapContactProblem<T>* problem,
-<<<<<<< HEAD
-                    SapHessianFactorizationType hessian_type);
-=======
                     SapHessianFactorizationType hessian_type =
                         SapHessianFactorizationType::kBlockSparseCholesky);
->>>>>>> ad104f68
 
   /* Returns a reference to the contact problem being modeled by this class. */
   const SapContactProblem<T>& problem() const {
@@ -412,14 +404,6 @@
         .G;
   }
 
-<<<<<<< HEAD
-  // TODO: this should only be enabled for T = double.
-  const SapHessianFactorization& EvalHessianFactorization(
-      const systems::Context<T>& context) const {
-    return system_
-        ->get_cache_entry(system_->cache_indexes().hessian_factorization)
-        .template Eval<SapHessianFactorization>(context);
-=======
   // This method evaluates the Hessian H of the primal cost ℓₚ(v).
   //
   // @note This is an expensive computation and therefore only T = double is
@@ -436,7 +420,6 @@
     return system_
         ->get_cache_entry(system_->cache_indexes().hessian_factorization)
         .template Eval<HessianFactorizationCache>(context);
->>>>>>> ad104f68
   }
 
  private:
@@ -571,11 +554,7 @@
   void CalcHessianCache(const systems::Context<T>& context,
                         HessianCache<T>* cache) const;
   void CalcHessianFactorizationCache(const systems::Context<T>& context,
-<<<<<<< HEAD
-                                     SapHessianFactorization* hessian) const;
-=======
                                      HessianFactorizationCache* hessian) const;
->>>>>>> ad104f68
 
   /* Evaluates the velocity gain defined as velocity_gain = v - v*. */
   const VectorX<T>& EvalVelocityGain(const systems::Context<T>& context) const {
@@ -614,13 +593,6 @@
   std::unique_ptr<SapModelSystem> system_;
 };
 
-// Forward-declare specializations, prior to DRAKE_DECLARE... below.
-// We use these to specialize functions that do not support AutoDiffXd.
-//template <>
-//void SapModel<double>::CalcHessianFactorizationCache(
-//    const systems::Context<double>& context,
-//    SapHessianFactorization* hessian) const;
-
 }  // namespace internal
 }  // namespace contact_solvers
 }  // namespace multibody
