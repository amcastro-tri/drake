#pragma once

#include <memory>
#include <vector>

#include "drake/common/drake_copyable.h"
#include "drake/common/eigen_types.h"

namespace drake {
namespace multibody {
namespace implicit_stribeck {

namespace internal {
<<<<<<< HEAD

template <typename T>
struct LimitDirectionChange {
// Limit the angle change between vₜᵏ⁺¹ and vₜᵏ for all contact points.
// The angle change θ is defined by the dot product between vₜᵏ⁺¹ and vₜᵏ
// as: cos(θ) = vₜᵏ⁺¹⋅vₜᵏ/(‖vₜᵏ⁺¹‖‖vₜᵏ‖).
// We'll do so by computing a coefficient 0 < α < 1 so that if the
// generalized velocities are updated as vᵏ⁺¹ = vᵏ + α Δvᵏ then θ < θₘₐₓ
// for all contact points.
static T run(const Eigen::Ref<const Vector2<T>>& v,
             const Eigen::Ref<const Vector2<T>>& dv,
             double cos_min, double v_stribeck, double tolerance);
};
}  // namespace internal

/// The result from ImplicitStribeckSolver::SolveWithGuess() used to report the
/// success or failure of the solver.
enum ComputationInfo {
  /// Successful computation.
  Success = 0,

  /// The maximum number of iterations was reached.
  MaxIterationsReached = 1,

  /// The linear solver used within the Newton-Raphson loop failed.
  /// This might be caused by a divergent iteration that led to an invalid
  /// Jacobian matrix.
  LinearSolverFailed = 2
};

/// These are the paramters controlling the iteration process of the
/// ImplicitStribeckSolver solver.
struct Parameters {
  DRAKE_DEFAULT_COPY_AND_MOVE_AND_ASSIGN(Parameters);

  Parameters() = default;

  /// The stiction tolerance vₛ for the slip velocity in the Stribeck
  /// function, in m/s. Roughly, for an externally applied tangential forcing
  /// fₜ and normal force fₙ, under "stiction", the slip velocity will be
  /// approximately vₜ ≈ vₛ fₜ/(μfₙ). In other words, the maximum slip
  /// error of the Stribeck approximation occurs at the edge of the friction
  /// cone when fₜ = μfₙ and vₜ = vₛ.
  /// The default of 0.1 mm/s is a very tight value that for most problems of
  /// interest in robotics will result in simulation results with negligible
  /// slip velocities introduced by the Stribeck approximation when in stiction.
  double stiction_tolerance{1.0e-4};  // 0.1 mm/s

  /// The maximum number of iterations allowed for the Newton-Raphson
  /// iterative solver.
  int max_iterations{100};

  /// The tolerance to monitor the convergence of the tangential velocities.
  /// This number specifies a tolerance relative to the value of the
  /// stiction_tolerance and thus it is dimensionless. Using a tolerance
  /// relative to the value of the stiction_tolerance is necessary in order
  /// to capture transitions to stiction that would require an accuracy in the
  /// value of the tangential velocities smaller than that of the
  /// "Stribeck stiction region" (the circle around the origin with radius
  /// stiction_tolerance).
  /// Typical value is about 1%.
  double tolerance{1.0e-2};
};

/// Struct used to store information about the iteration process performed by
/// ImplicitStribeckSolver.
struct IterationStats {
  DRAKE_DEFAULT_COPY_AND_MOVE_AND_ASSIGN(IterationStats);

  IterationStats() = default;

  /// The number of iterations performed by the last ImplicitStribeckSolver
  /// solve.
  int num_iterations{0};

  /// The residual in the tangential velocities, in m/s. Upon convergence of
  /// the solver this value should be smaller than Parameters::tolerance times
  /// Parameters::stiction_tolerance.
  double vt_residual{0.0};

  /// (Advanced) Residual in the tangential velocities, in m/s. The k-th entry
  /// in this vector corresponds to the residual for the k-th Newton-Raphson
  /// iteration performed by the solver.
  /// After ImplicitStribeckSolver solved a problem, this vector will have size
  /// num_iterations.
  /// The last entry in this vector, `residuals[num_iterations-1]`, corresponds
  /// to the residual upon completion of the solver, i.e. vt_residual.
  std::vector<double> residuals;

  /// (Internal) Used by ImplicitStribeckSolver to reset statistics.
  void Reset() {
    num_iterations = 0;
    vt_residual = -1.0;  // an invalid value.
    // Clear does not change a std::vector "capacity", and therefore there's
    // no reallocation (or deallocation) that could affect performance.
    residuals.clear();
  }

  /// (Internal) Used by ImplicitStribeckSolver to update statistics.
  void Update(double iteration_residual) {
    ++num_iterations;
    vt_residual = iteration_residual;
    residuals.push_back(iteration_residual);
  }
};

/// %ImplicitStribeckSolver solves the equations below for mechanical systems
/// with contact using a modified Stribeck model of friction: <pre>
///             q̇ = N(q) v
///   (1)  M(q)⋅v̇ = τ + Jₙᵀ(q)⋅fₙ(q, v) + Jₜᵀ(q)⋅fₜ(v)
/// </pre>
/// where `v ∈ ℝⁿᵛ` is the vector of generalized velocities, `M(q) ∈ ℝⁿᵛˣⁿᵛ` is
/// the mass matrix, `Jₙᵀ(q) ∈ ℝⁿᶜˣⁿᵛ` is the Jacobian of normal separation
/// velocities, `Jₜᵀ(q) ∈ ℝ²ⁿᶜˣⁿᵛ` is the Jacobian of tangent velocities,
/// `fₙ ∈ ℝⁿᶜ` is the vector of normal contact forces, `fₜ ∈ ℝ²ⁿᶜ` is the
/// vector of tangent friction forces and τ ∈ ℝⁿᵛ is a vector of generalized
/// forces containing all other applied forces (e.g., Coriolis, gyroscopic
/// terms, actuator forces, etc.) but contact forces. Since
/// %ImplicitStribeckSolver uses a Stribeck model for friction, `fₜ(v)`
/// implicitly depends on the vector of generalized velocities.
///
/// Equations (1) is discretized in time using a first order semi-implicit Euler
/// scheme with time step `δt` as: <pre>
///              qⁿ⁺¹ = qⁿ + δt N(qⁿ)⋅vⁿ⁺¹
///   (2)  M(qⁿ)⋅vⁿ⁺¹ =
///            M(qⁿ)⋅vⁿ + δt (τⁿ + Jₙᵀ(qⁿ)⋅fₙ(qⁿ, vⁿ) + Jₜᵀ(qⁿ)⋅fₜ(vⁿ⁺¹))
/// </pre>
/// Please see details in the @ref time_splitting "Time Stepping Derivation"
/// section.
/// The equation for the generalized velocities in Eq. (2) is rewritten as:
/// <pre>
///   (3)  M⋅vⁿ⁺¹ = p* + δt Jₜᵀ⋅fₜ(vⁿ⁺¹)
/// </pre>
/// where `p* = M⋅vⁿ + δt τⁿ + δt Jₙᵀ⋅fₙ` is the generalized momentum that the
/// system would have in the absence of friction forces and, for simplicity, we
/// have only kept the functional dependencies in generalized velocities. Notice
/// that %ImplicitStribeckSolver uses a precomputed value of the normal forces.
/// These normal forces could be available for instance if
/// using a compliant contact approach, for which normal forces are a function
/// of the state.
=======
/// This struct implements an internal (thus within `internal::`) detail of the
/// implicit Stribeck solver. The implicit Stribeck solver performs a
/// Newton-Raphson iteration, and at each k-th iteration, it computes a
/// tangential velocity update Δvₜᵏ. A standard Newton-Raphson strategy would
/// compute the tangential velocity at the next iteration (k+1) as
/// vₜᵏ⁺¹ = vₜᵏ + αΔvₜᵏ, where 0 < α < 1, is a coefficient typically obtained
/// with a line search algorithm to improve the convergence rate. Line search
/// works very well for smooth problems. However, even though the implicit
/// Stribeck is solving the root of a continuous function, this function has
/// very steep gradients only within the very small regions close to where the
/// tangential velocities are zero. These regions are circles in ℝ² of radius
/// equal to the stiction tolerance of the solver vₛ. For short, we refer to
/// these circular regions as the "stiction regions" and to their boundaries as
/// the "stiction circles". We refer to the region of ℝ² outside the stiction
/// region around the origin as the "sliding region".
/// The implicit Stribeck solver uses the following modified Stribeck function
/// describing the functional dependence of the Stribeck coefficient of friction
/// μₛwith slip speed: <pre>
///     μₛ(x) = ⌈ μ⋅x⋅(2.0 - x),  x  < 1
///             ⌊ μ            ,  x >= 1
/// </pre>
/// where x corresponds to the dimensionless slip speed x = ‖vₜ‖ / vₛ and
/// μ is the Coulomb's law coefficient of friction. The implicit Stribeck solver
/// makes no distinction between static and dynamic coefficients of friction and
/// therefore a single coefficient μ needs to be specified.
/// Since the Stribeck function used for the friction coefficient has a very
/// steep gradients only within the stiction region and zero outside of it,
/// gradients (that is the Jacobian of the residual) in the Newton-Raphson
/// iteration performed by the implicit Stribeck solver are large within
/// these small circular regions (stiction) and small outside them (slip).
/// We say that gradients within these stiction circles are "strong" and
/// gradients outside these regions are "weak".
/// These regions are so small comparatively to the velocity scales dealt with
/// by the implicit Stribeck solver, that effectively, the Newton-Raphson
/// iteration would only "see" a fixed dynamic coefficient of friction and it
/// would never be able to predict stiction. That is, if search direction Δvₜᵏ
/// computed within the Newton-Raphson is not limited in some way, the iteration
/// would never fall within the stiction regions where gradients are "strong" to
/// guide the convergence of the solution, to either stiction or sliding.
///
/// The remedy to this situation is to limit changes in the tangential
/// velocities at each iteration. Since the problem is purely geometric, it is
/// possible to devise a strategy that is appropriate for this particular
/// problem. We use the strategy outlined in [Uchida et al., 2015] and provide
/// particulars to our implementation below.
///
/// LimitDirectionChange implements a specific strategy with knowledge of the
/// implicit Stribeck iteration procedure. It is important to note that the
/// implicit Stribeck uses "soft norms" to avoid divisions by zero. That is,
/// friction forces are computed according to: <pre>
///   fₜ(vₜ) = -μ(‖vₜ‖ₛ) vₜ/‖vₜ‖ₛ
/// </pre>
/// where, to avoid the singularity at zero velocity, we use a "soft norm"
/// ‖vₜ‖ₛ = sqrt(vₜᵀvₜ + εᵥ²), with εᵥ a small fraction of vₛ. Due to the
/// use of soft norms, the gradient of fₜ with vₜ is now well defined,
/// but it goes to zero as vₜ approaches the origin. Therefore, gradients
/// are also "weak" in the neighborhood of ‖vₜ‖ₛ ≲ εᵥ.
/// Due to this, external forcing (either from applied forces or from coupling
/// with other friction forces) has the potential to, mistakenly, force a
/// transition from stiction to sliding. The solver will most likely recover
/// from this, but this will result in a larger number of iterations.
/// LimitDirectionChange considers any tangential velocity vₜ (or change Δvₜ)
/// to be approximately zero if x = ‖vₜ‖/vₛ is smaller than `tolerance`
/// (see docs below, this is a dimensionless number << 1). We define
/// `εᵥ = tolerance⋅vₛ` (with units of m/s).
>>>>>>> e1c0c598
///
/// In what follows we list a number of special scenarios dealt with by
/// LimitDirectionChange. We use the observations made above.
///  - LimitDirectionChange first deals with the case ‖vₜ‖ < εᵥ to avoid
///    divisions by zero in the subsequent cases. It essentially clips vₜᵏ⁺¹
///    to have magnitude vₛ/2 when the update Δvₜᵏ ≠ 0 while it allows small
///    updates within the stiction region (i.e. α = 1). See implementation
///    notes for CalcAlpha() for further details.
///  - Transition from ‖vₜ‖ ≈ 0 (stiction) to ‖vₜ‖/vₛ > 1 (sliding). Since we
///    are in a region of "weak" gradients, we limit the update to
///    vₜᵏ⁺¹ = vₜᵏ/‖vₜᵏ‖⋅vₛ/2. In other words, if the speed would grow too
///    fast, we cap it at vₛ/2 so that at least two Newton iterations are
///    required to go from near-0 sticking to sliding.
///  - Transition from sliding ‖vₜᵏ‖/vₛ > 1 to an almost perfect stiction with
///    ‖vₜᵏ⁺¹‖ < εᵥ. In an attempt to avoid weak gradients for the next
///    iteration, we impose the limit vₜᵏ⁺¹ = vₜᵏ/‖vₜᵏ‖⋅vₛ/2, placing the
///    velocity "in the same direction where it came from", within the stiction
///    region, but where gradients are strong.
///  - Velocity change Δvₜᵏ intersects the stiction circle. This situation
///    implies that most likely a stiction transition could happen but the pure
///    Newton-Raphson would miss it. This situation is outlined in
///    [Uchida et al., 2015]. In this case LimitDirectionChange computes α so
///    that vₜᵏ⁺¹ =  vₜᵏ + αΔvₜᵏ is the closest vector to the origin. This
///    corresponds to the geometric condition dot(vₜᵏ⁺¹, Δvₜᵏ) = 0.
///  - Velocity change Δvₜᵏ does not intersect the stiction circle, i.e.
///    changes happen in a region away from stiction (within the sliding
///    region). However, large angular changes (measured by the angle
///    θ = acos(vₜᵏ⁺¹⋅vₜᵏ/(‖vₜᵏ⁺¹‖‖vₜᵏ‖)) between vₜᵏ⁺¹ and vₜᵏ)
///    might indicate a solution that is attempting to reach a stiction region.
///    In order to aid convergence, we limit the angle change to θₘₐₓ, and
///    therefore (see [Uchida et al., 2015]) we compute α so that
///    θₘₐₓ = acos(vₜᵏ⁺¹⋅vₜᵏ/(‖vₜᵏ⁺¹‖‖vₜᵏ‖)).
///
/// Uchida, T.K., Sherman, M.A. and Delp, S.L., 2015.
///   Making a meaningful impact: modelling simultaneous frictional collisions
///   in spatial multibody systems. Proc. R. Soc. A, 471(2177), p.20140859.
///
<<<<<<< HEAD
/// @anchor time_splitting
/// <h2>Time Stepping Derivation</h2>
/// In this section we provide a detailed derivation of the first order time
/// stepping approach in Eq. (2). We start from the continuous Eq. (1): <pre>
///   (1)  M(q)⋅v̇ = τ + Jₙᵀ(q)⋅fₙ(q, v) + Jₜᵀ(q)⋅fₜ(v)
/// </pre>
/// we can discretize Eq. (1) in time using a first order semi-implicit Euler
/// scheme in velocities: <pre>
///   (4)  M(qⁿ)⋅vⁿ⁺¹ = M(qⁿ)⋅vⁿ +
///           δt (τⁿ + Jₙᵀ(qⁿ)⋅fₙ(qⁿ, vⁿ⁺¹) + Jₜᵀ(qⁿ)⋅fₜ(vⁿ⁺¹)) + O₁(δt²)
/// </pre>
/// where the equality holds strictly since we included the leading terms in
/// `O(δt²)`. We use `τⁿ = τ(tⁿ, qⁿ, vⁿ)` for brevity in Eq. (4).
/// When moving from the continuous Eq. (1) to the discrete version Eq. (4), we
/// lost the nice property that our compliant normal forces are decoupled from
/// the friction forces (both depend on the same unknown vⁿ⁺¹ in Eq (4)). The
/// reason is that Eq. (4) includes an integration over a small interval of
/// size δt. To solve the discrete system in Eq. (4), we'd like to decouple the
/// normal forces from the tangential forces again, which will require a new
/// (though still valid) approximation.
/// To do so we will expand in Taylor series the term `fₙ(qⁿ, vⁿ⁺¹)`: <pre>
///   (5)  fₙ(qⁿ, vⁿ⁺¹) = fₙ(qⁿ, vⁿ) + ∇ᵥfₙ(qⁿ,vⁿ)⋅(vⁿ⁺¹-vⁿ) + O₂(‖vⁿ⁺¹-vⁿ‖²)
/// </pre>
/// The difference between `vⁿ` and `vⁿ⁺¹` can be written as: <pre>
///   (6)  vⁿ⁺¹-vⁿ = δtv̇ⁿ + δtO₃(δt²) = O₄(δt)
/// </pre>
/// Substituting `vⁿ⁺¹-vⁿ` from Eq. (6) into Eq. (5) we arrive to: <pre>
///   (7)  fₙ(qⁿ, vⁿ⁺¹) = fₙ(qⁿ, vⁿ) + ∇ᵥfₙ(qⁿ,vⁿ)⋅O₄(δt) + O₅(δt²)
///                     = fₙ(qⁿ, vⁿ) + O₆(δt)
/// </pre>
/// where `O₅(δt²) = O₂(‖vⁿ⁺¹-vⁿ‖²) = O₂(‖O₄(δt)‖²)`.
/// We can now use Eq. (7) into Eq. (4) to arrive to: <pre>
///   (8)  M(qⁿ)⋅vⁿ⁺¹ = M(qⁿ)⋅vⁿ +
///         δt (τⁿ + Jₙᵀ(qⁿ)⋅(fₙ(qⁿ, vⁿ) + O₆(δt)) + Jₜᵀ(qⁿ)⋅fₜ(vⁿ⁺¹)) +
///         O₁(δt²)
/// </pre>
/// which we can rewrite as: <pre>
///   (9)  M(qⁿ)⋅vⁿ⁺¹ = M(qⁿ)⋅vⁿ +
///       δt (τⁿ + Jₙᵀ(qⁿ)⋅fₙ(qⁿ, vⁿ) + Jₜᵀ(qⁿ)⋅fₜ(vⁿ⁺¹)) + O₇(δt²)
/// </pre>
/// with `O₇(δt²) = δt Jₙᵀ(qⁿ)⋅O₆(δt) + O₁(δt²)`.
/// That is, Eq. (9) introduces the same order of approximation as in the
/// semi-implicit method in Eq. (4).
/// Up to this point we have made no approximations but we instead propagated
/// the `O(⋅)` leading terms. Therefore the equalities in the equations above
/// are exact. To obtain an approximate time stepping scheme, we drop `O₇(δt²)`
/// (we neglect it) in Eq. (9) to arrive to a first order scheme:<pre>
///   (10)  M(qⁿ)⋅vⁿ⁺¹ = M(qⁿ)⋅vⁿ +
///                      δt (τⁿ + Jₙᵀ(qⁿ)⋅fₙ(qⁿ, vⁿ) + Jₜᵀ(qⁿ)⋅fₜ(vⁿ⁺¹))
/// </pre>
/// Therefore, with the scheme in Eq. (10) we are able to decouple the
/// computation of (compliant) normal forces from that of friction forces.
/// A very important feature of this scheme however, is the explicit nature (in
/// the velocities v) of the term associated with the normal forces (usually
/// including dissipation in the normal direction), which will become unstable
/// for a sufficiently large time step. However, for most applications in
/// practice, the stability of the scheme is mostly determined by the explicit
/// update of normal forces with positions, that is, Eq. (10) is explicit in
/// positions through the normal forces `fₙ(qⁿ, vⁿ)`. For many common
/// applications, the explicit dependence of `τⁿ(tⁿ, qⁿ, vⁿ)` on the
/// previous time step velocities `vⁿ` determines the overall stability of
/// the scheme, since this term can include velocity dependent contributions
/// such as control forces and dampers. Notice that Eq. (5) introduces an
/// expansion of `fₙ` with an order of approximation consistent with the
/// first order scheme as needed. Therefore, it propagates into a `O(δt²)`
/// term exactly as needed in Eq. (9).
///
/// @tparam T The type of mathematical object being added.
/// Instantiated templates for the following kinds of T's are provided:
/// - double
/// - AutoDiffXd
///
/// They are already available to link against in the containing library.
/// No other values for T are currently supported.
template <typename T>
class ImplicitStribeckSolver {
 public:
  DRAKE_NO_COPY_NO_MOVE_NO_ASSIGN(ImplicitStribeckSolver)

  /// Instantiates a solver for a problem with `nv` generalized velocities.
  /// @throws std::exception if nv is non-positive.
  explicit ImplicitStribeckSolver(int nv);

  /// Sets data for the problem to be solved as outlined by Eq. (3) in this
  /// class's documentation: <pre>
  ///   M⋅v = p* + δt Jₜᵀ⋅fₜ(v)
  /// </pre>
  /// Refer to this class's documentation for further details on the structure
  /// of the problem and the solution strategy.
  /// In the documented parameters below, `nv` is the number of generalized
  /// velocities and `nc` is the number of contact points.
  ///
  /// @param[in] M
  ///   The mass matrix of the system, of size `nv x nv`.
  /// @param[in] Jt
  ///   The tangential velocities Jacobian, of sice `2nc x nv`.
  /// @param[in] p_star
  ///   The generalized momentum the system would have at `n + 1` if friction
  ///   forces where zero.
  /// @param[in] fn
  ///   A vector of size `nc` containing the normal force at each contact point.
  /// @param[in] mu
  ///   A vector of size `nc` containing the friction coefficient at each
  ///   contact point. The solver makes no distinction between static and
  ///   dynamic coefficients of friction or, similarly, the solver assumes the
  ///   static and dynamic coefficients of friction are the same.
  ///
  /// @warning This method stores constant references to the matrices and
  /// vectors passed as arguments. Therefore
  ///   1. they must outlive this class and,
  ///   2. changes to the problem data invalidate any solution performed by this
  ///      solver. In such a case, SetProblemData() and SolveWithGuess() must be
  ///      invoked again.
  void SetProblemData(
      EigenPtr<const MatrixX<T>> M, EigenPtr<const MatrixX<T>> Jt,
      EigenPtr<const VectorX<T>> p_star,
      EigenPtr<const VectorX<T>> fn, EigenPtr<const VectorX<T>> mu);

  /// Solves for the generalized velocities satisfying Eq. (3) in this class's
  /// documentation. To retrieve the solution, please refer to
  /// @ref retrieving_the_solution.
  /// @returns ComputationInfo::Success if the iteration converges. All other
  /// values of ComputationInfo report different failure modes.
  /// Uses `this` solver accessors to retrieve the last computed solution.
  /// @warning Always perform the check on the returned ComputationInfo for the
  /// success of the solver before retrieving the computed solution.
  ///
  /// @param[in] dt The time step used advance the solution in time.
  /// @param[in] v_guess The initial guess used in by the Newton-Raphson
  /// iteration.
  ///
  /// @throws std::logic_error if `v_guess` is not of size `nv`, the number of
  /// generalized velocities specified at construction.
  ComputationInfo SolveWithGuess(double dt, const VectorX<T>& v_guess);

  /// @anchor retrieving_the_solution
  /// @name Retrieving the solution
  /// This methods allow to retrieve the solution stored in the solver after
  /// the last call to SolveWithGuess().
  /// @{

  /// Returns a constant reference to the last solved vector of generalized
  /// friction forces.
  const VectorX<T>& get_generalized_forces() const {
    return fixed_size_workspace_.tau_f;
  }

  /// Returns a constant reference to the last solved vector of tangential
  /// forces. This method returns an `Eigen::VectorBlock` referencing a vector
  /// of size `nc` in accordance to the data last set with SetProblemData().
  Eigen::VectorBlock<const VectorX<T>> get_tangential_velocities() const {
    return variable_size_workspace_.vt();
  }

  /// Returns a constant reference to the last solved vector of generalized
  /// velocities.
  const VectorX<T>& get_generalized_velocities() const {
    return fixed_size_workspace_.v;
  }
  /// @}

  /// Returns statistics recorded during the last call to SolveWithGuess().
  /// See IterationStats for details.
  const IterationStats& get_iteration_statistics() const {
    return statistics_;
  }

  /// Returns the current set of parameters controlling the iteration process.
  /// See Parameters for details.
  const Parameters& get_solver_parameters() const {
    return parameters_;
  }

  /// Sets the parameters to be used by the solver.
  /// See Parameters for details.
  void set_solver_parameters(const Parameters parameters) {
    parameters_ = parameters;
  }

 private:
  // Contains all the references that define the problem to be solved.
  // These references must remain valid at least from the time they are set with
  // SetProblemData() and until SolveWithGuess() returns.
  struct ProblemDataAliases {
    // Sets the references to the data defining the problem.
    void Set(EigenPtr<const MatrixX<T>> M, EigenPtr<const MatrixX<T>> D,
             EigenPtr<const VectorX<T>> p_star,
             EigenPtr<const VectorX<T>> fn, EigenPtr<const VectorX<T>> mu) {
      M_ptr = M;
      D_ptr = D;
      p_star_ptr = p_star;
      fn_ptr = fn;
      mu_ptr = mu;
    }

    // The mass matrix of the system.
    EigenPtr<const MatrixX<T>> M_ptr{nullptr};
    // The tangential velocities Jacobian.
    EigenPtr<const MatrixX<T>> D_ptr{nullptr};
    // The generalized momementum vector **before** friction is applied.
    EigenPtr<const VectorX<T>> p_star_ptr{nullptr};
    // At each contact point ic, fn(ic) and mu(ic) store the normal contact
    // force and friction coefficient, respectively. Both have size nc, the
    // number of contact points.
    EigenPtr<const VectorX<T>> fn_ptr{nullptr};
    EigenPtr<const VectorX<T>> mu_ptr{nullptr};
  };

  // The solver's workspace allocated at construction time. Sizes only depend on
  // nv, the number of generalized velocities.
  // The size of the variables in this workspace MUST remain fixed throghout the
  // lifetime of the solver. Do not resize any of them!.
  struct FixedSizeWorkspace {
    // Constructs a workspace with size only dependent on nv.
    explicit FixedSizeWorkspace(int nv) {
      v.resize(nv);
      R.resize(nv);
      Delta_v.resize(nv);
      J.resize(nv, nv);
      J_ldlt = std::make_unique<Eigen::LDLT<MatrixX<T>>>(nv);
      tau_f.resize(nv);
    }
    // Vector of generalized velocities.
    VectorX<T> v;
    // Newton-Raphson residual.
    VectorX<T> R;
    // Newton-Raphson Jacobian, i.e. Jᵢⱼ = ∂Rᵢ/∂vⱼ.
    MatrixX<T> J;
    // Solution to Newton-Raphson update, i.e. Δv = -J⁻¹⋅R.
    VectorX<T> Delta_v;
    // Vector of generalized forces due to friction.
    VectorX<T> tau_f;
    // LDLT Factorization of the Newton-Raphson Jacobian J.
    std::unique_ptr<Eigen::LDLT<MatrixX<T>>> J_ldlt;
  };

  // The variables in this workspace can change size with each invocation of
  // SetProblemData() since the number of contact points nc can change.
  // The workspace only performs re-allocations if needed, meaning that previous
  // storage is re-used if large enough for the next problem data set.
  // This class provides accessors that return Eigen blocks of size consistent
  // with the data currently stored, even if the (maximum) capacity is larger
  // than the data size.
  class VariableSizeWorkspace {
   public:
    explicit VariableSizeWorkspace(int initial_nc) {
      ResizeIfNeeded(initial_nc);
    }

    // Performs a resize of this workspace's variables only if the new size `nc`
    // is larger than capacity() in order to reuse previously allocated space.
    void ResizeIfNeeded(int nc) {
      nc_ = nc;
      if (capacity() >= nc) return;  // no-op if not needed.
      const int nf = 2 * nc;
      // Only reallocate if sizes from previous allocations are not sufficient.
      vt_.resize(nf);
      ft_.resize(nf);
      Delta_vt_.resize(nf);
      t_hat_.resize(nf);
      v_slip_.resize(nc);
      mus_.resize(nc);
      dft_dv_.resize(nc);
    }

    // Returns the current (maximum) capacity of the workspace.
    int capacity() const {
      return vt_.size();
    }

    /// Returns a constant reference to the vector containing the tangential
    /// velocities vₜ for all contact points, of size 2nc.
    Eigen::VectorBlock<const VectorX<T>> vt() const {
      return vt_.segment(0, 2 * nc_);
    }

    /// Mutable version of vt().
    Eigen::VectorBlock<VectorX<T>> mutable_vt() {
      return vt_.segment(0, 2 * nc_);
    }

    /// Returns a mutable reference to the vector containing the tangential
    /// velocity updates Δvₜ for all contact points, of size 2nc.
    Eigen::VectorBlock<VectorX<T>> mutable_delta_vt() {
      return Delta_vt_.segment(0, 2 * nc_);
    }

    /// Returns a mutable reference to the vector containing the tangential
    /// friction forces fₜ for all contact points, of size 2nc.
    Eigen::VectorBlock<VectorX<T>> mutable_ft() {
      return ft_.segment(0, 2 * nc_);
    }

    /// Returns a mutable reference to the vector containing the tangential
    /// directions t̂ᵏ for all contact points, of size 2nc.
    Eigen::VectorBlock<VectorX<T>> mutable_t_hat() {
      return t_hat_.segment(0, 2 * nc_);
    }

    /// Returns a mutable reference to the vector containing the slip velocity
    /// , vₛ = ‖vₜ‖, at each contact point, of size nc.
    Eigen::VectorBlock<VectorX<T>> mutable_v_slip() {
      return v_slip_.segment(0, nc_);
    }

    /// Returns a mutable reference to the vector containing the stribeck
    /// friction, function of the slip velocity, at each contact point, of
    /// size nc.
    Eigen::VectorBlock<VectorX<T>> mutable_mu() {
      return mus_.segment(0, nc_);
    }

    /// Returns a mutable reference to the vector storing ∂fₜ/∂vₜ (in ℝ²ˣ²)
    /// for each contact pont, of size nc.
    std::vector<Matrix2<T>>& mutable_dft_dv() {
      return dft_dv_;
    }

   private:
    // The number of contact points. This determines sizes in this workspace.
    int nc_;
    VectorX<T> Delta_vt_;  // Δvₜᵏ = Jₜ⋅Δvᵏ, in ℝ²ⁿᶜ, for the k-th iteration.
    VectorX<T> vt_;        // vₜᵏ, in ℝ²ⁿᶜ.
    VectorX<T> ft_;        // fₜᵏ, in ℝ²ⁿᶜ.
    VectorX<T> t_hat_;      // Tangential directions, t̂ᵏ. In ℝ²ⁿᶜ.
    VectorX<T> v_slip_;    // vₛᵏ = ‖vₜᵏ‖, in ℝⁿᶜ.
    VectorX<T> mus_;       // (modified) Stribeck friction, in ℝⁿᶜ.
    // Vector of size nc storing ∂fₜ/∂vₜ (in ℝ²ˣ²) for each contact point.
    std::vector<Matrix2<T>> dft_dv_;
  };

  // Dimensionless modified Stribeck function defined as:
  // ms(x) = ⌈ mu * x * (2.0 - x),  x  < 1
  //         ⌊ mu                ,  x >= 1
  // where x corresponds to the dimensionless tangential speed
  // x = ‖vᵏ‖ / vₛ, where vₛ is the Stribeck stiction tolerance.
  // The solver uses this modified Stribeck function for two reasons:
  //   1. Static and dynamic friction coefficients are the same. This avoids
  //      regions of negative slope. If the slope is always positive the
  //      implicit update is unconditionally stable.
  //   2. Non-zero derivative at x = 0 (zero slip velocity). This provides a
  //      good strong gradient in the neighborhood to zero slip velocities that
  //      aids in finding a good solution update.
  static T ModifiedStribeck(const T& x, const T& mu);

  // Derivative of the dimensionless modified Stribeck function:
  // ms(x) = ⌈ mu * (2 * (1 - x)),  x  < 1
  //         ⌊ 0                 ,  x >= 1
  // where x corresponds to the dimensionless tangential speed
  // x = v / v_stribeck.
  static T ModifiedStribeckDerivative(const T& speed_BcAc, const T& mu);

  int nv_;  // Number of generalized velocities.
  int nc_;  // Number of contact points.

  // The parameters of the solver controlling the iteration strategy.
  Parameters parameters_;
  ProblemDataAliases problem_data_aliases_;
  mutable FixedSizeWorkspace fixed_size_workspace_;
  mutable VariableSizeWorkspace variable_size_workspace_;

  // We save solver statistics such as number of iterations and residuals so
  // that we can report them if requested.
  mutable IterationStats statistics_;
=======
/// %LimitDirectionChange implements the algorithm described above. We place it
/// inside a struct so that we can use Eigen::Ref arguments allowing different
/// scalar types T.
template <typename T>
struct DirectionChangeLimiter {
  /// Implements the limiting algorithm described in the documentation above.
  /// @param[in] v the k-th iteration tangential velocity vₜᵏ, in m/s.
  /// @param[in] dv the k-th iteration tangential velocity update Δvₜᵏ, in m/s.
  /// @param[in] cos_theta_max precomputed value of cos(θₘₐₓ).
  /// @param[in] v_stiction the stiction tolerance vₛ, in m/s.
  /// @param[in] tolerance a value << 1 used to determine when ‖vₜ‖ ≈ 0.
  /// @retval α the limit in [0, 1] so that vₜᵏ⁺¹ = vₜᵏ + αΔvₜᵏ.
  static T CalcAlpha(const Eigen::Ref<const Vector2<T>>& v,
                     const Eigen::Ref<const Vector2<T>>& dv,
                     double cos_theta_max, double v_stiction, double tolerance);

  /// Helper method detect when the line connecting v with v1 = v + dv
  /// crosses the stiction region, a circle of radius `v_stiction`.
  /// All other input arguments are quantities already precomputed by
  /// CalcAlpha() and thus we reuse them.
  /// @param alpha when this method returns `true` (zero crossing), a
  /// coefficient in `(0, 1]` so that `v_alpha = v + alpha * dv` is the closest
  /// vector to the origin. It is not set when the method returns `false`.
  /// @returns `true` if the line connecting v with v1 = v + dv crosses the
  /// stiction region.
  static bool CrossesTheStictionRegion(
      const Eigen::Ref<const Vector2<T>>& v,
      const Eigen::Ref<const Vector2<T>>& dv,
      const T& v_dot_dv, const T& dv_norm, const T& dv_norm2,
      double epsilon_v, double v_stiction, T* alpha);

  /// Helper method to solve the quadratic equation aα² + bα + c = 0 for the
  /// very particular case we know we have real roots (Δ = b² - 4ac > 0) and we
  /// are interested in the smallest positive root.
  static T SolveQuadraticForTheSmallestPositiveRoot(
      const T& a, const T& b, const T& c);
>>>>>>> e1c0c598
};
}  // namespace internal

}  // namespace implicit_stribeck
}  // namespace multibody
}  // namespace drake<|MERGE_RESOLUTION|>--- conflicted
+++ resolved
@@ -11,148 +11,6 @@
 namespace implicit_stribeck {
 
 namespace internal {
-<<<<<<< HEAD
-
-template <typename T>
-struct LimitDirectionChange {
-// Limit the angle change between vₜᵏ⁺¹ and vₜᵏ for all contact points.
-// The angle change θ is defined by the dot product between vₜᵏ⁺¹ and vₜᵏ
-// as: cos(θ) = vₜᵏ⁺¹⋅vₜᵏ/(‖vₜᵏ⁺¹‖‖vₜᵏ‖).
-// We'll do so by computing a coefficient 0 < α < 1 so that if the
-// generalized velocities are updated as vᵏ⁺¹ = vᵏ + α Δvᵏ then θ < θₘₐₓ
-// for all contact points.
-static T run(const Eigen::Ref<const Vector2<T>>& v,
-             const Eigen::Ref<const Vector2<T>>& dv,
-             double cos_min, double v_stribeck, double tolerance);
-};
-}  // namespace internal
-
-/// The result from ImplicitStribeckSolver::SolveWithGuess() used to report the
-/// success or failure of the solver.
-enum ComputationInfo {
-  /// Successful computation.
-  Success = 0,
-
-  /// The maximum number of iterations was reached.
-  MaxIterationsReached = 1,
-
-  /// The linear solver used within the Newton-Raphson loop failed.
-  /// This might be caused by a divergent iteration that led to an invalid
-  /// Jacobian matrix.
-  LinearSolverFailed = 2
-};
-
-/// These are the paramters controlling the iteration process of the
-/// ImplicitStribeckSolver solver.
-struct Parameters {
-  DRAKE_DEFAULT_COPY_AND_MOVE_AND_ASSIGN(Parameters);
-
-  Parameters() = default;
-
-  /// The stiction tolerance vₛ for the slip velocity in the Stribeck
-  /// function, in m/s. Roughly, for an externally applied tangential forcing
-  /// fₜ and normal force fₙ, under "stiction", the slip velocity will be
-  /// approximately vₜ ≈ vₛ fₜ/(μfₙ). In other words, the maximum slip
-  /// error of the Stribeck approximation occurs at the edge of the friction
-  /// cone when fₜ = μfₙ and vₜ = vₛ.
-  /// The default of 0.1 mm/s is a very tight value that for most problems of
-  /// interest in robotics will result in simulation results with negligible
-  /// slip velocities introduced by the Stribeck approximation when in stiction.
-  double stiction_tolerance{1.0e-4};  // 0.1 mm/s
-
-  /// The maximum number of iterations allowed for the Newton-Raphson
-  /// iterative solver.
-  int max_iterations{100};
-
-  /// The tolerance to monitor the convergence of the tangential velocities.
-  /// This number specifies a tolerance relative to the value of the
-  /// stiction_tolerance and thus it is dimensionless. Using a tolerance
-  /// relative to the value of the stiction_tolerance is necessary in order
-  /// to capture transitions to stiction that would require an accuracy in the
-  /// value of the tangential velocities smaller than that of the
-  /// "Stribeck stiction region" (the circle around the origin with radius
-  /// stiction_tolerance).
-  /// Typical value is about 1%.
-  double tolerance{1.0e-2};
-};
-
-/// Struct used to store information about the iteration process performed by
-/// ImplicitStribeckSolver.
-struct IterationStats {
-  DRAKE_DEFAULT_COPY_AND_MOVE_AND_ASSIGN(IterationStats);
-
-  IterationStats() = default;
-
-  /// The number of iterations performed by the last ImplicitStribeckSolver
-  /// solve.
-  int num_iterations{0};
-
-  /// The residual in the tangential velocities, in m/s. Upon convergence of
-  /// the solver this value should be smaller than Parameters::tolerance times
-  /// Parameters::stiction_tolerance.
-  double vt_residual{0.0};
-
-  /// (Advanced) Residual in the tangential velocities, in m/s. The k-th entry
-  /// in this vector corresponds to the residual for the k-th Newton-Raphson
-  /// iteration performed by the solver.
-  /// After ImplicitStribeckSolver solved a problem, this vector will have size
-  /// num_iterations.
-  /// The last entry in this vector, `residuals[num_iterations-1]`, corresponds
-  /// to the residual upon completion of the solver, i.e. vt_residual.
-  std::vector<double> residuals;
-
-  /// (Internal) Used by ImplicitStribeckSolver to reset statistics.
-  void Reset() {
-    num_iterations = 0;
-    vt_residual = -1.0;  // an invalid value.
-    // Clear does not change a std::vector "capacity", and therefore there's
-    // no reallocation (or deallocation) that could affect performance.
-    residuals.clear();
-  }
-
-  /// (Internal) Used by ImplicitStribeckSolver to update statistics.
-  void Update(double iteration_residual) {
-    ++num_iterations;
-    vt_residual = iteration_residual;
-    residuals.push_back(iteration_residual);
-  }
-};
-
-/// %ImplicitStribeckSolver solves the equations below for mechanical systems
-/// with contact using a modified Stribeck model of friction: <pre>
-///             q̇ = N(q) v
-///   (1)  M(q)⋅v̇ = τ + Jₙᵀ(q)⋅fₙ(q, v) + Jₜᵀ(q)⋅fₜ(v)
-/// </pre>
-/// where `v ∈ ℝⁿᵛ` is the vector of generalized velocities, `M(q) ∈ ℝⁿᵛˣⁿᵛ` is
-/// the mass matrix, `Jₙᵀ(q) ∈ ℝⁿᶜˣⁿᵛ` is the Jacobian of normal separation
-/// velocities, `Jₜᵀ(q) ∈ ℝ²ⁿᶜˣⁿᵛ` is the Jacobian of tangent velocities,
-/// `fₙ ∈ ℝⁿᶜ` is the vector of normal contact forces, `fₜ ∈ ℝ²ⁿᶜ` is the
-/// vector of tangent friction forces and τ ∈ ℝⁿᵛ is a vector of generalized
-/// forces containing all other applied forces (e.g., Coriolis, gyroscopic
-/// terms, actuator forces, etc.) but contact forces. Since
-/// %ImplicitStribeckSolver uses a Stribeck model for friction, `fₜ(v)`
-/// implicitly depends on the vector of generalized velocities.
-///
-/// Equations (1) is discretized in time using a first order semi-implicit Euler
-/// scheme with time step `δt` as: <pre>
-///              qⁿ⁺¹ = qⁿ + δt N(qⁿ)⋅vⁿ⁺¹
-///   (2)  M(qⁿ)⋅vⁿ⁺¹ =
-///            M(qⁿ)⋅vⁿ + δt (τⁿ + Jₙᵀ(qⁿ)⋅fₙ(qⁿ, vⁿ) + Jₜᵀ(qⁿ)⋅fₜ(vⁿ⁺¹))
-/// </pre>
-/// Please see details in the @ref time_splitting "Time Stepping Derivation"
-/// section.
-/// The equation for the generalized velocities in Eq. (2) is rewritten as:
-/// <pre>
-///   (3)  M⋅vⁿ⁺¹ = p* + δt Jₜᵀ⋅fₜ(vⁿ⁺¹)
-/// </pre>
-/// where `p* = M⋅vⁿ + δt τⁿ + δt Jₙᵀ⋅fₙ` is the generalized momentum that the
-/// system would have in the absence of friction forces and, for simplicity, we
-/// have only kept the functional dependencies in generalized velocities. Notice
-/// that %ImplicitStribeckSolver uses a precomputed value of the normal forces.
-/// These normal forces could be available for instance if
-/// using a compliant contact approach, for which normal forces are a function
-/// of the state.
-=======
 /// This struct implements an internal (thus within `internal::`) detail of the
 /// implicit Stribeck solver. The implicit Stribeck solver performs a
 /// Newton-Raphson iteration, and at each k-th iteration, it computes a
@@ -218,7 +76,6 @@
 /// to be approximately zero if x = ‖vₜ‖/vₛ is smaller than `tolerance`
 /// (see docs below, this is a dimensionless number << 1). We define
 /// `εᵥ = tolerance⋅vₛ` (with units of m/s).
->>>>>>> e1c0c598
 ///
 /// In what follows we list a number of special scenarios dealt with by
 /// LimitDirectionChange. We use the observations made above.
@@ -256,7 +113,173 @@
 ///   Making a meaningful impact: modelling simultaneous frictional collisions
 ///   in spatial multibody systems. Proc. R. Soc. A, 471(2177), p.20140859.
 ///
-<<<<<<< HEAD
+/// %LimitDirectionChange implements the algorithm described above. We place it
+/// inside a struct so that we can use Eigen::Ref arguments allowing different
+/// scalar types T.
+template <typename T>
+struct DirectionChangeLimiter {
+  /// Implements the limiting algorithm described in the documentation above.
+  /// @param[in] v the k-th iteration tangential velocity vₜᵏ, in m/s.
+  /// @param[in] dv the k-th iteration tangential velocity update Δvₜᵏ, in m/s.
+  /// @param[in] cos_theta_max precomputed value of cos(θₘₐₓ).
+  /// @param[in] v_stiction the stiction tolerance vₛ, in m/s.
+  /// @param[in] tolerance a value << 1 used to determine when ‖vₜ‖ ≈ 0.
+  /// @retval α the limit in [0, 1] so that vₜᵏ⁺¹ = vₜᵏ + αΔvₜᵏ.
+  static T CalcAlpha(const Eigen::Ref<const Vector2<T>>& v,
+                     const Eigen::Ref<const Vector2<T>>& dv,
+                     double cos_theta_max, double v_stiction, double tolerance);
+
+  /// Helper method detect when the line connecting v with v1 = v + dv
+  /// crosses the stiction region, a circle of radius `v_stiction`.
+  /// All other input arguments are quantities already precomputed by
+  /// CalcAlpha() and thus we reuse them.
+  /// @param alpha when this method returns `true` (zero crossing), a
+  /// coefficient in `(0, 1]` so that `v_alpha = v + alpha * dv` is the closest
+  /// vector to the origin. It is not set when the method returns `false`.
+  /// @returns `true` if the line connecting v with v1 = v + dv crosses the
+  /// stiction region.
+  static bool CrossesTheStictionRegion(
+      const Eigen::Ref<const Vector2<T>>& v,
+      const Eigen::Ref<const Vector2<T>>& dv,
+      const T& v_dot_dv, const T& dv_norm, const T& dv_norm2,
+      double epsilon_v, double v_stiction, T* alpha);
+
+  /// Helper method to solve the quadratic equation aα² + bα + c = 0 for the
+  /// very particular case we know we have real roots (Δ = b² - 4ac > 0) and we
+  /// are interested in the smallest positive root.
+  static T SolveQuadraticForTheSmallestPositiveRoot(
+      const T& a, const T& b, const T& c);
+};
+}  // namespace internal
+
+/// The result from ImplicitStribeckSolver::SolveWithGuess() used to report the
+/// success or failure of the solver.
+enum ComputationInfo {
+  /// Successful computation.
+  Success = 0,
+
+  /// The maximum number of iterations was reached.
+  MaxIterationsReached = 1,
+
+  /// The linear solver used within the Newton-Raphson loop failed.
+  /// This might be caused by a divergent iteration that led to an invalid
+  /// Jacobian matrix.
+  LinearSolverFailed = 2
+};
+
+/// These are the paramters controlling the iteration process of the
+/// ImplicitStribeckSolver solver.
+struct Parameters {
+  DRAKE_DEFAULT_COPY_AND_MOVE_AND_ASSIGN(Parameters);
+
+  Parameters() = default;
+
+  /// The stiction tolerance vₛ for the slip velocity in the Stribeck
+  /// function, in m/s. Roughly, for an externally applied tangential forcing
+  /// fₜ and normal force fₙ, under "stiction", the slip velocity will be
+  /// approximately vₜ ≈ vₛ fₜ/(μfₙ). In other words, the maximum slip
+  /// error of the Stribeck approximation occurs at the edge of the friction
+  /// cone when fₜ = μfₙ and vₜ = vₛ.
+  /// The default of 0.1 mm/s is a very tight value that for most problems of
+  /// interest in robotics will result in simulation results with negligible
+  /// slip velocities introduced by the Stribeck approximation when in stiction.
+  double stiction_tolerance{1.0e-4};  // 0.1 mm/s
+
+  /// The maximum number of iterations allowed for the Newton-Raphson
+  /// iterative solver.
+  int max_iterations{100};
+
+  /// The tolerance to monitor the convergence of the tangential velocities.
+  /// This number specifies a tolerance relative to the value of the
+  /// stiction_tolerance and thus it is dimensionless. Using a tolerance
+  /// relative to the value of the stiction_tolerance is necessary in order
+  /// to capture transitions to stiction that would require an accuracy in the
+  /// value of the tangential velocities smaller than that of the
+  /// "Stribeck stiction region" (the circle around the origin with radius
+  /// stiction_tolerance).
+  /// Typical value is about 1%.
+  double tolerance{1.0e-2};
+
+  double theta_max{M_PI / 3.0};
+};
+
+/// Struct used to store information about the iteration process performed by
+/// ImplicitStribeckSolver.
+struct IterationStats {
+  DRAKE_DEFAULT_COPY_AND_MOVE_AND_ASSIGN(IterationStats);
+
+  IterationStats() = default;
+
+  /// The number of iterations performed by the last ImplicitStribeckSolver
+  /// solve.
+  int num_iterations{0};
+
+  /// The residual in the tangential velocities, in m/s. Upon convergence of
+  /// the solver this value should be smaller than Parameters::tolerance times
+  /// Parameters::stiction_tolerance.
+  double vt_residual{0.0};
+
+  /// (Advanced) Residual in the tangential velocities, in m/s. The k-th entry
+  /// in this vector corresponds to the residual for the k-th Newton-Raphson
+  /// iteration performed by the solver.
+  /// After ImplicitStribeckSolver solved a problem, this vector will have size
+  /// num_iterations.
+  /// The last entry in this vector, `residuals[num_iterations-1]`, corresponds
+  /// to the residual upon completion of the solver, i.e. vt_residual.
+  std::vector<double> residuals;
+
+  /// (Internal) Used by ImplicitStribeckSolver to reset statistics.
+  void Reset() {
+    num_iterations = 0;
+    vt_residual = -1.0;  // an invalid value.
+    // Clear does not change a std::vector "capacity", and therefore there's
+    // no reallocation (or deallocation) that could affect performance.
+    residuals.clear();
+  }
+
+  /// (Internal) Used by ImplicitStribeckSolver to update statistics.
+  void Update(double iteration_residual) {
+    ++num_iterations;
+    vt_residual = iteration_residual;
+    residuals.push_back(iteration_residual);
+  }
+};
+
+/// %ImplicitStribeckSolver solves the equations below for mechanical systems
+/// with contact using a modified Stribeck model of friction: <pre>
+///             q̇ = N(q) v
+///   (1)  M(q)⋅v̇ = τ + Jₙᵀ(q)⋅fₙ(q, v) + Jₜᵀ(q)⋅fₜ(v)
+/// </pre>
+/// where `v ∈ ℝⁿᵛ` is the vector of generalized velocities, `M(q) ∈ ℝⁿᵛˣⁿᵛ` is
+/// the mass matrix, `Jₙᵀ(q) ∈ ℝⁿᶜˣⁿᵛ` is the Jacobian of normal separation
+/// velocities, `Jₜᵀ(q) ∈ ℝ²ⁿᶜˣⁿᵛ` is the Jacobian of tangent velocities,
+/// `fₙ ∈ ℝⁿᶜ` is the vector of normal contact forces, `fₜ ∈ ℝ²ⁿᶜ` is the
+/// vector of tangent friction forces and τ ∈ ℝⁿᵛ is a vector of generalized
+/// forces containing all other applied forces (e.g., Coriolis, gyroscopic
+/// terms, actuator forces, etc.) but contact forces. Since
+/// %ImplicitStribeckSolver uses a Stribeck model for friction, `fₜ(v)`
+/// implicitly depends on the vector of generalized velocities.
+///
+/// Equations (1) is discretized in time using a first order semi-implicit Euler
+/// scheme with time step `δt` as: <pre>
+///              qⁿ⁺¹ = qⁿ + δt N(qⁿ)⋅vⁿ⁺¹
+///   (2)  M(qⁿ)⋅vⁿ⁺¹ =
+///            M(qⁿ)⋅vⁿ + δt (τⁿ + Jₙᵀ(qⁿ)⋅fₙ(qⁿ, vⁿ) + Jₜᵀ(qⁿ)⋅fₜ(vⁿ⁺¹))
+/// </pre>
+/// Please see details in the @ref time_splitting "Time Stepping Derivation"
+/// section.
+/// The equation for the generalized velocities in Eq. (2) is rewritten as:
+/// <pre>
+///   (3)  M⋅vⁿ⁺¹ = p* + δt Jₜᵀ⋅fₜ(vⁿ⁺¹)
+/// </pre>
+/// where `p* = M⋅vⁿ + δt τⁿ + δt Jₙᵀ⋅fₙ` is the generalized momentum that the
+/// system would have in the absence of friction forces and, for simplicity, we
+/// have only kept the functional dependencies in generalized velocities. Notice
+/// that %ImplicitStribeckSolver uses a precomputed value of the normal forces.
+/// These normal forces could be available for instance if
+/// using a compliant contact approach, for which normal forces are a function
+/// of the state.
+///
 /// @anchor time_splitting
 /// <h2>Time Stepping Derivation</h2>
 /// In this section we provide a detailed derivation of the first order time
@@ -433,7 +456,9 @@
   /// Sets the parameters to be used by the solver.
   /// See Parameters for details.
   void set_solver_parameters(const Parameters parameters) {
+    using std::cos;
     parameters_ = parameters;
+    cos_theta_max_ = cos(parameters_.theta_max);
   }
 
  private:
@@ -611,6 +636,7 @@
 
   int nv_;  // Number of generalized velocities.
   int nc_;  // Number of contact points.
+  double cos_theta_max_;
 
   // The parameters of the solver controlling the iteration strategy.
   Parameters parameters_;
@@ -621,46 +647,7 @@
   // We save solver statistics such as number of iterations and residuals so
   // that we can report them if requested.
   mutable IterationStats statistics_;
-=======
-/// %LimitDirectionChange implements the algorithm described above. We place it
-/// inside a struct so that we can use Eigen::Ref arguments allowing different
-/// scalar types T.
-template <typename T>
-struct DirectionChangeLimiter {
-  /// Implements the limiting algorithm described in the documentation above.
-  /// @param[in] v the k-th iteration tangential velocity vₜᵏ, in m/s.
-  /// @param[in] dv the k-th iteration tangential velocity update Δvₜᵏ, in m/s.
-  /// @param[in] cos_theta_max precomputed value of cos(θₘₐₓ).
-  /// @param[in] v_stiction the stiction tolerance vₛ, in m/s.
-  /// @param[in] tolerance a value << 1 used to determine when ‖vₜ‖ ≈ 0.
-  /// @retval α the limit in [0, 1] so that vₜᵏ⁺¹ = vₜᵏ + αΔvₜᵏ.
-  static T CalcAlpha(const Eigen::Ref<const Vector2<T>>& v,
-                     const Eigen::Ref<const Vector2<T>>& dv,
-                     double cos_theta_max, double v_stiction, double tolerance);
-
-  /// Helper method detect when the line connecting v with v1 = v + dv
-  /// crosses the stiction region, a circle of radius `v_stiction`.
-  /// All other input arguments are quantities already precomputed by
-  /// CalcAlpha() and thus we reuse them.
-  /// @param alpha when this method returns `true` (zero crossing), a
-  /// coefficient in `(0, 1]` so that `v_alpha = v + alpha * dv` is the closest
-  /// vector to the origin. It is not set when the method returns `false`.
-  /// @returns `true` if the line connecting v with v1 = v + dv crosses the
-  /// stiction region.
-  static bool CrossesTheStictionRegion(
-      const Eigen::Ref<const Vector2<T>>& v,
-      const Eigen::Ref<const Vector2<T>>& dv,
-      const T& v_dot_dv, const T& dv_norm, const T& dv_norm2,
-      double epsilon_v, double v_stiction, T* alpha);
-
-  /// Helper method to solve the quadratic equation aα² + bα + c = 0 for the
-  /// very particular case we know we have real roots (Δ = b² - 4ac > 0) and we
-  /// are interested in the smallest positive root.
-  static T SolveQuadraticForTheSmallestPositiveRoot(
-      const T& a, const T& b, const T& c);
->>>>>>> e1c0c598
 };
-}  // namespace internal
 
 }  // namespace implicit_stribeck
 }  // namespace multibody
