--- conflicted
+++ resolved
@@ -19,12 +19,8 @@
 // Macro used to explicitly instantiate implementations on all sizes needed.
 #define EXPLICITLY_INSTANTIATE_IMPLS(T) \
 template class MobilizerImpl<T, 1, 1>; \
-<<<<<<< HEAD
 template class MobilizerImpl<T, 3, 3>; \
 template class MobilizerImpl<T, 4, 3>;
-=======
-template class MobilizerImpl<T, 3, 3>;
->>>>>>> bf55cf58
 
 // Explicitly instantiates on the most common scalar types.
 EXPLICITLY_INSTANTIATE_IMPLS(double);
