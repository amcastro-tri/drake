--- conflicted
+++ resolved
@@ -236,18 +236,6 @@
     case sdf::JointType::PRISMATIC: {
       Vector3d axis_J = ExtractJointAxis(joint_spec);
       const auto& joint = plant->AddJoint<PrismaticJoint>(
-<<<<<<< HEAD
-=======
-          joint_spec.Name(),
-          parent_body, X_PJ,
-          child_body, X_CJ, axis_J);
-      AddJointActuatorFromSpecification(joint_spec, joint, plant);
-      break;
-    }
-    case sdf::JointType::REVOLUTE: {
-      Vector3d axis_J = ExtractJointAxis(joint_spec);
-      const auto& joint = plant->AddJoint<RevoluteJoint>(
->>>>>>> 41767f58
           joint_spec.Name(),
           parent_body, X_PJ,
           child_body, X_CJ, axis_J);
