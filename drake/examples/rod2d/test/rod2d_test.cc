#include "drake/examples/rod2d/rod2d.h"

#include <memory>

#include <gtest/gtest.h>

#include "drake/common/drake_assert.h"
#include "drake/common/eigen_matrix_compare.h"
#include "drake/systems/analysis/simulator.h"

using drake::systems::VectorBase;
using drake::systems::BasicVector;
using drake::systems::ContinuousState;
using drake::systems::State;
using drake::systems::SystemOutput;
using drake::systems::AbstractValues;
using drake::systems::Simulator;
using drake::systems::Context;

using Eigen::Vector2d;
using Eigen::Vector3d;
using Vector6d = Eigen::Matrix<double, 6, 1>;

namespace drake {
namespace examples {
namespace rod2d {
namespace {

/// Class for testing the Rod2D example using a piecewise DAE
/// approach.
class Rod2DDAETest : public ::testing::Test {
 protected:
  void SetUp() override {
    dut_ = std::make_unique<Rod2D<double>>(
        Rod2D<double>::SimulationType::kPiecewiseDAE, 0.0);
    context_ = dut_->CreateDefaultContext();
    output_ = dut_->AllocateOutput(*context_);
    derivatives_ = dut_->AllocateTimeDerivatives();

    // Use a non-unit mass.
    dut_->set_rod_mass(2.0);

    // Set a zero input force (this is the default).
    std::unique_ptr<BasicVector<double>> ext_input =
        std::make_unique<BasicVector<double>>(3);
    ext_input->SetAtIndex(0, 0.0);
    ext_input->SetAtIndex(1, 0.0);
    ext_input->SetAtIndex(2, 0.0);
    context_->FixInputPort(0, std::move(ext_input));
  }

  std::unique_ptr<State<double>> CloneState() const {
    return context_->CloneState();
  }

  VectorBase<double> *continuous_state() {
    return context_->get_mutable_continuous_state_vector();
  }

  // Sets a secondary initial Painlevé configuration.
  void SetSecondInitialConfig() {
    // Set the configuration to an inconsistent (Painlevé) type state with
    // the rod at a 135 degree counter-clockwise angle with respect to the
    // x-axis. The rod in [Stewart, 2000] is at a 45 degree counter-clockwise
    // angle with respect to the x-axis.
    // * [Stewart, 2000]  D. Stewart, "Rigid-Body Dynamics with Friction and
    //                    Impact". SIAM Rev., 42(1), 3-39, 2000.
    using std::sqrt;
    const double half_len = dut_->get_rod_half_length();
    const double r22 = std::sqrt(2) / 2;
    ContinuousState<double>& xc =
        *context_->get_mutable_continuous_state();
    xc[0] = -half_len * r22;
    xc[1] = half_len * r22;
    xc[2] = 3 * M_PI / 4.0;
    xc[3] = 1.0;
    xc[4] = 0.0;
    xc[5] = 0.0;

    // Indicate that the rod is in the single contact sliding mode.
    AbstractValues* abs_state =
        context_->get_mutable_state()->get_mutable_abstract_state();
    abs_state->get_mutable_value(0)
        .template GetMutableValue<Rod2D<double>::Mode>() =
        Rod2D<double>::kSlidingSingleContact;

    // Determine the point of contact.
    const double theta = xc[2];
    const int k = (std::sin(theta) > 0) ? -1 : 1;
    abs_state->get_mutable_value(1).template GetMutableValue<int>() = k;
  }

  // Sets the rod to a state that corresponds to ballistic motion.
  void SetBallisticState() {
    const double half_len = dut_->get_rod_half_length();
    ContinuousState<double>& xc =
        *context_->get_mutable_continuous_state();
    xc[0] = 0.0;
    xc[1] = 10 * half_len;
    xc[2] = M_PI_2;
    xc[3] = 1.0;
    xc[4] = 2.0;
    xc[5] = 3.0;

    // Set the mode to ballistic.
    AbstractValues* abs_state =
        context_->get_mutable_state()->get_mutable_abstract_state();
    abs_state->get_mutable_value(0)
        .template GetMutableValue<Rod2D<double>::Mode>() =
        Rod2D<double>::kBallisticMotion;

    // Note: contact point mode is now arbitrary.
  }

  // Sets the rod to an interpenetrating configuration without modifying the
  // velocity or any mode variables.
  void SetInterpenetratingConfig() {
    ContinuousState<double>& xc =
        *context_->get_mutable_continuous_state();
    // Configuration has the rod on its side.
    xc[0] = 0.0;    // com horizontal position
    xc[1] = -1.0;   // com vertical position
    xc[2] = 0.0;    // rod rotation
  }

  // Sets the rod to a resting horizontal configuration without modifying the
  // velocity or any mode variables.
  void SetRestingHorizontalConfig() {
    ContinuousState<double>& xc =
        *context_->get_mutable_continuous_state();
    // Configuration has the rod on its side.
    xc[0] = 0.0;     // com horizontal position
    xc[1] = 0.0;     // com vertical position
    xc[2] = 0.0;     // rod rotation
  }

  // Sets the rod to an arbitrary impacting state.
  void SetImpactingState() {
    // This state is identical to that obtained from SetSecondInitialConfig()
    // but with the vertical component of velocity set such that the state
    // corresponds to an impact.
    SetSecondInitialConfig();
    ContinuousState<double>& xc =
        *context_->get_mutable_continuous_state();
    xc[4] = -1.0;    // com horizontal velocity

    // Indicate that the rod is in the single contact sliding mode.
    AbstractValues* abs_state =
        context_->get_mutable_state()->get_mutable_abstract_state();
    abs_state->get_mutable_value(0)
        .template GetMutableValue<Rod2D<double>::Mode>() =
        Rod2D<double>::kSlidingSingleContact;

    // Determine the point of contact.
    const double theta = xc[2];
    const int k = (std::sin(theta) > 0) ? -1 : 1;
    abs_state->get_mutable_value(1).template GetMutableValue<int>() = k;
  }

  std::unique_ptr<Rod2D<double>> dut_;  //< The device under test.
  std::unique_ptr<Context<double>> context_;
  std::unique_ptr<SystemOutput<double>> output_;
  std::unique_ptr<ContinuousState<double>> derivatives_;
};

// Checks that the output port represents the state.
TEST_F(Rod2DDAETest, Output) {
  const ContinuousState<double>& xc = *context_->get_continuous_state();
  std::unique_ptr<SystemOutput<double>> output =
      dut_->AllocateOutput(*context_);
  dut_->CalcOutput(*context_, output.get());
  for (int i = 0; i < xc.size(); ++i)
    EXPECT_EQ(xc[i], output->get_vector_data(0)->get_value()(i));
}

// Verifies that setting dut to an impacting state actually results in an
// impacting state.
TEST_F(Rod2DDAETest, ImpactingState) {
  SetImpactingState();
  EXPECT_TRUE(dut_->IsImpacting(*context_));
}

// Tests parameter getting and setting.
TEST_F(Rod2DDAETest, Parameters) {
  // Set parameters to non-default values.
  const double g = -1.0;
  const double mass = 0.125;
  const double mu = 0.5;
  const double h = 0.03125;
  const double J = 0.25;
  dut_->set_gravitational_acceleration(g);
  dut_->set_rod_mass(mass);
  dut_->set_mu_coulomb(mu);
  dut_->set_rod_half_length(h);
  dut_->set_rod_moment_of_inertia(J);
  EXPECT_EQ(dut_->get_gravitational_acceleration(), g);
  EXPECT_EQ(dut_->get_rod_mass(), mass);
  EXPECT_EQ(dut_->get_mu_coulomb(), mu);
  EXPECT_EQ(dut_->get_rod_half_length(), h);
  EXPECT_EQ(dut_->get_rod_moment_of_inertia(), J);
}

// Verify that impact handling works as expected.
TEST_F(Rod2DDAETest, ImpactWorks) {
  // Set writable state.
  std::unique_ptr<State<double>> new_state = CloneState();

  // Cause the initial state to be impacting, with center of mass directly
  // over the point of contact.
  const double half_len = dut_->get_rod_half_length();
  ContinuousState<double>& xc =
      *context_->get_mutable_continuous_state();
  xc[0] = 0.0;
  xc[1] = half_len;
  xc[2] = M_PI_2;
  xc[3] = 0.0;
  xc[4] = -1.0;
  xc[5] = 0.0;

  // Set the mode variables.
  context_->template get_mutable_abstract_state<Rod2D<double>::Mode>(0) =
      Rod2D<double>::kStickingSingleContact;
  const double theta = xc[3];
  const int k = (std::sin(theta) > 0) ? -1 : 1;
  context_->template get_mutable_abstract_state<int>(1) = k;

  // Rod should not be impacting.
  EXPECT_TRUE(dut_->IsImpacting(*context_));

  // Handle the impact.
  dut_->HandleImpact(*context_, new_state.get());
  context_->get_mutable_state()->SetFrom(*new_state);

  // Verify that the state has been modified such that the body is no longer
  // in an impacting state and the configuration has not been modified.
  const double tol = std::numeric_limits<double>::epsilon();
  EXPECT_NEAR(xc[0], 0.0, tol);
  EXPECT_NEAR(xc[1], half_len, tol);
  EXPECT_NEAR(xc[2], M_PI_2, tol);
  EXPECT_NEAR(xc[3], 0.0, tol);
  EXPECT_NEAR(xc[4], 0.0, tol);
  EXPECT_NEAR(xc[5], 0.0, tol);
}

// Verify that derivatives match what we expect from a non-inconsistent,
// ballistic configuration.
TEST_F(Rod2DDAETest, ConsistentDerivativesBallistic) {
  // Set the initial state to ballistic motion.
  SetBallisticState();

  // Calculate the derivatives.
  dut_->CalcTimeDerivatives(*context_, derivatives_.get());

  // Verify that the derivatives match what we expect for this non-inconsistent
  // ballistic system.
  const double tol = std::numeric_limits<double>::epsilon();
  const double g = dut_->get_gravitational_acceleration();
  const ContinuousState<double>& xc = *context_->get_continuous_state();
  EXPECT_NEAR((*derivatives_)[0], xc[3], tol);  // qdot = v ...
  EXPECT_NEAR((*derivatives_)[1], xc[4], tol);  // ... for this ...
  EXPECT_NEAR((*derivatives_)[2], xc[5], tol);  // ... system.
  EXPECT_NEAR((*derivatives_)[3], 0.0, tol);   // Zero horizontal acceleration.
  EXPECT_NEAR((*derivatives_)[4], g, tol);     // Gravitational acceleration.
  EXPECT_NEAR((*derivatives_)[5], 0.0, tol);   // Zero rotational acceleration.

  // Verify the mode is still ballistic.
  EXPECT_EQ(context_->template get_abstract_state<Rod2D<double>::Mode>(0),
            Rod2D<double>::kBallisticMotion);
}

// Verify that derivatives match what we expect from a non-inconsistent
// contacting configuration.
TEST_F(Rod2DDAETest, ConsistentDerivativesContacting) {
  // Set the initial state to sustained contact with zero tangential velocity
  // at the point of contact.
  const double half_len = dut_->get_rod_half_length();
  ContinuousState<double>& xc =
      *context_->get_mutable_continuous_state();
  xc[0] = 0.0;
  xc[1] = half_len;
  xc[2] = M_PI_2;
  xc[3] = 0.0;
  xc[4] = 0.0;
  xc[5] = 0.0;
  context_->template get_mutable_abstract_state<Rod2D<double>::Mode>(0) =
      Rod2D<double>::kStickingSingleContact;

  // Calculate the derivatives.
  dut_->CalcTimeDerivatives(*context_, derivatives_.get());

  // Verify that derivatives match what we expect from a non-inconsistent
  // contacting configuration. In this case, there is no initial sliding,
  // velocity and the rod is oriented vertically, so we expect no sliding
  // to begin to occur.
  const double tol = std::numeric_limits<double>::epsilon() * 10;
  EXPECT_NEAR((*derivatives_)[0], xc[3], tol);
  EXPECT_NEAR((*derivatives_)[1], xc[4], tol);
  EXPECT_NEAR((*derivatives_)[2], xc[5], tol);
  EXPECT_NEAR((*derivatives_)[3], 0.0, tol);
  EXPECT_NEAR((*derivatives_)[4], 0.0, tol);
  EXPECT_NEAR((*derivatives_)[5], 0.0, tol);

  // Set the coefficient of friction to zero, update the sliding velocity,
  // and try again. Derivatives should be exactly the same because no frictional
  // force can be applied.
  xc[3] = -1.0;
  context_->template get_mutable_abstract_state<Rod2D<double>::Mode>(0) =
      Rod2D<double>::kSlidingSingleContact;
  dut_->set_mu_coulomb(0.0);
  dut_->CalcTimeDerivatives(*context_, derivatives_.get());
  EXPECT_NEAR((*derivatives_)[0], xc[3], tol);
  EXPECT_NEAR((*derivatives_)[1], xc[4], tol);
  EXPECT_NEAR((*derivatives_)[2], xc[5], tol);
  EXPECT_NEAR((*derivatives_)[3], 0.0, tol);
  EXPECT_NEAR((*derivatives_)[4], 0.0, tol);
  EXPECT_NEAR((*derivatives_)[5], 0.0, tol);

  // Add a large upward force and ensure that the rod accelerates upward.
  const double fup = 100.0;
  std::unique_ptr<BasicVector<double>> ext_input =
      std::make_unique<BasicVector<double>>(3);
  ext_input->SetAtIndex(0, 0.0);
  ext_input->SetAtIndex(1, fup);
  ext_input->SetAtIndex(2, 0.0);
  context_->FixInputPort(0, std::move(ext_input));
  const double ydd_computed = dut_->get_gravitational_acceleration() +
      fup/dut_->get_rod_mass();
  dut_->CalcTimeDerivatives(*context_, derivatives_.get());
  EXPECT_NEAR((*derivatives_)[3], 0.0, tol);
  EXPECT_NEAR((*derivatives_)[4], ydd_computed, tol);
  EXPECT_NEAR((*derivatives_)[5], 0.0, tol);
}

// Verify that derivatives match what we expect from a sticking contact
// configuration.
TEST_F(Rod2DDAETest, DerivativesContactingAndSticking) {
  // Set the initial state to sustained contact with zero tangential velocity
  // at the point of contact and the rod being straight up.
  const double half_len = dut_->get_rod_half_length();
  ContinuousState<double>& xc =
      *context_->get_mutable_continuous_state();
  xc[0] = 0.0;
  xc[1] = half_len;
  xc[2] = M_PI_2;
  xc[3] = 0.0;
  xc[4] = 0.0;
  xc[5] = 0.0;
  context_->template get_mutable_abstract_state<Rod2D<double>::Mode>(0) =
      Rod2D<double>::kStickingSingleContact;

  // Set a constant horizontal input force, as if applied at the bottom of
  // the rod.
  std::unique_ptr<BasicVector<double>> ext_input =
      std::make_unique<BasicVector<double>>(3);
  const double f_x = 1.0;
  const double f_y = -1.0;
  ext_input->SetAtIndex(0, f_x);
  ext_input->SetAtIndex(1, f_y);
  ext_input->SetAtIndex(2, f_x * dut_->get_rod_half_length());
  const Vector3<double> fext = ext_input->CopyToVector();
  context_->FixInputPort(0, std::move(ext_input));

  // Set the coefficient of friction such that the contact forces are right
  // on the edge of the friction cone. Determine the predicted normal force
  // (this simple formula is dependent upon the upright rod configuration).
  const double mu_stick = f_x / (dut_->get_rod_mass() *
                                 -dut_->get_gravitational_acceleration() -
                                 f_y);
  dut_->set_mu_coulomb(mu_stick);

  // Calculate the derivatives.
  dut_->CalcTimeDerivatives(*context_, derivatives_.get());

  // Verify that derivatives match what we expect: sticking should continue.
  const double tol = 10 * std::numeric_limits<double>::epsilon();
  EXPECT_NEAR((*derivatives_)[0], xc[3], tol);
  EXPECT_NEAR((*derivatives_)[1], xc[4], tol);
  EXPECT_NEAR((*derivatives_)[2], xc[5], tol);
  EXPECT_NEAR((*derivatives_)[3], 0.0, tol);
  EXPECT_NEAR((*derivatives_)[4], 0.0, tol);
  EXPECT_NEAR((*derivatives_)[5], 0.0, tol);

  // Set the coefficient of friction to 99.9% of the sticking value and then
  // verify that the contact state transitions from a sticking one to a
  // non-sticking one.
  const double mu_slide = 0.999 * mu_stick;
  dut_->set_mu_coulomb(mu_slide);
  dut_->CalcTimeDerivatives(*context_, derivatives_.get());
  EXPECT_GT((*derivatives_)[3], tol);  // horizontal accel. should be nonzero.

  // Set the coefficient of friction to zero and try again.
  context_->template get_mutable_abstract_state<Rod2D<double>::Mode>(0) =
      Rod2D<double>::kStickingSingleContact;
  dut_->set_mu_coulomb(0.0);
  dut_->CalcTimeDerivatives(*context_, derivatives_.get());
  EXPECT_NEAR((*derivatives_)[0], xc[3], tol);
  EXPECT_NEAR((*derivatives_)[1], xc[4], tol);
  EXPECT_NEAR((*derivatives_)[2], xc[5], tol);
  // Rod should now accelerate in the direction of any external forces.
  EXPECT_NEAR((*derivatives_)[3], fext(0)/dut_->get_rod_mass(), tol);
  // There should still be no vertical acceleration.
  EXPECT_NEAR((*derivatives_)[4], 0.0, tol);
  // The moment caused by applying the force should result in a
  // counter-clockwise acceleration.
  EXPECT_NEAR((*derivatives_)[5],
              fext(2)/dut_->get_rod_moment_of_inertia(), tol);
}

// Verify the inconsistent (Painlevé Paradox) configuration occurs.
TEST_F(Rod2DDAETest, Inconsistent) {
  EXPECT_THROW(dut_->CalcTimeDerivatives(*context_, derivatives_.get()),
               std::runtime_error);
}

// Verify the second inconsistent (Painlevé Paradox) configuration occurs.
TEST_F(Rod2DDAETest, Inconsistent2) {
  SetSecondInitialConfig();

  EXPECT_THROW(dut_->CalcTimeDerivatives(*context_, derivatives_.get()),
               std::runtime_error);
}

// Verify that the (non-impacting) Painlevé configuration does not result in a
// state change.
TEST_F(Rod2DDAETest, ImpactNoChange) {
  // Set state.
  std::unique_ptr<State<double>> new_state = CloneState();
  EXPECT_FALSE(dut_->IsImpacting(*context_));
  dut_->HandleImpact(*context_, new_state.get());
  EXPECT_TRUE(CompareMatrices(new_state->get_continuous_state()->get_vector().
                                  CopyToVector(),
                              context_->get_continuous_state()->get_vector().
                                  CopyToVector(),
                              std::numeric_limits<double>::epsilon(),
                              MatrixCompareType::absolute));

  // Verify that the mode is still sliding.
  EXPECT_EQ(context_->template get_abstract_state<Rod2D<double>::Mode>(0),
            Rod2D<double>::kSlidingSingleContact);
}

// Verify that applying the impact model to an impacting configuration results
// in a non-impacting configuration. This test exercises the model for the case
// where impulses that yield tangential sticking lie within the friction cone.
TEST_F(Rod2DDAETest, InfFrictionImpactThenNoImpact) {
  // Set writable state.
  std::unique_ptr<State<double>> new_state = CloneState();

  // Cause the initial state to be impacting.
  SetImpactingState();

  // Verify that the state is in a sliding mode.
  EXPECT_EQ(context_->template get_abstract_state<Rod2D<double>::Mode>(0),
            Rod2D<double>::kSlidingSingleContact);

  // Set the coefficient of friction to infinite. This forces the rod code
  // to go through the first impact path (impulse within the friction cone).
  dut_->set_mu_coulomb(std::numeric_limits<double>::infinity());

  // Handle the impact and copy the result to the context.
  dut_->HandleImpact(*context_, new_state.get());
  context_->get_mutable_state()->SetFrom(*new_state);
  EXPECT_FALSE(dut_->IsImpacting(*context_));

  // Verify that the state is now in a sticking mode.
  EXPECT_EQ(context_->template get_abstract_state<Rod2D<double>::Mode>(0),
            Rod2D<double>::kStickingSingleContact);

  // Do one more impact- there should now be no change.
  dut_->HandleImpact(*context_, new_state.get());
  EXPECT_TRUE(CompareMatrices(new_state->get_continuous_state()->get_vector().
                                  CopyToVector(),
                              context_->get_continuous_state()->get_vector().
                                  CopyToVector(),
                              std::numeric_limits<double>::epsilon(),
                              MatrixCompareType::absolute));
}

// Verify that applying an impact model to an impacting state results in a
// non-impacting state. This test exercises the model for the case
// where impulses that yield tangential sticking lie outside the friction cone.
TEST_F(Rod2DDAETest, NoFrictionImpactThenNoImpact) {
  // Set the initial state to be impacting.
  SetImpactingState();

  // Verify that the state is in a sliding mode.
  EXPECT_EQ(context_->template get_abstract_state<Rod2D<double>::Mode>(0),
            Rod2D<double>::kSlidingSingleContact);

  // Set the coefficient of friction to zero. This forces the rod code
  // to go through the second impact path (impulse corresponding to sticking
  // friction post-impact lies outside of the friction cone).
  dut_->set_mu_coulomb(0.0);

  // Handle the impact and copy the result to the context.
  std::unique_ptr<State<double>> new_state = CloneState();
  dut_->HandleImpact(*context_, new_state.get());
  context_->get_mutable_state()->SetFrom(*new_state);
  EXPECT_FALSE(dut_->IsImpacting(*context_));

  // Verify that the state is still in a sliding mode.
  EXPECT_EQ(context_->template get_abstract_state<Rod2D<double>::Mode>(0),
            Rod2D<double>::kSlidingSingleContact);

  // Do one more impact- there should now be no change.
  // Verify that there is no further change from this second impact.
  dut_->HandleImpact(*context_, new_state.get());
  EXPECT_TRUE(CompareMatrices(new_state->get_continuous_state()->get_vector().
                                  CopyToVector(),
                              context_->get_continuous_state()->get_vector().
                                  CopyToVector(),
                              std::numeric_limits<double>::epsilon(),
                              MatrixCompareType::absolute));

  // Verify that the state is still in a sliding mode.
  EXPECT_EQ(context_->template get_abstract_state<Rod2D<double>::Mode>(0),
            Rod2D<double>::kSlidingSingleContact);
}

// Verify that no exceptions thrown for a non-sliding configuration.
TEST_F(Rod2DDAETest, NoSliding) {
  const double half_len = dut_->get_rod_half_length();
  const double r22 = std::sqrt(2) / 2;
  ContinuousState<double>& xc =
      *context_->get_mutable_continuous_state();

  // Set the coefficient of friction to zero (triggering the case on the
  // edge of the friction cone).
  dut_->set_mu_coulomb(0.0);

  // This configuration has no sliding velocity.
  xc[0] = -half_len * r22;
  xc[1] = half_len * r22;
  xc[2] = 3 * M_PI / 4.0;
  xc[3] = 0.0;
  xc[4] = 0.0;
  xc[5] = 0.0;
  context_->template get_mutable_abstract_state<Rod2D<double>::Mode>(0) =
      Rod2D<double>::kStickingSingleContact;

  // Verify no impact.
  EXPECT_FALSE(dut_->IsImpacting(*context_));

  // No exceptions should be thrown.
  EXPECT_NO_THROW(dut_->CalcTimeDerivatives(*context_, derivatives_.get()));

  // Set the coefficient of friction to effective no-slip (triggering the
  // case strictly inside the friction cone).
  dut_->set_mu_coulomb(std::numeric_limits<double>::infinity());

  // No exceptions should be thrown.
  EXPECT_NO_THROW(dut_->CalcTimeDerivatives(*context_, derivatives_.get()));
}

// Test multiple (two-point) contact configurations.
TEST_F(Rod2DDAETest, MultiPoint) {
  ContinuousState<double>& xc =
      *context_->get_mutable_continuous_state();

  // This configuration has no sliding velocity. It should throw no exceptions.
  const double tol = std::numeric_limits<double>::epsilon();
  xc[0] = 0.0;
  xc[1] = 0.0;
  xc[2] = 0.0;
  xc[3] = 0.0;
  xc[4] = 0.0;
  xc[5] = 0.0;
  context_->template get_mutable_abstract_state<Rod2D<double>::Mode>(0) =
      Rod2D<double>::kStickingTwoContacts;
  dut_->CalcTimeDerivatives(*context_, derivatives_.get());
  for (int i = 0; i < derivatives_->size(); ++i)
    EXPECT_NEAR((*derivatives_)[i], 0.0, tol);

  // Verify no impact.
  EXPECT_FALSE(dut_->IsImpacting(*context_));

  // This configuration has sliding velocity. It should throw an exception.
  xc[0] = 0;
  xc[1] = 0;
  xc[2] = 0;
  xc[3] = 1.0;
  xc[4] = 0.0;
  xc[5] = 0.0;
  context_->template get_mutable_abstract_state<Rod2D<double>::Mode>(0) =
      Rod2D<double>::kSlidingTwoContacts;
  EXPECT_THROW(dut_->CalcTimeDerivatives(*context_, derivatives_.get()),
               std::logic_error);

  // Verify no impact.
  EXPECT_FALSE(dut_->IsImpacting(*context_));
}

// Verify that the Painlevé configuration does not correspond to an impacting
// state.
TEST_F(Rod2DDAETest, ImpactNoChange2) {
  SetSecondInitialConfig();

  // Verify no impact.
  EXPECT_FALSE(dut_->IsImpacting(*context_));

  // Set writable state.
  std::unique_ptr<State<double>> new_state = CloneState();
  dut_->HandleImpact(*context_, new_state.get());
  EXPECT_TRUE(CompareMatrices(new_state->get_continuous_state()->get_vector().
                                  CopyToVector(),
                              context_->get_continuous_state()->get_vector().
                                  CopyToVector(),
                              std::numeric_limits<double>::epsilon(),
                              MatrixCompareType::absolute));
}

// Verify that applying the impact model to an impacting state results
// in a non-impacting state.
TEST_F(Rod2DDAETest, InfFrictionImpactThenNoImpact2) {
  // Set writable state.
  std::unique_ptr<State<double>> new_state = CloneState();

  // Cause the initial state to be impacting.
  SetImpactingState();

  // Set the coefficient of friction to infinite. This forces the rod code
  // to go through the first impact path.
  dut_->set_mu_coulomb(std::numeric_limits<double>::infinity());

  // Handle the impact and copy the result to the context.
  dut_->HandleImpact(*context_, new_state.get());
  context_->get_mutable_state()->SetFrom(*new_state);

  // Verify the state no longer corresponds to an impact.
  EXPECT_FALSE(dut_->IsImpacting(*context_));

  // Verify that the state is now in a sticking mode.
  EXPECT_EQ(context_->template get_abstract_state<Rod2D<double>::Mode>(0),
            Rod2D<double>::kStickingSingleContact);

  // Do one more impact- there should now be no change.
  dut_->HandleImpact(*context_, new_state.get());
  EXPECT_TRUE(CompareMatrices(new_state->get_continuous_state()->get_vector().
                                  CopyToVector(),
                              context_->get_continuous_state()->get_vector().
                                  CopyToVector(),
                              std::numeric_limits<double>::epsilon(),
                              MatrixCompareType::absolute));
}

// Verify that applying the impact model to an impacting state results in a
// non-impacting state.
TEST_F(Rod2DDAETest, NoFrictionImpactThenNoImpact2) {
  // Set writable state.
  std::unique_ptr<State<double>> new_state = CloneState();

  // Cause the initial state to be impacting.
  SetImpactingState();

  // Verify that the state is still in a sliding configuration.
  EXPECT_EQ(context_->template get_abstract_state<Rod2D<double>::Mode>(0),
            Rod2D<double>::kSlidingSingleContact);

  // Set the coefficient of friction to zero. This forces the rod code
  // to go through the second impact path.
  dut_->set_mu_coulomb(0.0);

  // Verify that the state is still in a sliding configuration.
  EXPECT_EQ(context_->template get_abstract_state<Rod2D<double>::Mode>(0),
            Rod2D<double>::kSlidingSingleContact);

  // Handle the impact and copy the result to the context.
  dut_->HandleImpact(*context_, new_state.get());
  context_->get_mutable_state()->SetFrom(*new_state);
  EXPECT_FALSE(dut_->IsImpacting(*context_));

  // Do one more impact- there should now be no change.
  dut_->HandleImpact(*context_, new_state.get());
  EXPECT_TRUE(CompareMatrices(new_state->get_continuous_state()->get_vector().
                                  CopyToVector(),
                              context_->get_continuous_state()->get_vector().
                                  CopyToVector(),
                              std::numeric_limits<double>::epsilon(),
                              MatrixCompareType::absolute));

  // Verify that the state is still in a sliding configuration.
  EXPECT_EQ(context_->template get_abstract_state<Rod2D<double>::Mode>(0),
            Rod2D<double>::kSlidingSingleContact);
}

// Verifies that rod in a ballistic state does not correspond to an impact.
TEST_F(Rod2DDAETest, BallisticNoImpact) {
  // Set writable state.
  std::unique_ptr<State<double>> new_state = CloneState();

  // Cause the initial state to be impacting.
  SetImpactingState();

  // Move the rod upward vertically so that it is no longer impacting and
  // set the mode to ballistic motion.
  ContinuousState<double>& xc =
      *context_->get_mutable_continuous_state();
  xc[1] += 10.0;
  context_->template get_mutable_abstract_state<Rod2D<double>::Mode>(0) =
      Rod2D<double>::kBallisticMotion;

  // Verify that no impact occurs.
  EXPECT_FALSE(dut_->IsImpacting(*context_));
}

// Validates the number of witness functions is determined correctly.
TEST_F(Rod2DDAETest, NumWitnessFunctions) {
  // Verify that the correct number of witness functions is reported for...
  // (a) Sliding single contact.
  EXPECT_EQ(dut_->DetermineNumWitnessFunctions(*context_), 3);

  // (b) Ballistic motion.
  SetBallisticState();
  EXPECT_EQ(dut_->DetermineNumWitnessFunctions(*context_), 1);

  // (c) Sticking single contact.
  context_->get_mutable_abstract_state<Rod2D<double>::Mode>(0) =
    Rod2D<double>::kStickingSingleContact;
  EXPECT_EQ(dut_->DetermineNumWitnessFunctions(*context_), 3);

  // (d) Sliding two contacts.
  context_->get_mutable_abstract_state<Rod2D<double>::Mode>(0) =
    Rod2D<double>::kSlidingTwoContacts;
  EXPECT_EQ(dut_->DetermineNumWitnessFunctions(*context_), 2);

  // (e) Sticking two contacts.
  context_->get_mutable_abstract_state<Rod2D<double>::Mode>(0) =
    Rod2D<double>::kStickingTwoContacts;
  EXPECT_EQ(dut_->DetermineNumWitnessFunctions(*context_), 2);
}

// Checks the witness function for calculating the signed distance.
TEST_F(Rod2DDAETest, SignedDistWitness) {
  // Rod initially touches the half-space in a kissing configuration and is
  // oriented at a 45 degree angle; check that the signed distance is zero.
  const double tol = 10*std::numeric_limits<double>::epsilon();
  EXPECT_NEAR(dut_->CalcSignedDistance(*context_), 0.0, tol);

  // Set the rod to a non-contacting configuration and check that the signed
  // distance is positive.
  SetBallisticState();
  EXPECT_GT(dut_->CalcSignedDistance(*context_), 0);

  // Set the rod to an interpenetrating configuration and check that the
  // signed distance is negative.
  SetInterpenetratingConfig();
  EXPECT_LT(dut_->CalcSignedDistance(*context_), 0);
}

// Checks the witness function for calculating the distance of rod's other
// endpoint when one endpoint is in contact with the half-space.
TEST_F(Rod2DDAETest, OtherEndpointDistWitness) {
  // Rod is initially in the Painleve state. Verify that the distance
  // on the other endpoint is positive.
  EXPECT_GT(dut_->CalcEndpointDistance(*context_), 0);

  // Move the rod into an interpenetrating configuration without changing the
  // mode variables.
  SetInterpenetratingConfig();
  EXPECT_LT(dut_->CalcEndpointDistance(*context_), 0);

  // Move the rod into a kissing configuration with the rod lying horizontally
  // without changing the mode variables.
  SetRestingHorizontalConfig();
  const double tol = 10*std::numeric_limits<double>::epsilon();
  EXPECT_NEAR(dut_->CalcEndpointDistance(*context_), 0, tol);
}

// Evaluates the witness function for when the rod should separate from the
// half-space.
TEST_F(Rod2DDAETest, SeparationWitness) {
  // Set the rod to an upward configuration so that accelerations are simple
  // to predict.
  ContinuousState<double>& xc = *context_->get_mutable_continuous_state();

  // Configuration has the rod on its side. Vertical velocity is still zero.
  xc[0] = 0.0;
  xc[1] = dut_->get_rod_half_length();
  xc[2] = M_PI_2;

  // Ensure that witness is negative.
  EXPECT_LT(dut_->CalcNormalAccelWithoutContactForces(*context_), 0);

  // Now add a large upward force and verify that the witness is positive.
  const double flarge_up = 100.0;
  std::unique_ptr<BasicVector<double>> ext_input =
      std::make_unique<BasicVector<double>>(3);
  ext_input->SetAtIndex(0, 0.0);
  ext_input->SetAtIndex(1, flarge_up);
  ext_input->SetAtIndex(2, 0.0);
  context_->FixInputPort(0, std::move(ext_input));
  EXPECT_GT(dut_->CalcNormalAccelWithoutContactForces(*context_), 0);
}

// Evaluates the witness function for sliding velocity direction changes.
TEST_F(Rod2DDAETest, VelocityChangesWitness) {
  // Verify that the sliding velocity before the Painleve configuration is
  // negative.
  EXPECT_LT(dut_->CalcSlidingDot(*context_), 0);

  // Switch to the mirrored Painleve configuration.
  SetSecondInitialConfig();

  // Verify that the sliding velocity before the second Painleve configuration
  // is positive.
  EXPECT_GT(dut_->CalcSlidingDot(*context_), 0);
}

// Checks the witness for transition from sticking to sliding.
TEST_F(Rod2DDAETest, StickingSlidingWitness) {
  // Put the rod into an upright configuration with no tangent velocity and
  // some horizontal force.
  const double half_len = dut_->get_rod_half_length();
  ContinuousState<double>& xc =
      *context_->get_mutable_continuous_state();
  xc[0] = 0.0;       // com horizontal position
  xc[1] = half_len;  // com vertical position
  xc[2] = M_PI_2;    // rod rotation
  std::unique_ptr<BasicVector<double>> ext_input =
      std::make_unique<BasicVector<double>>(3);
  ext_input->SetAtIndex(0, 1.0);
  ext_input->SetAtIndex(1, 0.0);
  ext_input->SetAtIndex(2, 0.0);
  context_->FixInputPort(0, std::move(ext_input));

  // Verify that the "slack" is positive.
  const double inf = std::numeric_limits<double>::infinity();
  dut_->set_mu_coulomb(inf);
  EXPECT_GT(dut_->CalcStickingFrictionForceSlack(*context_), 0);

  // Set the coefficient of friction to zero.
  dut_->set_mu_coulomb(0.0);

  // Verify that the "slack" is negative.
  EXPECT_LT(dut_->CalcStickingFrictionForceSlack(*context_), 0);
}

/// Class for testing the Rod 2D example using a first order time
/// stepping approach.
class Rod2DTimeSteppingTest : public ::testing::Test {
 protected:
  void SetUp() override {
    const double dt = 1e-2;
    dut_ = std::make_unique<Rod2D<double>>(
        Rod2D<double>::SimulationType::kTimeStepping, dt);
    context_ = dut_->CreateDefaultContext();
    output_ = dut_->AllocateOutput(*context_);

    // Use a non-unit mass.
    dut_->set_rod_mass(2.0);

    // Set a zero input force (this is the default).
    std::unique_ptr<BasicVector<double>> ext_input =
        std::make_unique<BasicVector<double>>(3);
    ext_input->SetAtIndex(0, 0.0);
    ext_input->SetAtIndex(1, 0.0);
    ext_input->SetAtIndex(2, 0.0);
    context_->FixInputPort(0, std::move(ext_input));
  }

  BasicVector<double> *mutable_discrete_state() {
    return context_->get_mutable_discrete_state(0);
  }
// Sets a secondary initial Rod2D configuration.
  void SetSecondInitialConfig() {
    // Set the configuration to an inconsistent (Painlevé) type state with
    // the rod at a 135 degree counter-clockwise angle with respect to the
    // x-axis. The rod in [Stewart, 2000] is at a 45 degree counter-clockwise
    // angle with respect to the x-axis.
    // * [Stewart, 2000]  D. Stewart, "Rigid-Body Dynamics with Friction and
    //                    Impact". SIAM Rev., 42(1), 3-39, 2000.
    using std::sqrt;
    const double half_len = dut_->get_rod_half_length();
    const double r22 = std::sqrt(2) / 2;
    auto xd = mutable_discrete_state()->get_mutable_value();

    xd[0] = -half_len * r22;
    xd[1] = half_len * r22;
    xd[2] = 3 * M_PI / 4.0;
    xd[3] = 1.0;
    xd[4] = 0.0;
    xd[5] = 0.0;
  }

  std::unique_ptr<Rod2D<double>> dut_;  //< The device under test.
  std::unique_ptr<Context<double>> context_;
  std::unique_ptr<SystemOutput<double>> output_;
  std::unique_ptr<ContinuousState<double>> derivatives_;
};

/// Verify that Rod 2D system eventually goes to rest using the
/// first-order time stepping approach (this tests expected meta behavior).
TEST_F(Rod2DTimeSteppingTest, RodGoesToRest) {
  // Set the initial state to an inconsistent configuration.
  SetSecondInitialConfig();

  // Init the simulator.
  Simulator<double> simulator(*dut_, std::move(context_));

  // Integrate forward to a point where the rod should be at rest.
  const double t_final = 10;
  simulator.StepTo(t_final);

  // Get angular orientation and velocity.
  const auto xd = simulator.get_context().get_discrete_state(0)->get_value();
  const double theta = xd(2);
  const double theta_dot = xd(5);

  // After sufficiently long, theta should be 0 or M_PI and the velocity
  // should be nearly zero.
  EXPECT_TRUE(std::fabs(theta) < 1e-6 || std::fabs(theta - M_PI) < 1e-6);
  EXPECT_NEAR(theta_dot, 0.0, 1e-6);
}

// Validates the number of witness functions is determined correctly.
TEST_F(Rod2DTimeSteppingTest, NumWitnessFunctions) {
  EXPECT_EQ(dut_->DetermineNumWitnessFunctions(*context_), 0);
}

// This test checks to see whether a single semi-explicit step of the piecewise
// DAE based Rod2D system is equivalent to a single step of the semi-explicit
// time stepping based system.
GTEST_TEST(Rod2DCrossValidationTest, OneStepSolutionSliding) {
  // Create two Rod2D systems.
  const double dt = 1e-1;
  Rod2D<double> ts(Rod2D<double>::SimulationType::kTimeStepping, dt);
  Rod2D<double> pdae(Rod2D<double>::SimulationType::kPiecewiseDAE, 0.0);

  // Set the coefficient of friction to a small value for both.
  const double mu = 0.01;
  ts.set_mu_coulomb(mu);
  pdae.set_mu_coulomb(mu);

  // Set "one step" constraint stabilization (not generally recommended, but
  // works for a single step) and small regularization.
  ts.set_cfm(std::numeric_limits<double>::epsilon());
  ts.set_erp(1.0);

  // Create contexts for both.
  std::unique_ptr<Context<double>> context_ts = ts.CreateDefaultContext();
  std::unique_ptr<Context<double>> context_pdae = pdae.CreateDefaultContext();

  // Set zero input forces for both.
  Vector3<double> fext(0, 0, 0);
  std::unique_ptr<BasicVector<double>> ext_input =
    std::make_unique<BasicVector<double>>(fext);
  context_ts->FixInputPort(0, std::move(ext_input));
  ext_input = std::make_unique<BasicVector<double>>(fext);
  context_pdae->FixInputPort(0, std::move(ext_input));

  // Init the simulator for the time stepping system.
  Simulator<double> simulator_ts(ts, std::move(context_ts));

  // Integrate forward by a single *large* dt. Note that the update rate
  // is set by the time stepping system, so stepping to dt should yield
  // exactly one step.
  simulator_ts.StepTo(dt);
  EXPECT_EQ(simulator_ts.get_num_discrete_updates(), 1);

  // Manually integrate the continuous state forward for the piecewise DAE
  // based approach.
  std::unique_ptr<ContinuousState<double>> f = pdae.AllocateTimeDerivatives();
  pdae.CalcTimeDerivatives(*context_pdae, f.get());
  auto xc = context_pdae->get_mutable_continuous_state_vector();
  xc->SetAtIndex(3, xc->GetAtIndex(3) + dt * ((*f)[3]));
  xc->SetAtIndex(4, xc->GetAtIndex(4) + dt * ((*f)[4]));
  xc->SetAtIndex(5, xc->GetAtIndex(5) + dt * ((*f)[5]));
  xc->SetAtIndex(0, xc->GetAtIndex(0) + dt * xc->GetAtIndex(3));
  xc->SetAtIndex(1, xc->GetAtIndex(1) + dt * xc->GetAtIndex(4));
  xc->SetAtIndex(2, xc->GetAtIndex(2) + dt * xc->GetAtIndex(5));

  // See whether the states are equal.
  const Context<double>& context_ts_new = simulator_ts.get_context();
  const auto& xd = context_ts_new.get_discrete_state(0)->get_value();

  // Check that the solution is nearly identical.
  const double tol = std::numeric_limits<double>::epsilon() * 10;
  EXPECT_NEAR(xc->GetAtIndex(0), xd[0], tol);
  EXPECT_NEAR(xc->GetAtIndex(1), xd[1], tol);
  EXPECT_NEAR(xc->GetAtIndex(2), xd[2], tol);
  EXPECT_NEAR(xc->GetAtIndex(3), xd[3], tol);
  EXPECT_NEAR(xc->GetAtIndex(4), xd[4], tol);
  EXPECT_NEAR(xc->GetAtIndex(5), xd[5], tol);

  // TODO(edrumwri): Introduce more extensive tests that cross-validate the
  // time-stepping based approach against the piecewise DAE-based approach for
  // the case of sliding contacts at multiple points.
}

// This test checks to see whether a single semi-explicit step of the piecewise
// DAE based Rod2D system is equivalent to a single step of the semi-explicit
// time stepping based system for a sticking contact scenario.
GTEST_TEST(Rod2DCrossValidationTest, OneStepSolutionSticking) {
  // Create two Rod2D systems.
  const double dt = 1e-1;
  Rod2D<double> ts(Rod2D<double>::SimulationType::kTimeStepping, dt);
  Rod2D<double> pdae(Rod2D<double>::SimulationType::kPiecewiseDAE, 0.0);

  // Set the coefficient of friction to a large value for both.
  const double mu = 100.0;
  ts.set_mu_coulomb(mu);
  pdae.set_mu_coulomb(mu);

  // Set "one step" constraint stabilization (not generally recommended, but
  // works for a single step) and small regularization.
  ts.set_cfm(std::numeric_limits<double>::epsilon());
  ts.set_erp(1.0);

  // Create contexts for both.
  std::unique_ptr<Context<double>> context_ts = ts.CreateDefaultContext();
  std::unique_ptr<Context<double>> context_pdae = pdae.CreateDefaultContext();

  // This configuration has no sliding velocity.
  const double half_len = pdae.get_rod_half_length();
  ContinuousState<double>& xc =
      *context_pdae->get_mutable_continuous_state();
  auto xd = context_ts->get_mutable_discrete_state(0)->get_mutable_value();
  xc[0] = xd[0] = 0.0;
  xc[1] = xd[1] = half_len;
  xc[2] = xd[2] = M_PI_2;
  xc[3] = xd[3] = 0.0;
  xc[4] = xd[4] = 0.0;
  xc[5] = xd[5] = 0.0;
  context_pdae->template get_mutable_abstract_state<Rod2D<double>::Mode>(0) =
      Rod2D<double>::kStickingSingleContact;

  // Set constant input forces for both.
  const double x = 1.0;
  Vector3<double> fext(x, 0, x * ts.get_rod_half_length());
  std::unique_ptr<BasicVector<double>> ext_input =
    std::make_unique<BasicVector<double>>(fext);
  context_ts->FixInputPort(0, std::move(ext_input));
  ext_input = std::make_unique<BasicVector<double>>(fext);
  context_pdae->FixInputPort(0, std::move(ext_input));

  // Init the simulator for the time stepping system.
  Simulator<double> simulator_ts(ts, std::move(context_ts));

  // Integrate forward by a single *large* dt. Note that the update rate
  // is set by the time stepping system, so stepping to dt should yield
  // exactly one step.
  simulator_ts.StepTo(dt);
  EXPECT_EQ(simulator_ts.get_num_discrete_updates(), 1);

  // Manually integrate the continuous state forward for the piecewise DAE
  // based approach.
  std::unique_ptr<ContinuousState<double>> f = pdae.AllocateTimeDerivatives();
  pdae.CalcTimeDerivatives(*context_pdae, f.get());
  xc[3] += + dt * ((*f)[3]);
  xc[4] += + dt * ((*f)[4]);
  xc[5] += + dt * ((*f)[5]);
  xc[0] += + dt * xc[3];
  xc[1] += + dt * xc[4];
  xc[2] += + dt * xc[5];

  // Check that the solution is nearly identical.
  const double tol = 10 * std::numeric_limits<double>::epsilon();
  EXPECT_NEAR(xc[0], xd[0], tol);
  EXPECT_NEAR(xc[1], xd[1], tol);
  EXPECT_NEAR(xc[2], xd[2], tol);
  EXPECT_NEAR(xc[3], xd[3], tol);
  EXPECT_NEAR(xc[4], xd[4], tol);
  EXPECT_NEAR(xc[5], xd[5], tol);
}

/// Class for testing the Rod 2D example using compliant contact
/// thus permitting integration as an ODE.
class Rod2DCompliantTest : public ::testing::Test {
 protected:
  void SetUp() override {
    dut_ = std::make_unique<Rod2D<double>>(
        Rod2D<double>::SimulationType::kCompliant, 0.0);
    context_ = dut_->CreateDefaultContext();
    output_ = dut_->AllocateOutput(*context_);
    derivatives_ = dut_->AllocateTimeDerivatives();

    // Use a non-unit mass.
    dut_->set_rod_mass(2.0);

    // Using default compliant contact parameters.

    // Set a zero input force (this is the default).
    std::unique_ptr<BasicVector<double>> ext_input =
        std::make_unique<BasicVector<double>>(3);
    ext_input->SetAtIndex(0, 0.0);
    ext_input->SetAtIndex(1, 0.0);
    ext_input->SetAtIndex(2, 0.0);
    context_->FixInputPort(0, std::move(ext_input));
  }

  // Calculate time derivatives using the context member and writing to
  // the derivatives member.
  void CalcTimeDerivatives() {
    dut_->CalcTimeDerivatives(*context_, derivatives_.get());
  }

  std::unique_ptr<State<double>> CloneState() const {
    return context_->CloneState();
  }

  // Return the state x,y,θ,xdot,ydot,θdot as a Vector6.
  Vector6d get_state() const {
    const ContinuousState<double>& xc = *context_->get_continuous_state();
    return Vector6d(xc.CopyToVector());
  }

  // Return d/dt state xdot,ydot,θdot,xddot,yddot,θddot as a Vector6.
  Vector6d get_state_dot() const {
    const ContinuousState<double>& xcd = *derivatives_;
    return Vector6d(xcd.CopyToVector());
  }

  // Sets the planar pose in the context.
  void set_pose(double x, double y, double theta) {
    ContinuousState<double>& xc =
        *context_->get_mutable_continuous_state();
    xc[0] = x; xc[1] = y; xc[2] = theta;
  }

  // Sets the planar velocity in the context.
  void set_velocity(double xdot, double ydot, double thetadot) {
    ContinuousState<double>& xc =
        *context_->get_mutable_continuous_state();
    xc[3] = xdot; xc[4] = ydot; xc[5] = thetadot;
  }

  // Returns planar pose derivative (should be planar velocities xdot,
  // ydot, thetadot).
  Vector3d get_pose_dot() const {
    const ContinuousState<double>& xcd = *derivatives_;
    return Vector3d(xcd[0], xcd[1], xcd[2]);
  }

  // Returns planar acceleration (xddot, yddot, thetaddot).
  Vector3d get_accelerations() const {
    const ContinuousState<double>& xcd = *derivatives_;
    return Vector3d(xcd[3], xcd[4], xcd[5]);
  }

  // Sets the rod to a state that corresponds to ballistic motion.
  void SetBallisticState() {
    const double half_len = dut_->get_rod_half_length();
    set_pose(0, 10*half_len, M_PI_2);
    set_velocity(1, 2, 3);
  }

  // Sets the rod to a perfectly vertical position in which either the left or
  // right endpoint is contacting, or a perfectly horizontal position in which
  // both endpoints are contacting. In all cases the penetration depth into the
  // halfplane is set to 1 cm, and the rod velocity is set to zero.
  // k=-1,0,1 -> left, both, right.
  void SetContactingState(int k) {
    DRAKE_DEMAND(-1 <= k && k <= 1);
    const double half_len = dut_->get_rod_half_length();
    const double penetration = 0.01;  // 1 cm
    set_pose(0, std::abs(k)*half_len - penetration, -k*M_PI_2);
    set_velocity(0, 0, 0);
  }

  std::unique_ptr<Rod2D<double>> dut_;  //< The device under test.
  std::unique_ptr<Context<double>> context_;
  std::unique_ptr<SystemOutput<double>> output_;
  std::unique_ptr<ContinuousState<double>> derivatives_;
};

/// Verify that the compliant contact resists penetration.
TEST_F(Rod2DCompliantTest, ForcesHaveRightSign) {
  // We expect only roundoff errors, scaled by force magnitude (~1e-14).
  const double kTightTol = 50 * std::numeric_limits<double>::epsilon();

  SetContactingState(-1);  // left

  Vector3d F_Ro_W_left = dut_->CalcCompliantContactForces(*context_);

  CalcTimeDerivatives();
  Vector6d xcd = get_state_dot();

  EXPECT_EQ(xcd[0], 0);  // xdot, ydot, thetadot
  EXPECT_EQ(xcd[1], 0);
  EXPECT_EQ(xcd[2], 0);

  // Total acceleration is gravity plus acceleration due to contact forces;
  // extract just the contact contribution. It should point up!
  const double a_contact = xcd[4] - dut_->get_gravitational_acceleration();

  // Vertical acceleration is >> 1; just checking for correct sign. Rod is
  // vertical so horizontal and angular accelerations are zero.
  EXPECT_NEAR(xcd[3], 0, kTightTol);  // no x acceleration
  EXPECT_GT(a_contact, 1.);           // + y acceleration
  EXPECT_NEAR(xcd[5], 0, kTightTol);  // no angular acceleration

  // Now add some downward velocity; that should *increase* the force we
  // calculated above from just penetration. We're checking that the sign is
  // correct by making the penetration rate large enough to at least double
  // the overall force.
  set_velocity(0, -10, 0);
  Vector3d F_Ro_W_ldown = dut_->CalcCompliantContactForces(*context_);
  EXPECT_GT(F_Ro_W_ldown[1], 2*F_Ro_W_left[1]);  // Did it double?

  // An extreme upwards velocity should be a "pull out" situation resulting
  // in (exactly) zero force rather than a negative force.
  set_velocity(0, 1000, 0);
  Vector3d F_Ro_W_lup = dut_->CalcCompliantContactForces(*context_);
  EXPECT_TRUE(F_Ro_W_lup == Vector3d::Zero());

  // Sliding -x should produce a +x friction force and a positive torque;
  // no effect on y force.
  set_velocity(-10, 0, 0);
  Vector3d F_Ro_W_nx = dut_->CalcCompliantContactForces(*context_);
  EXPECT_GT(F_Ro_W_nx[0], 1.);
  EXPECT_NEAR(F_Ro_W_nx[1], F_Ro_W_left[1], kTightTol);
  EXPECT_GT(F_Ro_W_nx[2], 1.);

  // Sliding +x should produce a -x friction force and a negative torque;
  // no effect on y force.
  set_velocity(10, 0, 0);
  Vector3d F_Ro_W_px = dut_->CalcCompliantContactForces(*context_);
  EXPECT_LT(F_Ro_W_px[0], -1.);
  EXPECT_NEAR(F_Ro_W_px[1], F_Ro_W_left[1], kTightTol);
  EXPECT_LT(F_Ro_W_px[2], -1.);


  SetContactingState(1);  // Right should behave same as left.
  Vector3d F_Ro_W_right = dut_->CalcCompliantContactForces(*context_);
  EXPECT_TRUE(F_Ro_W_right.isApprox(F_Ro_W_left, kTightTol));

  // With both ends in contact the force should double and there should
  // be zero moment.
  SetContactingState(0);
  Vector3d F_Ro_W_both = dut_->CalcCompliantContactForces(*context_);
  EXPECT_TRUE(F_Ro_W_both.isApprox(F_Ro_W_left+F_Ro_W_right, kTightTol));
  EXPECT_NEAR(F_Ro_W_both[2], 0., kTightTol);
}

<<<<<<< HEAD
<<<<<<< HEAD
// Integrates the rod system starting from the Painleve configuration. This is
// a stiff system.
GTEST_TEST(StiffTest, Rod2d) {
  const double inf = std::numeric_limits<double>::infinity();
  examples::rod2d::Rod2D<double> rod(
      examples::rod2d::Rod2D<double>::SimulationType::kCompliant,
      0.0 /* no time stepping */);

  // Make the system stiff.
  rod.set_mu_coulomb(1);
  rod.set_stiffness(1e8);
  rod.set_dissipation(1e3);
  rod.set_stiction_speed_tolerance(1e-6);
  rod.set_mu_static(1.5);

  // Create the context.
  auto context = rod.CreateDefaultContext();

  // Set a zero input force (this is the default).
  std::unique_ptr<systems::BasicVector<double>> ext_input =
      std::make_unique<systems::BasicVector<double>>(3);
  ext_input->SetAtIndex(0, 0.0);
  ext_input->SetAtIndex(1, 0.0);
  ext_input->SetAtIndex(2, 0.0);
  context->FixInputPort(0, std::move(ext_input));

  // Use a relatively large step size.
  const double dt = 1e-2;

  // Create and initialize the integrator.
  ImplicitEulerIntegrator<double> integrator(rod, dt, context.get());
  integrator.set_target_accuracy(1e-1);
  integrator.set_minimum_step_size(1e-6);
  integrator.Initialize();

  // Integrate for 1 second.
  const double t_final = 1.0;
  double t;
  for (t = 0.0; std::abs(t - t_final) >= std::numeric_limits<double>::epsilon();
       t = context->get_time()) {
    const VectorBase<double>& xc = context->get_continuous_state_vector();
    std::cout << t << " " << xc.CopyToVector().transpose() << std::endl;
    integrator.StepOnceAtMost(inf, inf, std::min(t_final - t, dt));
    std::cout << "Number of function evaluations: " << integrator.get_num_function_evaluations() << std::endl;
    std::cout << "Number of implicit trapezoid function evaluations: " << integrator.get_num_itr_function_evaluations() << std::endl;
    std::cout << "Number of Jacobian function evaluations: " << integrator.get_num_jacobian_function_evaluations() << std::endl;
    std::cout << "Number of implicit trapezoid Jacobian function evaluations: " << integrator.get_num_itr_jacobian_function_evaluations() << std::endl;
    std::cout << "Number of Newton-Raphson loops: " << integrator.get_num_newton_raphson_loops() << std::endl;
    std::cout << "Number of implicit trapezoid Newton-Raphson loops: " << integrator.get_num_itr_newton_raphson_loops() << std::endl;
    std::cout << "Number of StepAbstract() failures: " << integrator.get_num_step_abstract_failures() << std::endl;
    std::cout << "Number of step size shrinkages due to StepAbstract() failures: " << integrator.get_num_step_shrinkages_from_step_abstract_failures() << std::endl;
    std::cout << "Number of step size shrinkages due to error control: " << integrator.get_num_step_shrinkages_from_error_control() << std::endl;
    std::cout << "Minimum adapted step size: " << integrator.get_smallest_adapted_step_size_taken() << std::endl;
    std::cout << "***************" << std::endl;
    integrator.ResetStatistics();
  }
}


||||||| merged common ancestors
=======
// Validates the number of witness functions is determined correctly.
TEST_F(Rod2DCompliantTest, NumWitnessFunctions) {
  EXPECT_EQ(dut_->DetermineNumWitnessFunctions(*context_), 0);
}

>>>>>>> 4c8f868b43d9460284f0a31eeebc61a566e1e990
=======
>>>>>>> 66b3dd5a
}  // namespace
}  // namespace rod2d
}  // namespace examples
}  // namespace drake<|MERGE_RESOLUTION|>--- conflicted
+++ resolved
@@ -68,7 +68,7 @@
     using std::sqrt;
     const double half_len = dut_->get_rod_half_length();
     const double r22 = std::sqrt(2) / 2;
-    ContinuousState<double>& xc =
+    ContinuousState<double> &xc =
         *context_->get_mutable_continuous_state();
     xc[0] = -half_len * r22;
     xc[1] = half_len * r22;
@@ -112,37 +112,15 @@
     // Note: contact point mode is now arbitrary.
   }
 
-  // Sets the rod to an interpenetrating configuration without modifying the
-  // velocity or any mode variables.
-  void SetInterpenetratingConfig() {
-    ContinuousState<double>& xc =
-        *context_->get_mutable_continuous_state();
-    // Configuration has the rod on its side.
-    xc[0] = 0.0;    // com horizontal position
-    xc[1] = -1.0;   // com vertical position
-    xc[2] = 0.0;    // rod rotation
-  }
-
-  // Sets the rod to a resting horizontal configuration without modifying the
-  // velocity or any mode variables.
-  void SetRestingHorizontalConfig() {
-    ContinuousState<double>& xc =
-        *context_->get_mutable_continuous_state();
-    // Configuration has the rod on its side.
-    xc[0] = 0.0;     // com horizontal position
-    xc[1] = 0.0;     // com vertical position
-    xc[2] = 0.0;     // rod rotation
-  }
-
   // Sets the rod to an arbitrary impacting state.
   void SetImpactingState() {
     // This state is identical to that obtained from SetSecondInitialConfig()
     // but with the vertical component of velocity set such that the state
     // corresponds to an impact.
     SetSecondInitialConfig();
-    ContinuousState<double>& xc =
+    ContinuousState<double> &xc =
         *context_->get_mutable_continuous_state();
-    xc[4] = -1.0;    // com horizontal velocity
+    xc[4] = -1.0;
 
     // Indicate that the rod is in the single contact sliding mode.
     AbstractValues* abs_state =
@@ -255,7 +233,7 @@
   // ballistic system.
   const double tol = std::numeric_limits<double>::epsilon();
   const double g = dut_->get_gravitational_acceleration();
-  const ContinuousState<double>& xc = *context_->get_continuous_state();
+  const ContinuousState<double> &xc = *context_->get_continuous_state();
   EXPECT_NEAR((*derivatives_)[0], xc[3], tol);  // qdot = v ...
   EXPECT_NEAR((*derivatives_)[1], xc[4], tol);  // ... for this ...
   EXPECT_NEAR((*derivatives_)[2], xc[5], tol);  // ... system.
@@ -314,21 +292,6 @@
   EXPECT_NEAR((*derivatives_)[3], 0.0, tol);
   EXPECT_NEAR((*derivatives_)[4], 0.0, tol);
   EXPECT_NEAR((*derivatives_)[5], 0.0, tol);
-
-  // Add a large upward force and ensure that the rod accelerates upward.
-  const double fup = 100.0;
-  std::unique_ptr<BasicVector<double>> ext_input =
-      std::make_unique<BasicVector<double>>(3);
-  ext_input->SetAtIndex(0, 0.0);
-  ext_input->SetAtIndex(1, fup);
-  ext_input->SetAtIndex(2, 0.0);
-  context_->FixInputPort(0, std::move(ext_input));
-  const double ydd_computed = dut_->get_gravitational_acceleration() +
-      fup/dut_->get_rod_mass();
-  dut_->CalcTimeDerivatives(*context_, derivatives_.get());
-  EXPECT_NEAR((*derivatives_)[3], 0.0, tol);
-  EXPECT_NEAR((*derivatives_)[4], ydd_computed, tol);
-  EXPECT_NEAR((*derivatives_)[5], 0.0, tol);
 }
 
 // Verify that derivatives match what we expect from a sticking contact
@@ -521,7 +484,7 @@
 TEST_F(Rod2DDAETest, NoSliding) {
   const double half_len = dut_->get_rod_half_length();
   const double r22 = std::sqrt(2) / 2;
-  ContinuousState<double>& xc =
+  ContinuousState<double> &xc =
       *context_->get_mutable_continuous_state();
 
   // Set the coefficient of friction to zero (triggering the case on the
@@ -643,6 +606,7 @@
                               MatrixCompareType::absolute));
 }
 
+
 // Verify that applying the impact model to an impacting state results in a
 // non-impacting state.
 TEST_F(Rod2DDAETest, NoFrictionImpactThenNoImpact2) {
@@ -693,7 +657,7 @@
 
   // Move the rod upward vertically so that it is no longer impacting and
   // set the mode to ballistic motion.
-  ContinuousState<double>& xc =
+  ContinuousState<double> &xc =
       *context_->get_mutable_continuous_state();
   xc[1] += 10.0;
   context_->template get_mutable_abstract_state<Rod2D<double>::Mode>(0) =
@@ -701,138 +665,6 @@
 
   // Verify that no impact occurs.
   EXPECT_FALSE(dut_->IsImpacting(*context_));
-}
-
-// Validates the number of witness functions is determined correctly.
-TEST_F(Rod2DDAETest, NumWitnessFunctions) {
-  // Verify that the correct number of witness functions is reported for...
-  // (a) Sliding single contact.
-  EXPECT_EQ(dut_->DetermineNumWitnessFunctions(*context_), 3);
-
-  // (b) Ballistic motion.
-  SetBallisticState();
-  EXPECT_EQ(dut_->DetermineNumWitnessFunctions(*context_), 1);
-
-  // (c) Sticking single contact.
-  context_->get_mutable_abstract_state<Rod2D<double>::Mode>(0) =
-    Rod2D<double>::kStickingSingleContact;
-  EXPECT_EQ(dut_->DetermineNumWitnessFunctions(*context_), 3);
-
-  // (d) Sliding two contacts.
-  context_->get_mutable_abstract_state<Rod2D<double>::Mode>(0) =
-    Rod2D<double>::kSlidingTwoContacts;
-  EXPECT_EQ(dut_->DetermineNumWitnessFunctions(*context_), 2);
-
-  // (e) Sticking two contacts.
-  context_->get_mutable_abstract_state<Rod2D<double>::Mode>(0) =
-    Rod2D<double>::kStickingTwoContacts;
-  EXPECT_EQ(dut_->DetermineNumWitnessFunctions(*context_), 2);
-}
-
-// Checks the witness function for calculating the signed distance.
-TEST_F(Rod2DDAETest, SignedDistWitness) {
-  // Rod initially touches the half-space in a kissing configuration and is
-  // oriented at a 45 degree angle; check that the signed distance is zero.
-  const double tol = 10*std::numeric_limits<double>::epsilon();
-  EXPECT_NEAR(dut_->CalcSignedDistance(*context_), 0.0, tol);
-
-  // Set the rod to a non-contacting configuration and check that the signed
-  // distance is positive.
-  SetBallisticState();
-  EXPECT_GT(dut_->CalcSignedDistance(*context_), 0);
-
-  // Set the rod to an interpenetrating configuration and check that the
-  // signed distance is negative.
-  SetInterpenetratingConfig();
-  EXPECT_LT(dut_->CalcSignedDistance(*context_), 0);
-}
-
-// Checks the witness function for calculating the distance of rod's other
-// endpoint when one endpoint is in contact with the half-space.
-TEST_F(Rod2DDAETest, OtherEndpointDistWitness) {
-  // Rod is initially in the Painleve state. Verify that the distance
-  // on the other endpoint is positive.
-  EXPECT_GT(dut_->CalcEndpointDistance(*context_), 0);
-
-  // Move the rod into an interpenetrating configuration without changing the
-  // mode variables.
-  SetInterpenetratingConfig();
-  EXPECT_LT(dut_->CalcEndpointDistance(*context_), 0);
-
-  // Move the rod into a kissing configuration with the rod lying horizontally
-  // without changing the mode variables.
-  SetRestingHorizontalConfig();
-  const double tol = 10*std::numeric_limits<double>::epsilon();
-  EXPECT_NEAR(dut_->CalcEndpointDistance(*context_), 0, tol);
-}
-
-// Evaluates the witness function for when the rod should separate from the
-// half-space.
-TEST_F(Rod2DDAETest, SeparationWitness) {
-  // Set the rod to an upward configuration so that accelerations are simple
-  // to predict.
-  ContinuousState<double>& xc = *context_->get_mutable_continuous_state();
-
-  // Configuration has the rod on its side. Vertical velocity is still zero.
-  xc[0] = 0.0;
-  xc[1] = dut_->get_rod_half_length();
-  xc[2] = M_PI_2;
-
-  // Ensure that witness is negative.
-  EXPECT_LT(dut_->CalcNormalAccelWithoutContactForces(*context_), 0);
-
-  // Now add a large upward force and verify that the witness is positive.
-  const double flarge_up = 100.0;
-  std::unique_ptr<BasicVector<double>> ext_input =
-      std::make_unique<BasicVector<double>>(3);
-  ext_input->SetAtIndex(0, 0.0);
-  ext_input->SetAtIndex(1, flarge_up);
-  ext_input->SetAtIndex(2, 0.0);
-  context_->FixInputPort(0, std::move(ext_input));
-  EXPECT_GT(dut_->CalcNormalAccelWithoutContactForces(*context_), 0);
-}
-
-// Evaluates the witness function for sliding velocity direction changes.
-TEST_F(Rod2DDAETest, VelocityChangesWitness) {
-  // Verify that the sliding velocity before the Painleve configuration is
-  // negative.
-  EXPECT_LT(dut_->CalcSlidingDot(*context_), 0);
-
-  // Switch to the mirrored Painleve configuration.
-  SetSecondInitialConfig();
-
-  // Verify that the sliding velocity before the second Painleve configuration
-  // is positive.
-  EXPECT_GT(dut_->CalcSlidingDot(*context_), 0);
-}
-
-// Checks the witness for transition from sticking to sliding.
-TEST_F(Rod2DDAETest, StickingSlidingWitness) {
-  // Put the rod into an upright configuration with no tangent velocity and
-  // some horizontal force.
-  const double half_len = dut_->get_rod_half_length();
-  ContinuousState<double>& xc =
-      *context_->get_mutable_continuous_state();
-  xc[0] = 0.0;       // com horizontal position
-  xc[1] = half_len;  // com vertical position
-  xc[2] = M_PI_2;    // rod rotation
-  std::unique_ptr<BasicVector<double>> ext_input =
-      std::make_unique<BasicVector<double>>(3);
-  ext_input->SetAtIndex(0, 1.0);
-  ext_input->SetAtIndex(1, 0.0);
-  ext_input->SetAtIndex(2, 0.0);
-  context_->FixInputPort(0, std::move(ext_input));
-
-  // Verify that the "slack" is positive.
-  const double inf = std::numeric_limits<double>::infinity();
-  dut_->set_mu_coulomb(inf);
-  EXPECT_GT(dut_->CalcStickingFrictionForceSlack(*context_), 0);
-
-  // Set the coefficient of friction to zero.
-  dut_->set_mu_coulomb(0.0);
-
-  // Verify that the "slack" is negative.
-  EXPECT_LT(dut_->CalcStickingFrictionForceSlack(*context_), 0);
 }
 
 /// Class for testing the Rod 2D example using a first order time
@@ -912,11 +744,6 @@
   EXPECT_NEAR(theta_dot, 0.0, 1e-6);
 }
 
-// Validates the number of witness functions is determined correctly.
-TEST_F(Rod2DTimeSteppingTest, NumWitnessFunctions) {
-  EXPECT_EQ(dut_->DetermineNumWitnessFunctions(*context_), 0);
-}
-
 // This test checks to see whether a single semi-explicit step of the piecewise
 // DAE based Rod2D system is equivalent to a single step of the semi-explicit
 // time stepping based system.
@@ -970,8 +797,8 @@
   xc->SetAtIndex(2, xc->GetAtIndex(2) + dt * xc->GetAtIndex(5));
 
   // See whether the states are equal.
-  const Context<double>& context_ts_new = simulator_ts.get_context();
-  const auto& xd = context_ts_new.get_discrete_state(0)->get_value();
+  const Context<double> &context_ts_new = simulator_ts.get_context();
+  const auto &xd = context_ts_new.get_discrete_state(0)->get_value();
 
   // Check that the solution is nearly identical.
   const double tol = std::numeric_limits<double>::epsilon() * 10;
@@ -1232,77 +1059,6 @@
   EXPECT_NEAR(F_Ro_W_both[2], 0., kTightTol);
 }
 
-<<<<<<< HEAD
-<<<<<<< HEAD
-// Integrates the rod system starting from the Painleve configuration. This is
-// a stiff system.
-GTEST_TEST(StiffTest, Rod2d) {
-  const double inf = std::numeric_limits<double>::infinity();
-  examples::rod2d::Rod2D<double> rod(
-      examples::rod2d::Rod2D<double>::SimulationType::kCompliant,
-      0.0 /* no time stepping */);
-
-  // Make the system stiff.
-  rod.set_mu_coulomb(1);
-  rod.set_stiffness(1e8);
-  rod.set_dissipation(1e3);
-  rod.set_stiction_speed_tolerance(1e-6);
-  rod.set_mu_static(1.5);
-
-  // Create the context.
-  auto context = rod.CreateDefaultContext();
-
-  // Set a zero input force (this is the default).
-  std::unique_ptr<systems::BasicVector<double>> ext_input =
-      std::make_unique<systems::BasicVector<double>>(3);
-  ext_input->SetAtIndex(0, 0.0);
-  ext_input->SetAtIndex(1, 0.0);
-  ext_input->SetAtIndex(2, 0.0);
-  context->FixInputPort(0, std::move(ext_input));
-
-  // Use a relatively large step size.
-  const double dt = 1e-2;
-
-  // Create and initialize the integrator.
-  ImplicitEulerIntegrator<double> integrator(rod, dt, context.get());
-  integrator.set_target_accuracy(1e-1);
-  integrator.set_minimum_step_size(1e-6);
-  integrator.Initialize();
-
-  // Integrate for 1 second.
-  const double t_final = 1.0;
-  double t;
-  for (t = 0.0; std::abs(t - t_final) >= std::numeric_limits<double>::epsilon();
-       t = context->get_time()) {
-    const VectorBase<double>& xc = context->get_continuous_state_vector();
-    std::cout << t << " " << xc.CopyToVector().transpose() << std::endl;
-    integrator.StepOnceAtMost(inf, inf, std::min(t_final - t, dt));
-    std::cout << "Number of function evaluations: " << integrator.get_num_function_evaluations() << std::endl;
-    std::cout << "Number of implicit trapezoid function evaluations: " << integrator.get_num_itr_function_evaluations() << std::endl;
-    std::cout << "Number of Jacobian function evaluations: " << integrator.get_num_jacobian_function_evaluations() << std::endl;
-    std::cout << "Number of implicit trapezoid Jacobian function evaluations: " << integrator.get_num_itr_jacobian_function_evaluations() << std::endl;
-    std::cout << "Number of Newton-Raphson loops: " << integrator.get_num_newton_raphson_loops() << std::endl;
-    std::cout << "Number of implicit trapezoid Newton-Raphson loops: " << integrator.get_num_itr_newton_raphson_loops() << std::endl;
-    std::cout << "Number of StepAbstract() failures: " << integrator.get_num_step_abstract_failures() << std::endl;
-    std::cout << "Number of step size shrinkages due to StepAbstract() failures: " << integrator.get_num_step_shrinkages_from_step_abstract_failures() << std::endl;
-    std::cout << "Number of step size shrinkages due to error control: " << integrator.get_num_step_shrinkages_from_error_control() << std::endl;
-    std::cout << "Minimum adapted step size: " << integrator.get_smallest_adapted_step_size_taken() << std::endl;
-    std::cout << "***************" << std::endl;
-    integrator.ResetStatistics();
-  }
-}
-
-
-||||||| merged common ancestors
-=======
-// Validates the number of witness functions is determined correctly.
-TEST_F(Rod2DCompliantTest, NumWitnessFunctions) {
-  EXPECT_EQ(dut_->DetermineNumWitnessFunctions(*context_), 0);
-}
-
->>>>>>> 4c8f868b43d9460284f0a31eeebc61a566e1e990
-=======
->>>>>>> 66b3dd5a
 }  // namespace
 }  // namespace rod2d
 }  // namespace examples
