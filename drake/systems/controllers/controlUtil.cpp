--- conflicted
+++ resolved
@@ -101,13 +101,8 @@
   }
 }
 
-<<<<<<< HEAD
-int contactPhi(const RigidBodyTree<double>& r,
-               const KinematicsCache<double>& cache,
-=======
-int contactPhi(const RigidBodyTree& r, const KinematicsCache<double>& cache,
+int contactPhi(const RigidBodyTree<double>& r, const KinematicsCache<double>& cache,
                // TODO(#2274) Fix NOLINTNEXTLINE(runtime/references).
->>>>>>> 014bf738
                SupportStateElement& supp, VectorXd& phi) {
   int nc = static_cast<int>(supp.contact_pts.size());
   phi.resize(nc);
@@ -269,12 +264,8 @@
 }
 
 Matrix<bool, Dynamic, 1> getActiveSupportMask(
-<<<<<<< HEAD
     const RigidBodyTree<double>& r, VectorXd q, VectorXd qd,
-=======
-    const RigidBodyTree& r, VectorXd q, VectorXd qd,
-    // TODO(#2274) Fix NOLINTNEXTLINE(runtime/references).
->>>>>>> 014bf738
+    // TODO(#2274) Fix NOLINTNEXTLINE(runtime/references).
     drake::eigen_aligned_std_vector<SupportStateElement>& available_supports,
     const Ref<const Matrix<bool, Dynamic, 1>>& contact_force_detected,
     double contact_threshold) {
@@ -324,12 +315,8 @@
 }
 
 drake::eigen_aligned_std_vector<SupportStateElement> getActiveSupports(
-<<<<<<< HEAD
     const RigidBodyTree<double>& r, const VectorXd& q, const VectorXd& qd,
-=======
-    const RigidBodyTree& r, const VectorXd& q, const VectorXd& qd,
-    // TODO(#2274) Fix NOLINTNEXTLINE(runtime/references).
->>>>>>> 014bf738
+    // TODO(#2274) Fix NOLINTNEXTLINE(runtime/references).
     drake::eigen_aligned_std_vector<SupportStateElement>& available_supports,
     const Ref<const Matrix<bool, Dynamic, 1>>& contact_force_detected,
     double contact_threshold) {
