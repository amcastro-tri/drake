#include "drake/multibody/multibody_tree/multibody_plant/multibody_plant.h"

#include <memory>
#include <vector>

#include "drake/common/default_scalars.h"
#include "drake/common/drake_throw.h"

namespace drake {
namespace multibody {
namespace multibody_plant {

using drake::multibody::MultibodyForces;
using drake::multibody::MultibodyTree;
using drake::multibody::MultibodyTreeContext;
using drake::multibody::PositionKinematicsCache;
using drake::multibody::SpatialAcceleration;
using drake::multibody::SpatialForce;
using drake::multibody::VelocityKinematicsCache;
using systems::BasicVector;
using systems::Context;

template<typename T>
MultibodyPlant<T>::MultibodyPlant() :
    systems::LeafSystem<T>(systems::SystemTypeTag<
        drake::multibody::multibody_plant::MultibodyPlant>()) {
  model_ = std::make_unique<MultibodyTree<T>>();
}

template<typename T>
template<typename U>
MultibodyPlant<T>::MultibodyPlant(const MultibodyPlant<U>& other) {
  DRAKE_THROW_UNLESS(other.is_finalized());
  model_ = other.model_->template CloneToScalar<T>();
  body_name_to_index_ = other.body_name_to_index_;
  joint_name_to_index_ = other.joint_name_to_index_;
  DeclareStateAndPorts();
  // TODO(amcastro-tri): Declare GeometrySystem ports.
}

template<typename T>
void MultibodyPlant<T>::Finalize() {
  model_->Finalize();
  DeclareStateAndPorts();
  // TODO(amcastro-tri): Declare GeometrySystem ports.
  DeclareCacheEntries();
}

template<typename T>
std::unique_ptr<systems::LeafContext<T>>
MultibodyPlant<T>::DoMakeContext() const {
  DRAKE_THROW_UNLESS(is_finalized());
  return std::make_unique<MultibodyTreeContext<T>>(model_->get_topology());
}

template<typename T>
void MultibodyPlant<T>::DoCalcTimeDerivatives(
    const systems::Context<T>& context,
    systems::ContinuousState<T>* derivatives) const {
  const auto x =
      dynamic_cast<const systems::BasicVector<T>&>(
          context.get_continuous_state_vector()).get_value();
  const int nv = this->num_velocities();

  // Allocate workspace. We might want to cache these to avoid allocations.
  // Mass matrix.
  MatrixX<T> M(nv, nv);
  // Forces.
  MultibodyForces<T> forces(*model_);
  // Bodies' accelerations, ordered by BodyNodeIndex.
  std::vector<SpatialAcceleration<T>> A_WB_array(model_->get_num_bodies());
  // Generalized accelerations.
  VectorX<T> vdot = VectorX<T>::Zero(nv);

  const PositionKinematicsCache<T>& pc = EvalPositionKinematics(context);
  const VelocityKinematicsCache<T>& vc = EvalVelocityKinematics(context);

  // Compute forces applied through force elements. This effectively resets
  // the forces to zero and adds in contributions due to force elements.
  model_->CalcForceElementsContribution(context, pc, vc, &forces);

  // TODO(amcastro-tri): Add in input forces with actuators.
  // Like so: elbow_->AddInTorque(context, get_tau(context), &forces);

  model_->CalcMassMatrixViaInverseDynamics(context, &M);

  // WARNING: to reduce memory foot-print, we use the input applied arrays also
  // as output arrays. This means that both the array of applied body forces and
  // the array of applied generalized forces get overwritten on output. This is
  // not important in this case since we don't need their values anymore.
  // Please see the documentation for CalcInverseDynamics() for details.

  // With vdot = 0, this computes:
  //   tau = C(q, v)v - tau_app - ∑ J_WBᵀ(q) Fapp_Bo_W.
  std::vector<SpatialForce<T>>& F_BBo_W_array = forces.mutable_body_forces();
  VectorX<T>& tau_array = forces.mutable_generalized_forces();
  model_->CalcInverseDynamics(
      context, pc, vc, vdot,
      F_BBo_W_array, tau_array,
      &A_WB_array,
      &F_BBo_W_array, /* Notice these arrays gets overwritten on output. */
      &tau_array);

  vdot = M.ldlt().solve(-tau_array);

  auto v = x.bottomRows(nv);
  VectorX<T> xdot(this->num_multibody_states());
  VectorX<T> qdot(this->num_positions());
  model_->MapVelocityToQDot(context, v, &qdot);
  xdot << qdot, vdot;
  derivatives->SetFromVector(xdot);
}

template<typename T>
void MultibodyPlant<T>::DeclareStateAndPorts() {
  // The model must be finalized.
  DRAKE_DEMAND(this->is_finalized());

  this->DeclareContinuousState(
      BasicVector<T>(model_->get_num_states()),
      model_->get_num_positions(),
      model_->get_num_velocities(), 0 /* num_z */);

  // TODO(amcastro-tri): Declare input ports for actuators.

  // TODO(amcastro-tri): Declare output port for the state.
}

<<<<<<< HEAD
template <typename T>
void MultibodyPlant<T>::CalcAllBodyPosesInWorld(
    const systems::Context<T>& context,
    std::vector<Isometry3<T>>* X_WB) const {
  DRAKE_THROW_UNLESS(X_WB != nullptr);
  if (static_cast<int>(X_WB->size()) != num_bodies()) {
    X_WB->resize(num_bodies(), Isometry3<T>::Identity());
  }
  // TODO(amcastro-tri): Eval this from the context.
  PositionKinematicsCache<T> pc(model_->get_topology());
  model_->CalcPositionKinematicsCache(context, &pc);
  for (BodyIndex body_index(0); body_index < num_bodies(); ++body_index) {
    const BodyNodeIndex node_index =
        model_->get_body(body_index).get_node_index();
    X_WB->at(body_index) = pc.get_X_WB(node_index);
  }
}

template <typename T>
void MultibodyPlant<T>::CalcAllBodySpatialVelocitiesInWorld(
    const systems::Context<T>& context,
    std::vector<SpatialVelocity<T>>* V_WB) const {
  DRAKE_DEMAND(V_WB != nullptr);
  if (static_cast<int>(V_WB->size()) != num_bodies()) {
    V_WB->resize(num_bodies(), SpatialVelocity<T>::Zero());
  }
  // TODO(amcastro-tri): Eval these from the context.
  PositionKinematicsCache<T> pc(model_->get_topology());
  VelocityKinematicsCache<T> vc(model_->get_topology());
  model_->CalcPositionKinematicsCache(context, &pc);
  model_->CalcVelocityKinematicsCache(context, pc, &vc);
  for (BodyIndex body_index(0); body_index < num_bodies(); ++body_index) {
    const BodyNodeIndex node_index =
        model_->get_body(body_index).get_node_index();
    V_WB->at(body_index) = vc.get_V_WB(node_index);
  }
}

template <typename T>
void MultibodyPlant<T>::CalcPointsPositions(
    const systems::Context<T>& context,
    const Frame<T>& from_frame_B,
    const Eigen::Ref<const MatrixX<T>>& p_BQi,
    const Frame<T>& to_frame_A,
    EigenPtr<MatrixX<T>> p_AQi) const {
  DRAKE_THROW_UNLESS(p_BQi.rows() == 3);
  DRAKE_THROW_UNLESS(p_AQi != nullptr);
  DRAKE_THROW_UNLESS(p_AQi->rows() == 3 && p_AQi->cols() == p_BQi.cols());
  model_->CalcPointsPositions(context, from_frame_B, p_BQi, to_frame_A, p_AQi);
}

template <typename T>
void MultibodyPlant<T>::CalcPointsGeometricJacobianExpressedInWorld(
    const systems::Context<T>& context,
    const Frame<T>& frame_B, const Eigen::Ref<const MatrixX<T>>& p_BQi_set,
    EigenPtr<MatrixX<T>> p_WQi_set, EigenPtr<MatrixX<T>> Jv_WQi) const {
  DRAKE_THROW_UNLESS(p_BQi_set.rows() == 3);
  const int num_points = p_BQi_set.cols();
  DRAKE_THROW_UNLESS(p_WQi_set != nullptr);
  DRAKE_THROW_UNLESS(p_WQi_set->rows() == 3);
  DRAKE_THROW_UNLESS(p_WQi_set->cols() == num_points);
  DRAKE_THROW_UNLESS(Jv_WQi != nullptr);
  DRAKE_THROW_UNLESS(Jv_WQi->rows() == 3 * num_points);
  DRAKE_THROW_UNLESS(Jv_WQi->cols() == num_velocities());
  model_->CalcPointsGeometricJacobianExpressedInWorld(
      context, frame_B, p_BQi_set, p_WQi_set, Jv_WQi);
=======
template<typename T>
void MultibodyPlant<T>::DeclareCacheEntries() {
  // TODO(amcastro-tri): User proper System::Declare() infrastructure to
  // declare cache entries when that lands.
  pc_ = std::make_unique<PositionKinematicsCache<T>>(model_->get_topology());
  vc_ = std::make_unique<VelocityKinematicsCache<T>>(model_->get_topology());
}

template<typename T>
const PositionKinematicsCache<T>& MultibodyPlant<T>::EvalPositionKinematics(
    const systems::Context<T>& context) const {
  // TODO(amcastro-tri): Replace Calc() for an actual Eval() when caching lands.
  model_->CalcPositionKinematicsCache(context, pc_.get());
  return *pc_;
}

template<typename T>
const VelocityKinematicsCache<T>& MultibodyPlant<T>::EvalVelocityKinematics(
    const systems::Context<T>& context) const {
  // TODO(amcastro-tri): Replace Calc() for an actual Eval() when caching lands.
  const PositionKinematicsCache<T>& pc = EvalPositionKinematics(context);
  model_->CalcVelocityKinematicsCache(context, pc, vc_.get());
  return *vc_;
>>>>>>> 3bd03e1e
}

}  // namespace multibody_plant
}  // namespace multibody
}  // namespace drake

DRAKE_DEFINE_CLASS_TEMPLATE_INSTANTIATIONS_ON_DEFAULT_NONSYMBOLIC_SCALARS(
    class drake::multibody::multibody_plant::MultibodyPlant)<|MERGE_RESOLUTION|>--- conflicted
+++ resolved
@@ -126,7 +126,6 @@
   // TODO(amcastro-tri): Declare output port for the state.
 }
 
-<<<<<<< HEAD
 template <typename T>
 void MultibodyPlant<T>::CalcAllBodyPosesInWorld(
     const systems::Context<T>& context,
@@ -193,7 +192,8 @@
   DRAKE_THROW_UNLESS(Jv_WQi->cols() == num_velocities());
   model_->CalcPointsGeometricJacobianExpressedInWorld(
       context, frame_B, p_BQi_set, p_WQi_set, Jv_WQi);
-=======
+}
+
 template<typename T>
 void MultibodyPlant<T>::DeclareCacheEntries() {
   // TODO(amcastro-tri): User proper System::Declare() infrastructure to
@@ -217,7 +217,6 @@
   const PositionKinematicsCache<T>& pc = EvalPositionKinematics(context);
   model_->CalcVelocityKinematicsCache(context, pc, vc_.get());
   return *vc_;
->>>>>>> 3bd03e1e
 }
 
 }  // namespace multibody_plant
