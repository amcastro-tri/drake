#include "drake/multibody/plant/multibody_plant_config_functions.h"

#include <array>
#include <stdexcept>
#include <utility>

#include "drake/common/drake_assert.h"

namespace drake {
namespace multibody {

using AddResult = AddMultibodyPlantSceneGraphResult<double>;

AddResult AddMultibodyPlant(
    const MultibodyPlantConfig& config,
    systems::DiagramBuilder<double>* builder) {
  AddResult result = AddMultibodyPlantSceneGraph(builder, config.time_step);
  result.plant.set_penetration_allowance(config.penetration_allowance);
  result.plant.set_stiction_tolerance(config.stiction_tolerance);
  result.plant.set_contact_model(
      internal::GetContactModelFromString(config.contact_model));
<<<<<<< HEAD
  result.plant.set_contact_solver(
      internal::GetContactSolverFromString(config.contact_solver));
=======
  result.plant.set_discrete_contact_solver(
      internal::GetDiscreteContactSolverFromString(
          config.discrete_contact_solver));
>>>>>>> d2e77e76
  result.plant.set_contact_surface_representation(
      internal::GetContactSurfaceRepresentationFromString(
          config.contact_surface_representation));
  return result;
}

namespace internal {
namespace {

// Use a switch() statement here, to ensure the compiler sends us a reminder
// when somebody add a new value to the enum. New values must be listed here
// as well as in the list of kContactModels below.
constexpr const char* EnumToChars(ContactModel enum_value) {
  switch (enum_value) {
    case ContactModel::kPointContactOnly:
      return "point";
    case ContactModel::kHydroelasticsOnly:
      return "hydroelastic";
    case ContactModel::kHydroelasticWithFallback:
      return "hydroelastic_with_fallback";
  }
}

// Use a switch() statement here, to ensure the compiler sends us a reminder
// when somebody adds a new value to the enum. New values must be listed here
// as well as in the list of kDiscreteContactSolvers below.
constexpr const char* EnumToChars(DiscreteContactSolver enum_value) {
  switch (enum_value) {
    case DiscreteContactSolver::kTamsi:
      return "tamsi";
    case DiscreteContactSolver::kSap:
      return "sap";
  }
}

<<<<<<< HEAD
constexpr std::array<std::pair<ContactModel, const char*>, 3> kContactModels{{
  MakeContactModelPair(ContactModel::kPointContactOnly),
  MakeContactModelPair(ContactModel::kHydroelasticsOnly),
  MakeContactModelPair(ContactModel::kHydroelasticWithFallback),
}};

// Use a switch() statement here, to ensure the compiler sends us a reminder
// when somebody add a new value to the enum. New values must be listed here
// as well as in the list of kContactSolvers below.
constexpr const char* ContactSolverToChars(ContactSolver contact_solver) {
  switch (contact_solver) {
    case ContactSolver::kTamsi:
      return "tamsi";
    case ContactSolver::kSap:
      return "sap";
  }
}

constexpr auto MakeContactSolverPair(ContactSolver value) {
  return std::pair(value, ContactSolverToChars(value));
}

constexpr std::array<std::pair<ContactSolver, const char*>, 3> kContactSolvers{{
  MakeContactSolverPair(ContactSolver::kTamsi),
  MakeContactSolverPair(ContactSolver::kSap),
}};

=======
>>>>>>> d2e77e76
// Take an alias to limit verbosity, especially in the constexpr boilerplate.
using ContactRep = geometry::HydroelasticContactRepresentation;

// Use a switch() statement here, to ensure the compiler sends us a reminder
// when somebody add a new value to the enum. New values must be listed here
// as well as in the list of (enum, name) pairs kContactReps below.
constexpr const char* EnumToChars(ContactRep enum_value) {
  switch (enum_value) {
    case ContactRep::kTriangle:
      return "triangle";
    case ContactRep::kPolygon:
      return "polygon";
  }
}

template <typename Enum>
struct NamedEnum {
  // An implicit conversion here enables the convenient initializer_list syntax
  // that's used below, so we'll say NOLINTNEXTLINE(runtime/explicit).
  constexpr NamedEnum(Enum value_in)
      : value(value_in),
        name(EnumToChars(value_in)) {}
  const Enum value;
  const char* const name;
};

constexpr std::array<NamedEnum<ContactModel>, 3> kContactModels{{
  {ContactModel::kPointContactOnly},
  {ContactModel::kHydroelasticsOnly},
  {ContactModel::kHydroelasticWithFallback},
}};

constexpr std::array<NamedEnum<DiscreteContactSolver>, 2> kContactSolvers{{
  {DiscreteContactSolver::kTamsi},
  {DiscreteContactSolver::kSap},
}};

constexpr std::array<NamedEnum<ContactRep>, 2> kContactReps{{
  {ContactRep::kTriangle},
  {ContactRep::kPolygon},
}};

}  // namespace

ContactModel GetContactModelFromString(std::string_view contact_model) {
  for (const auto& [value, name] : kContactModels) {
    if (name == contact_model) {
      return value;
    }
  }
  throw std::logic_error(fmt::format(
      "Unknown contact_model: '{}'", contact_model));
}

std::string GetStringFromContactModel(ContactModel contact_model) {
  for (const auto& [value, name] : kContactModels) {
    if (value == contact_model) {
      return name;
    }
  }
  DRAKE_UNREACHABLE();
}

<<<<<<< HEAD
ContactSolver GetContactSolverFromString(std::string_view contact_solver) {
  for (const auto& [value, name] : kContactSolvers) {
    if (name == contact_solver) {
=======
DiscreteContactSolver GetDiscreteContactSolverFromString(
    std::string_view discrete_contact_solver) {
  for (const auto& [value, name] : kContactSolvers) {
    if (name == discrete_contact_solver) {
>>>>>>> d2e77e76
      return value;
    }
  }
  throw std::logic_error(
<<<<<<< HEAD
      fmt::format("Unknown contact_solver: '{}'", contact_solver));
}

std::string GetStringFromContactSolver(ContactSolver contact_solver) {
=======
      fmt::format("Unknown discrete_contact_solver: '{}'",
                  discrete_contact_solver));
}

std::string GetStringFromDiscreteContactSolver(
    DiscreteContactSolver contact_solver) {
>>>>>>> d2e77e76
  for (const auto& [value, name] : kContactSolvers) {
    if (value == contact_solver) {
      return name;
    }
  }
  DRAKE_UNREACHABLE();
}

ContactRep GetContactSurfaceRepresentationFromString(
    std::string_view contact_representation) {
  for (const auto& [value, name] : kContactReps) {
    if (name == contact_representation) {
      return value;
    }
  }
  throw std::logic_error(fmt::format(
      "Unknown hydroelastic contact representation: '{}'",
      contact_representation));
}

std::string GetStringFromContactSurfaceRepresentation(
    ContactRep contact_representation) {
  for (const auto& [value, name] : kContactReps) {
    if (value == contact_representation) {
      return name;
    }
  }
  DRAKE_UNREACHABLE();
}

}  // namespace internal
}  // namespace multibody
}  // namespace drake<|MERGE_RESOLUTION|>--- conflicted
+++ resolved
@@ -19,14 +19,9 @@
   result.plant.set_stiction_tolerance(config.stiction_tolerance);
   result.plant.set_contact_model(
       internal::GetContactModelFromString(config.contact_model));
-<<<<<<< HEAD
-  result.plant.set_contact_solver(
-      internal::GetContactSolverFromString(config.contact_solver));
-=======
   result.plant.set_discrete_contact_solver(
       internal::GetDiscreteContactSolverFromString(
           config.discrete_contact_solver));
->>>>>>> d2e77e76
   result.plant.set_contact_surface_representation(
       internal::GetContactSurfaceRepresentationFromString(
           config.contact_surface_representation));
@@ -62,36 +57,6 @@
   }
 }
 
-<<<<<<< HEAD
-constexpr std::array<std::pair<ContactModel, const char*>, 3> kContactModels{{
-  MakeContactModelPair(ContactModel::kPointContactOnly),
-  MakeContactModelPair(ContactModel::kHydroelasticsOnly),
-  MakeContactModelPair(ContactModel::kHydroelasticWithFallback),
-}};
-
-// Use a switch() statement here, to ensure the compiler sends us a reminder
-// when somebody add a new value to the enum. New values must be listed here
-// as well as in the list of kContactSolvers below.
-constexpr const char* ContactSolverToChars(ContactSolver contact_solver) {
-  switch (contact_solver) {
-    case ContactSolver::kTamsi:
-      return "tamsi";
-    case ContactSolver::kSap:
-      return "sap";
-  }
-}
-
-constexpr auto MakeContactSolverPair(ContactSolver value) {
-  return std::pair(value, ContactSolverToChars(value));
-}
-
-constexpr std::array<std::pair<ContactSolver, const char*>, 3> kContactSolvers{{
-  MakeContactSolverPair(ContactSolver::kTamsi),
-  MakeContactSolverPair(ContactSolver::kSap),
-}};
-
-=======
->>>>>>> d2e77e76
 // Take an alias to limit verbosity, especially in the constexpr boilerplate.
 using ContactRep = geometry::HydroelasticContactRepresentation;
 
@@ -155,33 +120,20 @@
   DRAKE_UNREACHABLE();
 }
 
-<<<<<<< HEAD
-ContactSolver GetContactSolverFromString(std::string_view contact_solver) {
-  for (const auto& [value, name] : kContactSolvers) {
-    if (name == contact_solver) {
-=======
 DiscreteContactSolver GetDiscreteContactSolverFromString(
     std::string_view discrete_contact_solver) {
   for (const auto& [value, name] : kContactSolvers) {
     if (name == discrete_contact_solver) {
->>>>>>> d2e77e76
       return value;
     }
   }
   throw std::logic_error(
-<<<<<<< HEAD
-      fmt::format("Unknown contact_solver: '{}'", contact_solver));
-}
-
-std::string GetStringFromContactSolver(ContactSolver contact_solver) {
-=======
       fmt::format("Unknown discrete_contact_solver: '{}'",
                   discrete_contact_solver));
 }
 
 std::string GetStringFromDiscreteContactSolver(
     DiscreteContactSolver contact_solver) {
->>>>>>> d2e77e76
   for (const auto& [value, name] : kContactSolvers) {
     if (value == contact_solver) {
       return name;
