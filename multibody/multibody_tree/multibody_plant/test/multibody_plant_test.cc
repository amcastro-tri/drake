#include "drake/multibody/multibody_tree/multibody_plant/multibody_plant.h"

#include <functional>
#include <limits>
#include <memory>

#include <gtest/gtest.h>

#include "drake/common/test_utilities/eigen_matrix_compare.h"
#include "drake/geometry/geometry_system.h"
#include "drake/multibody/benchmarks/acrobot/acrobot.h"
#include "drake/multibody/benchmarks/acrobot/make_acrobot_plant.h"
#include "drake/multibody/benchmarks/pendulum/make_pendulum_plant.h"
#include "drake/multibody/multibody_tree/joints/revolute_joint.h"
#include "drake/multibody/multibody_tree/rigid_body.h"
<<<<<<< HEAD
#include "drake/systems/framework/diagram_builder.h"
=======
#include "drake/multibody/multibody_tree/test_utilities/expect_error_message.h"
>>>>>>> f63c2778
#include "drake/systems/framework/context.h"
#include "drake/systems/framework/continuous_state.h"
#include "drake/systems/framework/diagram_builder.h"
#include "drake/systems/primitives/linear_system.h"

#include <iostream>
#define PRINT_VARn(a) std::cout << #a":\n" << a << std::endl;

namespace drake {

using Eigen::Matrix2d;
using Eigen::Vector2d;
using Eigen::Vector3d;
using Eigen::VectorXd;
<<<<<<< HEAD
=======
using geometry::FrameId;
>>>>>>> f63c2778
using geometry::FrameIdVector;
using geometry::FramePoseVector;
using geometry::GeometrySystem;
using multibody::benchmarks::Acrobot;
using multibody::benchmarks::acrobot::AcrobotParameters;
using multibody::benchmarks::acrobot::MakeAcrobotPlant;
<<<<<<< HEAD
=======
using multibody::benchmarks::pendulum::MakePendulumPlant;
using multibody::benchmarks::pendulum::PendulumParameters;
>>>>>>> f63c2778
using systems::AbstractValue;
using systems::Context;
using systems::ContinuousState;
using systems::DiagramBuilder;
using systems::Diagram;
<<<<<<< HEAD
=======
using systems::LinearSystem;
using systems::Linearize;

namespace multibody {
namespace multibody_plant {
namespace {
>>>>>>> f63c2778

// This test creates a simple model for an acrobot using MultibodyPlant and
// verifies a number of invariants such as that body and joint models were
// properly added and the model sizes.
GTEST_TEST(MultibodyPlant, SimpleModelCreation) {
  const std::string kInvalidName = "InvalidName";

  const AcrobotParameters parameters;
  std::unique_ptr<MultibodyPlant<double>> plant =
      MakeAcrobotPlant(parameters, true /* Make a finalized plant. */);

  // MakeAcrobotPlant() has already called Finalize() on the new acrobot plant.
  // Therefore attempting to call this method again will throw an exception.
  // Verify this.
  EXPECT_THROW(plant->Finalize(), std::logic_error);

  // Model Size. Counting the world body, there should be three bodies.
  EXPECT_EQ(plant->num_bodies(), 3);
  EXPECT_EQ(plant->num_joints(), 2);
  EXPECT_EQ(plant->num_actuators(), 1);
<<<<<<< HEAD
=======
  EXPECT_EQ(plant->num_actuated_dofs(), 1);
>>>>>>> f63c2778

  // State size.
  EXPECT_EQ(plant->num_positions(), 2);
  EXPECT_EQ(plant->num_velocities(), 2);
  EXPECT_EQ(plant->num_multibody_states(), 4);

  // Query if elements exist in the model.
  EXPECT_TRUE(plant->HasBodyNamed(parameters.link1_name()));
  EXPECT_TRUE(plant->HasBodyNamed(parameters.link2_name()));
  EXPECT_FALSE(plant->HasBodyNamed(kInvalidName));

  EXPECT_TRUE(plant->HasJointNamed(parameters.shoulder_joint_name()));
  EXPECT_TRUE(plant->HasJointNamed(parameters.elbow_joint_name()));
  EXPECT_FALSE(plant->HasJointNamed(kInvalidName));

  EXPECT_TRUE(plant->HasJointActuatorNamed(parameters.actuator_name()));
  EXPECT_FALSE(plant->HasJointActuatorNamed(kInvalidName));

  // Get links by name.
  const Body<double>& link1 = plant->GetBodyByName(parameters.link1_name());
  EXPECT_EQ(link1.name(), parameters.link1_name());
  const Body<double>& link2 = plant->GetBodyByName(parameters.link2_name());
  EXPECT_EQ(link2.name(), parameters.link2_name());

  // Attempting to retrieve a link that is not part of the model should throw
  // an exception.
  EXPECT_THROW(plant->GetBodyByName(kInvalidName), std::logic_error);

  // Get joints by name.
  const Joint<double>& shoulder_joint =
      plant->GetJointByName(parameters.shoulder_joint_name());
  EXPECT_EQ(shoulder_joint.name(), parameters.shoulder_joint_name());
  const Joint<double>& elbow_joint =
      plant->GetJointByName(parameters.elbow_joint_name());
  EXPECT_EQ(elbow_joint.name(), parameters.elbow_joint_name());
  EXPECT_THROW(plant->GetJointByName(kInvalidName), std::logic_error);

  // Templatized version to obtain retrieve a particular known type of joint.
  const RevoluteJoint<double>& shoulder =
      plant->GetJointByName<RevoluteJoint>(parameters.shoulder_joint_name());
  EXPECT_EQ(shoulder.name(), parameters.shoulder_joint_name());
  const RevoluteJoint<double>& elbow =
      plant->GetJointByName<RevoluteJoint>(parameters.elbow_joint_name());
  EXPECT_EQ(elbow.name(), parameters.elbow_joint_name());
  EXPECT_THROW(plant->GetJointByName(kInvalidName), std::logic_error);

  // MakeAcrobotPlant() has already called Finalize() on the acrobot model.
  // Therefore no more modeling elements can be added. Verify this.
  DRAKE_EXPECT_ERROR_MESSAGE(
      plant->AddRigidBody("AnotherBody", SpatialInertia<double>()),
      std::logic_error,
      /* Verify this method is throwing for the right reasons. */
      "Post-finalize calls to '.*' are not allowed; "
      "calls to this method must happen before Finalize\\(\\).");
  DRAKE_EXPECT_ERROR_MESSAGE(
      plant->AddJoint<RevoluteJoint>(
          "AnotherJoint", link1, {}, link2, {}, Vector3d::UnitZ()),
      std::logic_error,
      /* Verify this method is throwing for the right reasons. */
      "Post-finalize calls to '.*' are not allowed; "
      "calls to this method must happen before Finalize\\(\\).");
  // TODO(amcastro-tri): add test to verify that requesting a joint of the wrong
  // type throws an exception. We need another joint type to do so.
}

// Fixture to perform a number of computational tests on an acrobot model.
class AcrobotPlantTests : public ::testing::Test {
 public:
  // Creates MultibodyPlant for an acrobot model.
  void SetUp() override {
    systems::DiagramBuilder<double> builder;
    geometry_system_ = builder.AddSystem<GeometrySystem>();
<<<<<<< HEAD
    geometry_system_->set_name("geometry_system");
    const AcrobotParameters acrobot_parameters;
    plant_ = builder.AddSystem(MakeAcrobotPlant(parameters_, geometry_system_));
    // Sanity check on the availability of the optional source id before using it.
    DRAKE_DEMAND(!!plant_->get_source_id());
=======
    // Make a non-finalized plant so that we can tests methods with pre/post
    // Finalize() conditions.
    plant_ = builder.AddSystem(
        MakeAcrobotPlant(parameters_, false, geometry_system_));
    // Sanity check on the availability of the optional source id before using
    // it.
    DRAKE_DEMAND(plant_->get_source_id() != nullopt);

    // Verify that methods with pre-Finalize() conditions throw accordingly.
    DRAKE_EXPECT_ERROR_MESSAGE(
        plant_->get_geometry_ids_output_port(),
        std::logic_error,
        /* Verify this method is throwing for the right reasons. */
        "Pre-finalize calls to '.*' are not allowed; "
        "you must call Finalize\\(\\) first.");

    DRAKE_EXPECT_ERROR_MESSAGE(
        plant_->get_geometry_poses_output_port(),
        std::logic_error,
        /* Verify this method is throwing for the right reasons. */
        "Pre-finalize calls to '.*' are not allowed; "
        "you must call Finalize\\(\\) first.");

    // Finalize() the plant before accessing its ports for communicating with
    // GeometrySystem.
    plant_->Finalize();

>>>>>>> f63c2778
    builder.Connect(
        plant_->get_geometry_ids_output_port(),
        geometry_system_->get_source_frame_id_port(
            plant_->get_source_id().value()));
    builder.Connect(
        plant_->get_geometry_poses_output_port(),
        geometry_system_->get_source_pose_port(
            plant_->get_source_id().value()));
<<<<<<< HEAD
    builder.ExportInput(plant_->get_actuation_input_port());
=======
>>>>>>> f63c2778
    // And build the Diagram:
    diagram_ = builder.Build();

    link1_ = &plant_->GetBodyByName(parameters_.link1_name());
    link2_ = &plant_->GetBodyByName(parameters_.link2_name());
    shoulder_ = &plant_->GetJointByName<RevoluteJoint>(
        parameters_.shoulder_joint_name());
    elbow_ = &plant_->GetJointByName<RevoluteJoint>(
        parameters_.elbow_joint_name());

<<<<<<< HEAD
    context_ = diagram_->CreateDefaultContext();
    derivatives_ = diagram_->AllocateTimeDerivatives();

    input_port_ = &context_->FixInputPort(
        plant_->get_actuation_input_port().get_index(), Vector1<double>(0.0));

    plant_context_ = &diagram_->GetMutableSubsystemContext(
        *plant_, context_.get());
=======
    context_ = plant_->CreateDefaultContext();
    derivatives_ = plant_->AllocateTimeDerivatives();

    ASSERT_GT(plant_->num_actuators(), 0);
    input_port_ = &context_->FixInputPort(
        plant_->get_actuation_input_port().get_index(), Vector1<double>(0.0));
>>>>>>> f63c2778
  }

  // Verifies the computation performed by MultibodyPlant::CalcTimeDerivatives()
  // for the acrobot model. The comparison is carried out against a benchmark
  // with hand written dynamics.
  void VerifyCalcTimeDerivatives(double theta1, double theta2,
                                 double theta1dot, double theta2dot,
                                 double input_torque) {
    const double kTolerance = 5 * std::numeric_limits<double>::epsilon();

    // Set the state:
    shoulder_->set_angle(plant_context_, theta1);
    elbow_->set_angle(plant_context_, theta2);
    shoulder_->set_angular_rate(plant_context_, theta1dot);
    elbow_->set_angular_rate(plant_context_, theta2dot);

    // Fix input port to a value before computing anything. In this case, zero
    // actuation.
    input_port_->GetMutableVectorData<double>()->SetAtIndex(0, input_torque);

<<<<<<< HEAD
    diagram_->CalcTimeDerivatives(*context_, derivatives_.get());
=======
    plant_->CalcTimeDerivatives(*context_, derivatives_.get());
>>>>>>> f63c2778
    const VectorXd xdot = derivatives_->CopyToVector();

    // Now compute inverse dynamics using our benchmark:
    Vector2d C_expected = acrobot_benchmark_.CalcCoriolisVector(
        theta1, theta2, theta1dot, theta2dot);
    Vector2d tau_g_expected =
        acrobot_benchmark_.CalcGravityVector(theta1, theta2);
    Vector2d rhs = tau_g_expected - C_expected + Vector2d(0.0, input_torque);
    Matrix2d M_expected = acrobot_benchmark_.CalcMassMatrix(theta2);
    Vector2d vdot_expected = M_expected.inverse() * rhs;
    VectorXd xdot_expected(4);
    xdot_expected << Vector2d(theta1dot, theta2dot), vdot_expected;

    EXPECT_TRUE(CompareMatrices(
        xdot, xdot_expected, kTolerance, MatrixCompareType::relative));
  }

 protected:
  // The parameters of the model:
  const AcrobotParameters parameters_;
  // The model plant:
<<<<<<< HEAD
  MultibodyPlant<double>* plant_;
  // A GeometrySystem so that we can test geometry registration.
  GeometrySystem<double>* geometry_system_;
=======
  MultibodyPlant<double>* plant_{nullptr};
  // A GeometrySystem so that we can test geometry registration.
  GeometrySystem<double>* geometry_system_{nullptr};
>>>>>>> f63c2778
  // The Diagram containing both the MultibodyPlant and the GeometrySystem.
  std::unique_ptr<Diagram<double>> diagram_;
  // Workspace including context and derivatives vector:
  std::unique_ptr<Context<double>> context_;
  Context<double>* plant_context_{nullptr};
  std::unique_ptr<ContinuousState<double>> derivatives_;
  // Non-owning pointers to the model's elements:
  const Body<double>* link1_{nullptr};
  const Body<double>* link2_{nullptr};
  const RevoluteJoint<double>* shoulder_{nullptr};
  const RevoluteJoint<double>* elbow_{nullptr};
  // Input port for the actuation:
  systems::FreestandingInputPortValue* input_port_{nullptr};

      // Reference benchmark for verification.
  Acrobot<double> acrobot_benchmark_{
      Vector3d::UnitZ() /* Plane normal */, Vector3d::UnitY() /* Up vector */,
      parameters_.m1(), parameters_.m2(),
      parameters_.l1(), parameters_.l2(),
      parameters_.lc1(), parameters_.lc2(),
      parameters_.Ic1(), parameters_.Ic2(),
      parameters_.b1(), parameters_.b2(),
      parameters_.g()};
};

// Verifies the correctness of MultibodyPlant::CalcTimeDerivatives() on a model
// of an acrobot.
TEST_F(AcrobotPlantTests, CalcTimeDerivatives) {
  // Some random tests with non-zero state:
  VerifyCalcTimeDerivatives(
      -M_PI / 5.0, M_PI / 2.0,  /* joint's angles */
      0.5, 1.0,                 /* joint's angular rates */
      -1.0);                    /* Actuation torque */
  VerifyCalcTimeDerivatives(
      M_PI / 3.0, -M_PI / 5.0,  /* joint's angles */
      0.7, -1.0,                /* joint's angular rates */
      1.0);                     /* Actuation torque */
  VerifyCalcTimeDerivatives(
      M_PI / 4.0, -M_PI / 3.0,  /* joint's angles */
      -0.5, 2.0,                /* joint's angular rates */
      -1.5);                    /* Actuation torque */
  VerifyCalcTimeDerivatives(
      -M_PI, -M_PI / 2.0,       /* joint's angles */
      -1.5, -2.5,               /* joint's angular rates */
      2.0);                     /* Actuation torque */
}

<<<<<<< HEAD
TEST_F(AcrobotPlantTests, VerifyGeometryRegistration) {
  EXPECT_EQ(plant_->get_num_visual_geometries(), 3);
  EXPECT_EQ(plant_->get_num_collision_geometries(), 0);
  EXPECT_TRUE(plant_->get_source_id());

  std::unique_ptr<systems::Context<double>> context =
      plant_->CreateDefaultContext();
  std::unique_ptr<systems::SystemOutput<double>> output =
      plant_->AllocateOutput(*context);
=======
// Verifies the process of geometry registration with a GeometrySystem for the
// acrobot model.
TEST_F(AcrobotPlantTests, GeometryRegistration) {
  EXPECT_EQ(plant_->get_num_visual_geometries(), 3);
  EXPECT_TRUE(plant_->geometry_source_is_registered());
  EXPECT_TRUE(plant_->get_source_id());

  // The default context gets initialized by a call to SetDefaultState(), which
  // for a MultibodyPlant sets all revolute joints to have zero angles and zero
  // angular velocity.
  std::unique_ptr<systems::Context<double>> context =
      plant_->CreateDefaultContext();
>>>>>>> f63c2778

  std::unique_ptr<AbstractValue> ids_value =
      plant_->get_geometry_ids_output_port().Allocate(*context);
  EXPECT_NO_THROW(ids_value->GetValueOrThrow<FrameIdVector>());
  const FrameIdVector& ids = ids_value->GetValueOrThrow<FrameIdVector>();
  EXPECT_EQ(ids.get_source_id(), plant_->get_source_id());
  EXPECT_EQ(ids.size(), 2);  // Only two frames move.

  std::unique_ptr<AbstractValue> poses_value =
      plant_->get_geometry_poses_output_port().Allocate(*context);
  EXPECT_NO_THROW(poses_value->GetValueOrThrow<FramePoseVector<double>>());
  const FramePoseVector<double>& poses =
      poses_value->GetValueOrThrow<FramePoseVector<double>>();
  EXPECT_EQ(poses.get_source_id(), plant_->get_source_id());
  EXPECT_EQ(poses.vector().size(), 2);  // Only two frames move.

<<<<<<< HEAD
  //shoulder_->set_angle(context.get(), 0.0);
 // elbow_->set_angle(context.get(), 0.0);

  PRINT_VARn(context->get_continuous_state_vector().CopyToVector());

  plant_->get_geometry_poses_output_port().Calc(*context, poses_value.get());

  PRINT_VARn(poses.vector()[0].matrix());
  PRINT_VARn(poses.vector()[1].matrix());

#if 0
  EXPECT_EQ(val->GetValueOrThrow<string>(), string("from calc_string"));
  const AbstractValue& val_cached = port.Eval(context);
  EXPECT_EQ(val_cached.GetValueOrThrow<string>(), string("from eval_string"));
#endif
=======
  // Compute the poses for each geometry in the model.
  plant_->get_geometry_poses_output_port().Calc(*context, poses_value.get());

  const MultibodyTree<double>& model = plant_->model();
  std::vector<Isometry3<double >> X_WB_all;
  model.CalcAllBodyPosesInWorld(*context, &X_WB_all);
  const double kTolerance = 5 * std::numeric_limits<double>::epsilon();
  for (BodyIndex body_index(1);
       body_index < plant_->num_bodies(); ++body_index) {
    const FrameId frame_id = plant_->GetBodyFrameIdOrThrow(body_index);
    const int id_index = ids.GetIndex(frame_id);
    const Isometry3<double>& X_WB = poses.vector()[id_index];
    const Isometry3<double>& X_WB_expected = X_WB_all[body_index];
    EXPECT_TRUE(CompareMatrices(X_WB.matrix(), X_WB_expected.matrix(),
                                kTolerance, MatrixCompareType::relative));
  }

  // GeometrySystem does not register a FrameId for the world. We use this fact
  // to test that GetBodyFrameIdOrThrow() throws an assertion for a body with no
  // FrameId, even though in this model we register an anchored geometry to the
  // world.
  DRAKE_EXPECT_ERROR_MESSAGE(
      plant_->GetBodyFrameIdOrThrow(world_index()),
      std::logic_error,
      /* Verify this method is throwing for the right reasons. */
      "Body 'WorldBody' does not have geometry registered with it.");
}

GTEST_TEST(MultibodyPlantTest, LinearizePendulum) {
  const double kTolerance = 5 * std::numeric_limits<double>::epsilon();

  PendulumParameters parameters;
  std::unique_ptr<MultibodyPlant<double>> pendulum =
      MakePendulumPlant(parameters);
  const auto& pin =
      pendulum->GetJointByName<RevoluteJoint>(parameters.pin_joint_name());
  std::unique_ptr<Context<double>> context = pendulum->CreateDefaultContext();
  context->FixInputPort(0, Vector1d{0.0});

  // First we will linearize about the unstable fixed point with the pendulum
  // in its inverted position.
  pin.set_angle(context.get(), M_PI);
  pin.set_angular_rate(context.get(), 0.0);

  std::unique_ptr<LinearSystem<double>> linearized_pendulum =
      Linearize(*pendulum, *context,
                pendulum->get_actuation_input_port().get_index(),
                systems::kNoOutput);

  // Compute the expected solution by hand.
  Eigen::Matrix2d A;
  Eigen::Vector2d B;
  A <<                            0.0, 1.0,
      parameters.g() / parameters.l(), 0.0;
  B << 0, 1 / (parameters.m()* parameters.l() * parameters.l());
  EXPECT_TRUE(CompareMatrices(linearized_pendulum->A(), A, kTolerance));
  EXPECT_TRUE(CompareMatrices(linearized_pendulum->B(), B, kTolerance));

  // Now we linearize about the stable fixed point with the pendulum in its
  // downward position.
  pin.set_angle(context.get(), 0.0);
  pin.set_angular_rate(context.get(), 0.0);
  linearized_pendulum = Linearize(
      *pendulum, *context,
      pendulum->get_actuation_input_port().get_index(), systems::kNoOutput);
  // Compute the expected solution by hand.
  A <<                             0.0, 1.0,
      -parameters.g() / parameters.l(), 0.0;
  B << 0, 1 / (parameters.m()* parameters.l() * parameters.l());
  EXPECT_TRUE(CompareMatrices(linearized_pendulum->A(), A, kTolerance));
  EXPECT_TRUE(CompareMatrices(linearized_pendulum->B(), B, kTolerance));
>>>>>>> f63c2778
}


}  // namespace
}  // namespace multibody_plant
}  // namespace multibody
}  // namespace drake
<|MERGE_RESOLUTION|>--- conflicted
+++ resolved
@@ -13,54 +13,38 @@
 #include "drake/multibody/benchmarks/pendulum/make_pendulum_plant.h"
 #include "drake/multibody/multibody_tree/joints/revolute_joint.h"
 #include "drake/multibody/multibody_tree/rigid_body.h"
-<<<<<<< HEAD
-#include "drake/systems/framework/diagram_builder.h"
-=======
 #include "drake/multibody/multibody_tree/test_utilities/expect_error_message.h"
->>>>>>> f63c2778
 #include "drake/systems/framework/context.h"
 #include "drake/systems/framework/continuous_state.h"
 #include "drake/systems/framework/diagram_builder.h"
 #include "drake/systems/primitives/linear_system.h"
 
-#include <iostream>
-#define PRINT_VARn(a) std::cout << #a":\n" << a << std::endl;
-
 namespace drake {
 
 using Eigen::Matrix2d;
 using Eigen::Vector2d;
 using Eigen::Vector3d;
 using Eigen::VectorXd;
-<<<<<<< HEAD
-=======
 using geometry::FrameId;
->>>>>>> f63c2778
 using geometry::FrameIdVector;
 using geometry::FramePoseVector;
 using geometry::GeometrySystem;
 using multibody::benchmarks::Acrobot;
 using multibody::benchmarks::acrobot::AcrobotParameters;
 using multibody::benchmarks::acrobot::MakeAcrobotPlant;
-<<<<<<< HEAD
-=======
 using multibody::benchmarks::pendulum::MakePendulumPlant;
 using multibody::benchmarks::pendulum::PendulumParameters;
->>>>>>> f63c2778
 using systems::AbstractValue;
 using systems::Context;
 using systems::ContinuousState;
 using systems::DiagramBuilder;
 using systems::Diagram;
-<<<<<<< HEAD
-=======
 using systems::LinearSystem;
 using systems::Linearize;
 
 namespace multibody {
 namespace multibody_plant {
 namespace {
->>>>>>> f63c2778
 
 // This test creates a simple model for an acrobot using MultibodyPlant and
 // verifies a number of invariants such as that body and joint models were
@@ -81,10 +65,7 @@
   EXPECT_EQ(plant->num_bodies(), 3);
   EXPECT_EQ(plant->num_joints(), 2);
   EXPECT_EQ(plant->num_actuators(), 1);
-<<<<<<< HEAD
-=======
   EXPECT_EQ(plant->num_actuated_dofs(), 1);
->>>>>>> f63c2778
 
   // State size.
   EXPECT_EQ(plant->num_positions(), 2);
@@ -157,13 +138,6 @@
   void SetUp() override {
     systems::DiagramBuilder<double> builder;
     geometry_system_ = builder.AddSystem<GeometrySystem>();
-<<<<<<< HEAD
-    geometry_system_->set_name("geometry_system");
-    const AcrobotParameters acrobot_parameters;
-    plant_ = builder.AddSystem(MakeAcrobotPlant(parameters_, geometry_system_));
-    // Sanity check on the availability of the optional source id before using it.
-    DRAKE_DEMAND(!!plant_->get_source_id());
-=======
     // Make a non-finalized plant so that we can tests methods with pre/post
     // Finalize() conditions.
     plant_ = builder.AddSystem(
@@ -191,7 +165,6 @@
     // GeometrySystem.
     plant_->Finalize();
 
->>>>>>> f63c2778
     builder.Connect(
         plant_->get_geometry_ids_output_port(),
         geometry_system_->get_source_frame_id_port(
@@ -200,10 +173,6 @@
         plant_->get_geometry_poses_output_port(),
         geometry_system_->get_source_pose_port(
             plant_->get_source_id().value()));
-<<<<<<< HEAD
-    builder.ExportInput(plant_->get_actuation_input_port());
-=======
->>>>>>> f63c2778
     // And build the Diagram:
     diagram_ = builder.Build();
 
@@ -214,23 +183,12 @@
     elbow_ = &plant_->GetJointByName<RevoluteJoint>(
         parameters_.elbow_joint_name());
 
-<<<<<<< HEAD
-    context_ = diagram_->CreateDefaultContext();
-    derivatives_ = diagram_->AllocateTimeDerivatives();
-
-    input_port_ = &context_->FixInputPort(
-        plant_->get_actuation_input_port().get_index(), Vector1<double>(0.0));
-
-    plant_context_ = &diagram_->GetMutableSubsystemContext(
-        *plant_, context_.get());
-=======
     context_ = plant_->CreateDefaultContext();
     derivatives_ = plant_->AllocateTimeDerivatives();
 
     ASSERT_GT(plant_->num_actuators(), 0);
     input_port_ = &context_->FixInputPort(
         plant_->get_actuation_input_port().get_index(), Vector1<double>(0.0));
->>>>>>> f63c2778
   }
 
   // Verifies the computation performed by MultibodyPlant::CalcTimeDerivatives()
@@ -242,20 +200,16 @@
     const double kTolerance = 5 * std::numeric_limits<double>::epsilon();
 
     // Set the state:
-    shoulder_->set_angle(plant_context_, theta1);
-    elbow_->set_angle(plant_context_, theta2);
-    shoulder_->set_angular_rate(plant_context_, theta1dot);
-    elbow_->set_angular_rate(plant_context_, theta2dot);
+    shoulder_->set_angle(context_.get(), theta1);
+    elbow_->set_angle(context_.get(), theta2);
+    shoulder_->set_angular_rate(context_.get(), theta1dot);
+    elbow_->set_angular_rate(context_.get(), theta2dot);
 
     // Fix input port to a value before computing anything. In this case, zero
     // actuation.
     input_port_->GetMutableVectorData<double>()->SetAtIndex(0, input_torque);
 
-<<<<<<< HEAD
-    diagram_->CalcTimeDerivatives(*context_, derivatives_.get());
-=======
     plant_->CalcTimeDerivatives(*context_, derivatives_.get());
->>>>>>> f63c2778
     const VectorXd xdot = derivatives_->CopyToVector();
 
     // Now compute inverse dynamics using our benchmark:
@@ -277,20 +231,13 @@
   // The parameters of the model:
   const AcrobotParameters parameters_;
   // The model plant:
-<<<<<<< HEAD
-  MultibodyPlant<double>* plant_;
-  // A GeometrySystem so that we can test geometry registration.
-  GeometrySystem<double>* geometry_system_;
-=======
   MultibodyPlant<double>* plant_{nullptr};
   // A GeometrySystem so that we can test geometry registration.
   GeometrySystem<double>* geometry_system_{nullptr};
->>>>>>> f63c2778
   // The Diagram containing both the MultibodyPlant and the GeometrySystem.
   std::unique_ptr<Diagram<double>> diagram_;
   // Workspace including context and derivatives vector:
   std::unique_ptr<Context<double>> context_;
-  Context<double>* plant_context_{nullptr};
   std::unique_ptr<ContinuousState<double>> derivatives_;
   // Non-owning pointers to the model's elements:
   const Body<double>* link1_{nullptr};
@@ -300,7 +247,7 @@
   // Input port for the actuation:
   systems::FreestandingInputPortValue* input_port_{nullptr};
 
-      // Reference benchmark for verification.
+  // Reference benchmark for verification.
   Acrobot<double> acrobot_benchmark_{
       Vector3d::UnitZ() /* Plane normal */, Vector3d::UnitY() /* Up vector */,
       parameters_.m1(), parameters_.m2(),
@@ -333,17 +280,6 @@
       2.0);                     /* Actuation torque */
 }
 
-<<<<<<< HEAD
-TEST_F(AcrobotPlantTests, VerifyGeometryRegistration) {
-  EXPECT_EQ(plant_->get_num_visual_geometries(), 3);
-  EXPECT_EQ(plant_->get_num_collision_geometries(), 0);
-  EXPECT_TRUE(plant_->get_source_id());
-
-  std::unique_ptr<systems::Context<double>> context =
-      plant_->CreateDefaultContext();
-  std::unique_ptr<systems::SystemOutput<double>> output =
-      plant_->AllocateOutput(*context);
-=======
 // Verifies the process of geometry registration with a GeometrySystem for the
 // acrobot model.
 TEST_F(AcrobotPlantTests, GeometryRegistration) {
@@ -356,7 +292,6 @@
   // angular velocity.
   std::unique_ptr<systems::Context<double>> context =
       plant_->CreateDefaultContext();
->>>>>>> f63c2778
 
   std::unique_ptr<AbstractValue> ids_value =
       plant_->get_geometry_ids_output_port().Allocate(*context);
@@ -373,23 +308,6 @@
   EXPECT_EQ(poses.get_source_id(), plant_->get_source_id());
   EXPECT_EQ(poses.vector().size(), 2);  // Only two frames move.
 
-<<<<<<< HEAD
-  //shoulder_->set_angle(context.get(), 0.0);
- // elbow_->set_angle(context.get(), 0.0);
-
-  PRINT_VARn(context->get_continuous_state_vector().CopyToVector());
-
-  plant_->get_geometry_poses_output_port().Calc(*context, poses_value.get());
-
-  PRINT_VARn(poses.vector()[0].matrix());
-  PRINT_VARn(poses.vector()[1].matrix());
-
-#if 0
-  EXPECT_EQ(val->GetValueOrThrow<string>(), string("from calc_string"));
-  const AbstractValue& val_cached = port.Eval(context);
-  EXPECT_EQ(val_cached.GetValueOrThrow<string>(), string("from eval_string"));
-#endif
-=======
   // Compute the poses for each geometry in the model.
   plant_->get_geometry_poses_output_port().Calc(*context, poses_value.get());
 
@@ -461,9 +379,7 @@
   B << 0, 1 / (parameters.m()* parameters.l() * parameters.l());
   EXPECT_TRUE(CompareMatrices(linearized_pendulum->A(), A, kTolerance));
   EXPECT_TRUE(CompareMatrices(linearized_pendulum->B(), B, kTolerance));
->>>>>>> f63c2778
 }
-
 
 }  // namespace
 }  // namespace multibody_plant
